pipeline {
    agent {
        docker { image 'zcoinofficial/zcoin-builder:latest' }
    }
    environment {
        CCACHE_DIR = '/tmp/.ccache'
    }
    stages {
        stage('Build') {
            steps {
                sh 'git clean -d -f -f -q -x'
                sh './autogen.sh'
<<<<<<< HEAD
                sh './configure --enable-tests'
                sh 'make -j4'
=======
                sh './configure'
                sh 'make dist'
                sh 'mkdir -p dist'
                sh 'tar -C dist --strip-components=1 -xzf zcoin-*.tar.gz'
                dir('dist') {
                    sh './configure'
                    sh 'make -j6'
                }
>>>>>>> 0c9b5486
            }
        }
        stage('Test') {
            steps {
                dir('dist') {
                    sh 'make check'
                }
            }
        }
        stage('RPC Tests') {
            steps {
                dir('dist') {
                    sh 'TIMEOUT=350 qa/pull-tester/run-bitcoind-for-test.sh qa/pull-tester/rpc-tests.py -extended'
                }
            }
        }
    }
}<|MERGE_RESOLUTION|>--- conflicted
+++ resolved
@@ -10,11 +10,7 @@
             steps {
                 sh 'git clean -d -f -f -q -x'
                 sh './autogen.sh'
-<<<<<<< HEAD
                 sh './configure --enable-tests'
-                sh 'make -j4'
-=======
-                sh './configure'
                 sh 'make dist'
                 sh 'mkdir -p dist'
                 sh 'tar -C dist --strip-components=1 -xzf zcoin-*.tar.gz'
@@ -22,7 +18,6 @@
                     sh './configure'
                     sh 'make -j6'
                 }
->>>>>>> 0c9b5486
             }
         }
         stage('Test') {
