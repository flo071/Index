--- conflicted
+++ resolved
@@ -102,11 +102,8 @@
 
 testScripts = [
     'exodus_create_denomination.py',
-<<<<<<< HEAD
+    'exodus_sendmint.py',
     'exodus_sendspend.py',
-=======
-    'exodus_sendmint.py',
->>>>>>> ceb40b7f
     'mempool_doublesend_oneblock.py',
     'mempool_reorg.py',
     'mempool_spendcoinbase.py',
