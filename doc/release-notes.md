<<<<<<< HEAD
Dash Core tree 0.11.x release notes can be found here:
- [v0.11.0](release-notes/release-notes-0.11.0.md) released Jan/15/2015
- [v0.11.1](release-notes/release-notes-0.11.1.md) released Feb/10/2015.
- [v0.11.2](release-notes/release-notes-0.11.2.md) released Mar/25/2015.
- [v0.12.0](release-notes/release-notes-0.12.0.md) not released yet.
=======
Bitcoin Core version 0.10.2 is now available from:

  <https://bitcoin.org/bin/bitcoin-core-0.10.2/>

This is a new minor version release, bringing minor bug fixes and translation 
updates. It is recommended to upgrade to this version.

Please report bugs using the issue tracker at github:

  <https://github.com/bitcoin/bitcoin/issues>

Upgrading and downgrading
=========================

How to Upgrade
--------------

If you are running an older version, shut it down. Wait until it has completely
shut down (which might take a few minutes for older versions), then run the
installer (on Windows) or just copy over /Applications/Bitcoin-Qt (on Mac) or
bitcoind/bitcoin-qt (on Linux).

Downgrade warning
------------------

Because release 0.10.0 and later makes use of headers-first synchronization and
parallel block download (see further), the block files and databases are not
backwards-compatible with pre-0.10 versions of Bitcoin Core or other software:

* Blocks will be stored on disk out of order (in the order they are
received, really), which makes it incompatible with some tools or
other programs. Reindexing using earlier versions will also not work
anymore as a result of this.

* The block index database will now hold headers for which no block is
stored on disk, which earlier versions won't support.

If you want to be able to downgrade smoothly, make a backup of your entire data
directory. Without this your node will need start syncing (or importing from
bootstrap.dat) anew afterwards. It is possible that the data from a completely
synchronised 0.10 node may be usable in older versions as-is, but this is not
supported and may break as soon as the older version attempts to reindex.

This does not affect wallet forward or backward compatibility.

Notable changes
===============

This fixes a serious problem on Windows with usernames that have non-ASCII
characters (https://github.com/bitcoin/bitcoin/issues/6078).

For other platforms there are no notable changes.

For the notable changes in 0.10, refer to the release notes
at https://github.com/bitcoin/bitcoin/blob/v0.10.0/doc/release-notes.md

0.10.2 Change log
=================

Detailed release notes follow. This overview includes changes that affect external
behavior, not code moves, refactors or string updates.

Wallet:
- `824c011` fix boost::get usage with boost 1.58

Miscellaneous:
- `da65606` Avoid crash on start in TestBlockValidity with gen=1.
- `424ae66` don't imbue boost::filesystem::path with locale "C" on windows (fixes #6078)

Credits
=======

Thanks to everyone who directly contributed to this release:

- Cory Fields
- Gregory Maxwell
- Jonas Schnelli
- Wladimir J. van der Laan

And all those who contributed additional code review and/or security research:

- dexX7
- Pieter Wuille
- vayvanne

As well as everyone that helped translating on [Transifex](https://www.transifex.com/projects/p/bitcoin/).
>>>>>>> ff325032
<|MERGE_RESOLUTION|>--- conflicted
+++ resolved
@@ -1,94 +1,5 @@
-<<<<<<< HEAD
-Dash Core tree 0.11.x release notes can be found here:
+Dash Core release notes can be found here:
 - [v0.11.0](release-notes/release-notes-0.11.0.md) released Jan/15/2015
 - [v0.11.1](release-notes/release-notes-0.11.1.md) released Feb/10/2015.
 - [v0.11.2](release-notes/release-notes-0.11.2.md) released Mar/25/2015.
-- [v0.12.0](release-notes/release-notes-0.12.0.md) not released yet.
-=======
-Bitcoin Core version 0.10.2 is now available from:
-
-  <https://bitcoin.org/bin/bitcoin-core-0.10.2/>
-
-This is a new minor version release, bringing minor bug fixes and translation 
-updates. It is recommended to upgrade to this version.
-
-Please report bugs using the issue tracker at github:
-
-  <https://github.com/bitcoin/bitcoin/issues>
-
-Upgrading and downgrading
-=========================
-
-How to Upgrade
---------------
-
-If you are running an older version, shut it down. Wait until it has completely
-shut down (which might take a few minutes for older versions), then run the
-installer (on Windows) or just copy over /Applications/Bitcoin-Qt (on Mac) or
-bitcoind/bitcoin-qt (on Linux).
-
-Downgrade warning
-------------------
-
-Because release 0.10.0 and later makes use of headers-first synchronization and
-parallel block download (see further), the block files and databases are not
-backwards-compatible with pre-0.10 versions of Bitcoin Core or other software:
-
-* Blocks will be stored on disk out of order (in the order they are
-received, really), which makes it incompatible with some tools or
-other programs. Reindexing using earlier versions will also not work
-anymore as a result of this.
-
-* The block index database will now hold headers for which no block is
-stored on disk, which earlier versions won't support.
-
-If you want to be able to downgrade smoothly, make a backup of your entire data
-directory. Without this your node will need start syncing (or importing from
-bootstrap.dat) anew afterwards. It is possible that the data from a completely
-synchronised 0.10 node may be usable in older versions as-is, but this is not
-supported and may break as soon as the older version attempts to reindex.
-
-This does not affect wallet forward or backward compatibility.
-
-Notable changes
-===============
-
-This fixes a serious problem on Windows with usernames that have non-ASCII
-characters (https://github.com/bitcoin/bitcoin/issues/6078).
-
-For other platforms there are no notable changes.
-
-For the notable changes in 0.10, refer to the release notes
-at https://github.com/bitcoin/bitcoin/blob/v0.10.0/doc/release-notes.md
-
-0.10.2 Change log
-=================
-
-Detailed release notes follow. This overview includes changes that affect external
-behavior, not code moves, refactors or string updates.
-
-Wallet:
-- `824c011` fix boost::get usage with boost 1.58
-
-Miscellaneous:
-- `da65606` Avoid crash on start in TestBlockValidity with gen=1.
-- `424ae66` don't imbue boost::filesystem::path with locale "C" on windows (fixes #6078)
-
-Credits
-=======
-
-Thanks to everyone who directly contributed to this release:
-
-- Cory Fields
-- Gregory Maxwell
-- Jonas Schnelli
-- Wladimir J. van der Laan
-
-And all those who contributed additional code review and/or security research:
-
-- dexX7
-- Pieter Wuille
-- vayvanne
-
-As well as everyone that helped translating on [Transifex](https://www.transifex.com/projects/p/bitcoin/).
->>>>>>> ff325032
+- [v0.12.0](release-notes/release-notes-0.12.0.md) not released yet.