// Copyright (c) 2017-2019 The PIVX developers
// Distributed under the MIT software license, see the accompanying
// file COPYING or http://www.opensource.org/licenses/mit-license.php.

#include "blocksigner.h"
#include "main.h"
#include "utilstrencodings.h"
bool SignBlockWithKey(CBlock& block, const CKey& key)
{
    if (!key.Sign(block.GetHash(), block.vchBlockSig))
        return error("%s: failed to sign block hash with key", __func__);

    return true;
}

bool GetKeyIDFromUTXO(const CTxOut& txout, CKeyID& keyID)
{
    vector<vector<unsigned char> > vSolutions;
    txnouttype whichType;
    if (!Solver(txout.scriptPubKey, whichType, vSolutions))
        return false;
    if (whichType == TX_PUBKEY) {
        keyID = CPubKey(vSolutions[0]).GetID();
    } else if (whichType == TX_PUBKEYHASH) {
        keyID = CKeyID(uint160(vSolutions[0]));
    } else {
        return false;
    }

    return true;
}

bool SignBlock(CBlock& block, const CKeyStore& keystore)
{
    CKeyID keyID;
    if (block.IsProofOfWork()) {
        bool fFoundID = false;
        for (const CTxOut& txout :block.vtx[0].vout) {
            if (!GetKeyIDFromUTXO(txout, keyID))
                continue;
            fFoundID = true;
            break;
        }
        if (!fFoundID)
            return error("%s: failed to find key for PoW", __func__);
    } else {
        if (!GetKeyIDFromUTXO(block.vtx[1].vout[1], keyID))
            return error("%s: failed to find key for PoS", __func__);
<<<<<<< HEAD

            LogPrintf("Got keyid %s\n",keyID.ToString().c_str());
=======
>>>>>>> 471d3080
    }
            LogPrintf("Got keyid\n");

    CKey key;
    if (!keystore.GetKey(keyID, key))
        return error("%s: failed to get key from keystore", __func__);

    return SignBlockWithKey(block, key);
}

bool CheckBlockSignature(const CBlock& block)
{
    if (block.IsProofOfWork())
        return block.vchBlockSig.empty();

    if (block.vchBlockSig.empty())
        return error("%s: vchBlockSig is empty!", __func__);

    /** Each block is signed by the private key of the input that is staked. This can be either zPIV or normal UTXO
     *  zPIV: Each zPIV has a keypair associated with it. The serial number is a hash of the public key.
     *  UTXO: The public key that signs must match the public key associated with the first utxo of the coinstake tx.
     */
    CPubKey pubkey;

        txnouttype whichType;
        vector<vector<unsigned char> > vSolutions;
        const CTxOut& txout = block.vtx[1].vout[1];
        if (!Solver(txout.scriptPubKey, whichType, vSolutions))
            return false;
        if (whichType == TX_PUBKEY || whichType == TX_PUBKEYHASH) {
            valtype& vchPubKey = vSolutions[0];
            pubkey = CPubKey(vchPubKey);
        }

    if (!pubkey.IsValid())
        return error("%s: invalid pubkey %s", __func__, HexStr(pubkey));

    return pubkey.Verify(block.GetHash(), block.vchBlockSig);
}<|MERGE_RESOLUTION|>--- conflicted
+++ resolved
@@ -46,13 +46,8 @@
     } else {
         if (!GetKeyIDFromUTXO(block.vtx[1].vout[1], keyID))
             return error("%s: failed to find key for PoS", __func__);
-<<<<<<< HEAD
-
+    }
             LogPrintf("Got keyid %s\n",keyID.ToString().c_str());
-=======
->>>>>>> 471d3080
-    }
-            LogPrintf("Got keyid\n");
 
     CKey key;
     if (!keystore.GetKey(keyID, key))
