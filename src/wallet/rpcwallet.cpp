--- conflicted
+++ resolved
@@ -2816,11 +2816,7 @@
     auto vecSend = CWallet::CreateSigmaMintRecipients(privCoins, vDMints);
 
     CWalletTx wtx;
-<<<<<<< HEAD
-    std::string strError = pwalletMain->MintAndStoreZerocoinV3(vecSend, privCoins, vDMints, wtx);
-=======
-    std::string strError = pwalletMain->MintAndStoreSigma(vecSend, privCoins, wtx);
->>>>>>> 6edc6fa0
+    std::string strError = pwalletMain->MintAndStoreSigma(vecSend, privCoins, vDMints, wtx);
 
     if (strError != "")
         throw JSONRPCError(RPC_WALLET_ERROR, strError);
@@ -3368,11 +3364,7 @@
 
     list <CSigmaEntry> listPubcoin;
     CWalletDB walletdb(pwalletMain->strWalletFile);
-<<<<<<< HEAD
     listPubcoin = pwalletMain->hdMintTracker->MintsAsZerocoinEntries();
-=======
-    walletdb.ListSigmaPubCoin(listPubcoin);
->>>>>>> 6edc6fa0
 
     BOOST_FOREACH(const CSigmaEntry &zerocoinItem, listPubcoin){
         if (zerocoinItem.randomness != uint64_t(0) && zerocoinItem.serialNumber != uint64_t(0)) {
@@ -3443,11 +3435,7 @@
 
     list <CSigmaEntry> listPubcoin;
     CWalletDB walletdb(pwalletMain->strWalletFile);
-<<<<<<< HEAD
     listPubcoin = pwalletMain->hdMintTracker->MintsAsZerocoinEntries();
-=======
-    walletdb.ListSigmaPubCoin(listPubcoin);
->>>>>>> 6edc6fa0
     UniValue results(UniValue::VARR);
 
     BOOST_FOREACH(const CSigmaEntry &zerocoinItem, listPubcoin) {
@@ -3526,11 +3514,7 @@
 
     list<CSigmaEntry> listPubcoin;
     CWalletDB walletdb(pwalletMain->strWalletFile);
-<<<<<<< HEAD
     listPubcoin = pwalletMain->hdMintTracker->MintsAsZerocoinEntries();
-=======
-    walletdb.ListSigmaPubCoin(listPubcoin);
->>>>>>> 6edc6fa0
     UniValue results(UniValue::VARR);
     listPubcoin.sort(CompSigmaHeight);
 
@@ -3630,7 +3614,6 @@
     bool fStatus = true;
     fStatus = params[1].get_bool();
 
-<<<<<<< HEAD
     std::vector <CMintMeta> listMints;
     CWalletDB walletdb(pwalletMain->strWalletFile);
     listMints = pwalletMain->hdMintTracker->ListMints(false, false);
@@ -3638,41 +3621,20 @@
     UniValue results(UniValue::VARR);
 
     BOOST_FOREACH(CMintMeta &mint, listMints) {
-        CZerocoinEntryV3 zerocoinItem;
+        CSigmaEntry zerocoinItem;
         if(!pwalletMain->GetMint(mint.hashSerial, zerocoinItem))
             continue;
 
         CHDMint dMint;
-        if (!walletdb.ReadHDMint(GetPubCoinValueHash(mint.pubCoinValue), dMint)){
+        if (!walletdb.ReadHDMint(sigma::GetPubCoinValueHash(mint.pubCoinValue), dMint)){
             continue;
         }
 
-=======
-    list <CSigmaEntry> listPubcoin;
-    CWalletDB walletdb(pwalletMain->strWalletFile);
-    walletdb.ListSigmaPubCoin(listPubcoin);
-
-    UniValue results(UniValue::VARR);
-
-    BOOST_FOREACH(const CSigmaEntry &zerocoinItem, listPubcoin) {
->>>>>>> 6edc6fa0
         if (zerocoinItem.serialNumber != uint64_t(0)) {
             LogPrintf("zerocoinItem.serialNumber = %s\n", zerocoinItem.serialNumber.GetHex());
             if (zerocoinItem.serialNumber == coinSerial) {
                 LogPrintf("setmintzerocoinstatus Found!\n");
-<<<<<<< HEAD
-
-=======
-                CSigmaEntry zerocoinTx;
-                zerocoinTx.id = zerocoinItem.id;
-                zerocoinTx.IsUsed = fStatus;
-                zerocoinTx.set_denomination_value(zerocoinItem.get_denomination_value());
-                zerocoinTx.value = zerocoinItem.value;
-                zerocoinTx.serialNumber = zerocoinItem.serialNumber;
-                zerocoinTx.nHeight = zerocoinItem.nHeight;
-                zerocoinTx.randomness = zerocoinItem.randomness;
-//                zerocoinTx.ecdsaSecretKey = zerocoinItem.ecdsaSecretKey;
->>>>>>> 6edc6fa0
+
                 const std::string& isUsedDenomStr =
                     fStatus
                     ? "Used (" + std::to_string((double)zerocoinItem.get_denomination_value() / COIN) + " mint)"
@@ -4005,32 +3967,16 @@
     { "wallet",             "spendmanyzerocoin",        &spendmanyzerocoin,        false },
     { "wallet",             "spendmany",                &spendmany,                false },
     { "wallet",             "resetmintzerocoin",        &resetmintzerocoin,        false },
-<<<<<<< HEAD
-    { "wallet",             "resetmintzerocoinV3",        &resetmintzerocoinV3,        false },
-    { "wallet",             "setmintzerocoinstatus",        &setmintzerocoinstatus,        false },
-    { "wallet",             "setmintzerocoinstatusV3",        &setmintzerocoinstatusV3,        false },
-    { "wallet",             "listmintzerocoins",        &listmintzerocoins,        false },
-    { "wallet",             "listmintzerocoinsV3",        &listmintzerocoinsV3,        false },
-    { "wallet",             "listpubcoinsV3",        &listpubcoinsV3,        false },
-    { "wallet",             "removetxmempool",          &removetxmempool,          false },
-    { "wallet",             "removetxwallet",           &removetxwallet,           false },
-    { "wallet",             "listspendzerocoins",       &listspendzerocoins,       false },
-    { "wallet",             "listspendzerocoinsV3",       &listspendzerocoinsV3,       false },
-    { "wallet",             "spendallzerocoin",            &spendallzerocoin,            false}
-=======
     { "wallet",             "setmintzerocoinstatus",    &setmintzerocoinstatus,    false },
     { "wallet",             "listmintzerocoins",        &listmintzerocoins,        false },
     { "wallet",             "listsigmamints",           &listsigmamints,           false },
     { "wallet",             "listpubcoins",             &listpubcoins,             false },
     { "wallet",             "listsigmapubcoins",        &listsigmapubcoins,        false },
-
-
     { "wallet",             "removetxmempool",          &removetxmempool,          false },
     { "wallet",             "removetxwallet",           &removetxwallet,           false },
     { "wallet",             "listspendzerocoins",       &listspendzerocoins,       false },
     { "wallet",             "listsigmaspends",          &listsigmaspends,          false },
     { "wallet",             "spendallzerocoin",         &spendallzerocoin,         false}
->>>>>>> 6edc6fa0
 };
 
 void RegisterWalletRPCCommands(CRPCTable &tableRPC)
