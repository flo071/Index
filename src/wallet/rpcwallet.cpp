--- conflicted
+++ resolved
@@ -1654,7 +1654,7 @@
                     else
                         entry.push_back(Pair("category", "generate"));
                 }
-                else if(wtx.IsZerocoinSpend() || wtx.IsZerocoinSpendV3()){
+                else if(wtx.IsZerocoinSpend() || wtx.IsSigmaSpend()){
                     entry.push_back(Pair("category", "spend"));
                 }
                 else {
@@ -4214,26 +4214,17 @@
     { "wallet",             "listunspentsigmamints",    &listunspentsigmamints,    false },
     { "wallet",             "mint",                     &mint,                     false },
     { "wallet",             "mintzerocoin",             &mintzerocoin,             false },
-<<<<<<< HEAD
-    { "wallet",             "mintmanyzerocoin",             &mintmanyzerocoin,     false },
-=======
     { "wallet",             "mintmanyzerocoin",         &mintmanyzerocoin,         false },
->>>>>>> c1e6786f
     { "wallet",             "spendzerocoin",            &spendzerocoin,            false },
     { "wallet",             "spendmanyzerocoin",        &spendmanyzerocoin,        false },
     { "wallet",             "spendmany",                &spendmany,                false },
     { "wallet",             "resetmintzerocoin",        &resetmintzerocoin,        false },
     { "wallet",             "setmintzerocoinstatus",    &setmintzerocoinstatus,    false },
     { "wallet",             "listmintzerocoins",        &listmintzerocoins,        false },
-<<<<<<< HEAD
     { "wallet",             "listpubcoins",             &listpubcoins,             false },
-=======
     { "wallet",             "listsigmamints",           &listsigmamints,           false },
     { "wallet",             "listpubcoins",             &listpubcoins,             false },
     { "wallet",             "listsigmapubcoins",        &listsigmapubcoins,        false },
-
-
->>>>>>> c1e6786f
     { "wallet",             "removetxmempool",          &removetxmempool,          false },
     { "wallet",             "removetxwallet",           &removetxwallet,           false },
     { "wallet",             "listspendzerocoins",       &listspendzerocoins,       false },
