// Copyright (c) 2010 Satoshi Nakamoto
// Copyright (c) 2009-2016 The zcoin Core developers
// Distributed under the MIT software license, see the accompanying
// file COPYING or http://www.opensource.org/licenses/mit-license.php.

#include "amount.h"
#include "base58.h"
#include "chain.h"
#include "core_io.h"
#include "init.h"
#include "main.h"
#include "zerocoin.h"
#include "zerocoin_v3.h"
#include "../sigma/coinspend.h"
#include "net.h"
#include "netbase.h"
#include "policy/rbf.h"
#include "rpc/server.h"
#include "timedata.h"
#include "util.h"
#include "utilmoneystr.h"
#include "wallet.h"
#include "walletdb.h"
#include "hdmint/tracker.h"
#include "znode-sync.h"
#include "zerocoin.h"
#include "walletexcept.h"

#include <znode-payments.h>

#include <stdint.h>

#include <boost/assign/list_of.hpp>

#include <univalue.h>

using namespace std;

int64_t nWalletUnlockTime;
static CCriticalSection cs_nWalletUnlockTime;

static void EnsureZerocoinMintIsAllowed()
{
    // We want to make sure the new mint still accept by network when we broadcast.
    // So we will not allow users to use this RPC anymore 10 blocks before it completely
    // disabled at consensus level. We don't need this for spend because it does not make sense
    // since users still lost their mints when it completely disable.
    auto& consensus = Params().GetConsensus();
    constexpr int threshold = 10; // 10 blocks should be enough for mints to get mined.
    int disableHeight = consensus.nSigmaStartBlock + consensus.nZerocoinV2MintMempoolGracefulPeriod - threshold;

    LOCK(cs_main);

    if (chainActive.Height() > disableHeight) {
        throw JSONRPCError(RPC_WALLET_ERROR, "Zerocoin mint is not allowed on network anymore");
    }
}

std::string HelpRequiringPassphrase()
{
    return pwalletMain && pwalletMain->IsCrypted()
        ? "\nRequires wallet passphrase to be set with walletpassphrase call."
        : "";
}

bool EnsureWalletIsAvailable(bool avoidException)
{
    if (!pwalletMain)
    {
        if (!avoidException)
            throw JSONRPCError(RPC_METHOD_NOT_FOUND, "Method not found (disabled)");
        else
            return false;
    }
    return true;
}

void EnsureWalletIsUnlocked()
{
    if (pwalletMain->IsLocked())
        throw JSONRPCError(RPC_WALLET_UNLOCK_NEEDED, "Error: Please enter the wallet passphrase with walletpassphrase first.");
}

bool ValidMultiMint(const UniValue& data){
    vector<string> keys = data.getKeys();
    CAmount totalValue = 0;
    int totalInputs = 0;
    int denomination;
    int64_t amount;
    BOOST_FOREACH(const string& denominationStr, keys){
        denomination = stoi(denominationStr.c_str());
        amount = data[denominationStr].get_int();
        totalInputs += amount;
        totalValue += denomination * amount * COIN;
    }

    return ((totalValue <= pwalletMain->GetBalance()) &&
            (totalInputs <= ZC_MINT_LIMIT));

}

void WalletTxToJSON(const CWalletTx& wtx, UniValue& entry)
{
    int confirms = wtx.GetDepthInMainChain();
    entry.push_back(Pair("confirmations", confirms));
    if (wtx.IsCoinBase())
        entry.push_back(Pair("generated", true));
    if (confirms > 0)
    {
        entry.push_back(Pair("blockhash", wtx.hashBlock.GetHex()));
        entry.push_back(Pair("blockindex", wtx.nIndex));
        entry.push_back(Pair("blocktime", mapBlockIndex[wtx.hashBlock]->GetBlockTime()));
    } else {
        entry.push_back(Pair("trusted", wtx.IsTrusted()));
    }
    uint256 hash = wtx.GetHash();
    entry.push_back(Pair("txid", hash.GetHex()));
    UniValue conflicts(UniValue::VARR);
    BOOST_FOREACH(const uint256& conflict, wtx.GetConflicts())
        conflicts.push_back(conflict.GetHex());
    entry.push_back(Pair("walletconflicts", conflicts));
    entry.push_back(Pair("time", wtx.GetTxTime()));
    entry.push_back(Pair("timereceived", (int64_t)wtx.nTimeReceived));

    // Add opt-in RBF status
    std::string rbfStatus = "no";
    if (confirms <= 0) {
        LOCK(mempool.cs);
        RBFTransactionState rbfState = IsRBFOptIn(wtx, mempool);
        if (rbfState == RBF_TRANSACTIONSTATE_UNKNOWN)
            rbfStatus = "unknown";
        else if (rbfState == RBF_TRANSACTIONSTATE_REPLACEABLE_BIP125)
            rbfStatus = "yes";
    }
    entry.push_back(Pair("bip125-replaceable", rbfStatus));

    BOOST_FOREACH(const PAIRTYPE(string,string)& item, wtx.mapValue)
        entry.push_back(Pair(item.first, item.second));
}

string AccountFromValue(const UniValue& value)
{
    string strAccount = value.get_str();
    if (strAccount == "*")
        throw JSONRPCError(RPC_WALLET_INVALID_ACCOUNT_NAME, "Invalid account name");
    return strAccount;
}

UniValue getnewaddress(const UniValue& params, bool fHelp)
{
    if (!EnsureWalletIsAvailable(fHelp))
        return NullUniValue;

    if (fHelp || params.size() > 1)
        throw runtime_error(
            "getnewaddress ( \"account\" )\n"
            "\nReturns a new zcoin address for receiving payments.\n"
            "If 'account' is specified (DEPRECATED), it is added to the address book \n"
            "so payments received with the address will be credited to 'account'.\n"
            "\nArguments:\n"
            "1. \"account\"        (string, optional) DEPRECATED. The account name for the address to be linked to. If not provided, the default account \"\" is used. It can also be set to the empty string \"\" to represent the default account. The account does not need to exist, it will be created if there is no account by the given name.\n"
            "\nResult:\n"
            "\"zcoinaddress\"    (string) The new zcoin address\n"
            "\nExamples:\n"
            + HelpExampleCli("getnewaddress", "")
            + HelpExampleRpc("getnewaddress", "")
        );

    LOCK2(cs_main, pwalletMain->cs_wallet);

    // Parse the account first so we don't generate a key if there's an error
    string strAccount;
    if (params.size() > 0)
        strAccount = AccountFromValue(params[0]);

    if (!pwalletMain->IsLocked())
        pwalletMain->TopUpKeyPool();

    // Generate a new key that is added to wallet
    CPubKey newKey;
    if (!pwalletMain->GetKeyFromPool(newKey))
        throw JSONRPCError(RPC_WALLET_KEYPOOL_RAN_OUT, "Error: Keypool ran out, please call keypoolrefill first");
    CKeyID keyID = newKey.GetID();

    pwalletMain->SetAddressBook(keyID, strAccount, "receive");

    return CBitcoinAddress(keyID).ToString();
}


CBitcoinAddress GetAccountAddress(string strAccount, bool bForceNew=false)
{
    CPubKey pubKey;
    if (!pwalletMain->GetAccountPubkey(pubKey, strAccount, bForceNew)) {
        throw JSONRPCError(RPC_WALLET_KEYPOOL_RAN_OUT, "Error: Keypool ran out, please call keypoolrefill first");
    }

    return CBitcoinAddress(pubKey.GetID());
}

UniValue getaccountaddress(const UniValue& params, bool fHelp)
{
    if (!EnsureWalletIsAvailable(fHelp))
        return NullUniValue;

    if (fHelp || params.size() != 1)
        throw runtime_error(
            "getaccountaddress \"account\"\n"
            "\nDEPRECATED. Returns the current zcoin address for receiving payments to this account.\n"
            "\nArguments:\n"
            "1. \"account\"       (string, required) The account name for the address. It can also be set to the empty string \"\" to represent the default account. The account does not need to exist, it will be created and a new address created  if there is no account by the given name.\n"
            "\nResult:\n"
            "\"zcoinaddress\"   (string) The account zcoin address\n"
            "\nExamples:\n"
            + HelpExampleCli("getaccountaddress", "")
            + HelpExampleCli("getaccountaddress", "\"\"")
            + HelpExampleCli("getaccountaddress", "\"myaccount\"")
            + HelpExampleRpc("getaccountaddress", "\"myaccount\"")
        );

    LOCK2(cs_main, pwalletMain->cs_wallet);

    // Parse the account first so we don't generate a key if there's an error
    string strAccount = AccountFromValue(params[0]);

    UniValue ret(UniValue::VSTR);

    ret = GetAccountAddress(strAccount).ToString();
    return ret;
}


UniValue getrawchangeaddress(const UniValue& params, bool fHelp)
{
    if (!EnsureWalletIsAvailable(fHelp))
        return NullUniValue;

    if (fHelp || params.size() > 1)
        throw runtime_error(
            "getrawchangeaddress\n"
            "\nReturns a new zcoin address, for receiving change.\n"
            "This is for use with raw transactions, NOT normal use.\n"
            "\nResult:\n"
            "\"address\"    (string) The address\n"
            "\nExamples:\n"
            + HelpExampleCli("getrawchangeaddress", "")
            + HelpExampleRpc("getrawchangeaddress", "")
       );

    LOCK2(cs_main, pwalletMain->cs_wallet);

    if (!pwalletMain->IsLocked())
        pwalletMain->TopUpKeyPool();

    CReserveKey reservekey(pwalletMain);
    CPubKey vchPubKey;
    if (!reservekey.GetReservedKey(vchPubKey))
        throw JSONRPCError(RPC_WALLET_KEYPOOL_RAN_OUT, "Error: Keypool ran out, please call keypoolrefill first");

    reservekey.KeepKey();

    CKeyID keyID = vchPubKey.GetID();

    return CBitcoinAddress(keyID).ToString();
}


UniValue setaccount(const UniValue& params, bool fHelp)
{
    if (!EnsureWalletIsAvailable(fHelp))
        return NullUniValue;

    if (fHelp || params.size() < 1 || params.size() > 2)
        throw runtime_error(
            "setaccount \"zcoinaddress\" \"account\"\n"
            "\nDEPRECATED. Sets the account associated with the given address.\n"
            "\nArguments:\n"
            "1. \"zcoinaddress\"  (string, required) The zcoin address to be associated with an account.\n"
            "2. \"account\"         (string, required) The account to assign the address to.\n"
            "\nExamples:\n"
            + HelpExampleCli("setaccount", "\"1D1ZrZNe3JUo7ZycKEYQQiQAWd9y54F4XZ\" \"tabby\"")
            + HelpExampleRpc("setaccount", "\"1D1ZrZNe3JUo7ZycKEYQQiQAWd9y54F4XZ\", \"tabby\"")
        );

    LOCK2(cs_main, pwalletMain->cs_wallet);

    CBitcoinAddress address(params[0].get_str());
    if (!address.IsValid())
        throw JSONRPCError(RPC_INVALID_ADDRESS_OR_KEY, "Invalid zcoin address");

    string strAccount;
    if (params.size() > 1)
        strAccount = AccountFromValue(params[1]);

    // Only add the account if the address is yours.
    if (IsMine(*pwalletMain, address.Get()))
    {
        // Detect when changing the account of an address that is the 'unused current key' of another account:
        if (pwalletMain->mapAddressBook.count(address.Get()))
        {
            string strOldAccount = pwalletMain->mapAddressBook[address.Get()].name;
            if (address == GetAccountAddress(strOldAccount))
                GetAccountAddress(strOldAccount, true);
        }
        pwalletMain->SetAddressBook(address.Get(), strAccount, "receive");
    }
    else
        throw JSONRPCError(RPC_MISC_ERROR, "setaccount can only be used with own address");

    return NullUniValue;
}


UniValue getaccount(const UniValue& params, bool fHelp)
{
    if (!EnsureWalletIsAvailable(fHelp))
        return NullUniValue;

    if (fHelp || params.size() != 1)
        throw runtime_error(
            "getaccount \"zcoinaddress\"\n"
            "\nDEPRECATED. Returns the account associated with the given address.\n"
            "\nArguments:\n"
            "1. \"zcoinaddress\"  (string, required) The zcoin address for account lookup.\n"
            "\nResult:\n"
            "\"accountname\"        (string) the account address\n"
            "\nExamples:\n"
            + HelpExampleCli("getaccount", "\"1D1ZrZNe3JUo7ZycKEYQQiQAWd9y54F4XZ\"")
            + HelpExampleRpc("getaccount", "\"1D1ZrZNe3JUo7ZycKEYQQiQAWd9y54F4XZ\"")
        );

    LOCK2(cs_main, pwalletMain->cs_wallet);

    CBitcoinAddress address(params[0].get_str());
    if (!address.IsValid())
        throw JSONRPCError(RPC_INVALID_ADDRESS_OR_KEY, "Invalid zcoin address");

    string strAccount;
    map<CTxDestination, CAddressBookData>::iterator mi = pwalletMain->mapAddressBook.find(address.Get());
    if (mi != pwalletMain->mapAddressBook.end() && !(*mi).second.name.empty())
        strAccount = (*mi).second.name;
    return strAccount;
}

UniValue setmininput(const UniValue& params, bool fHelp)
{
    if (fHelp || params.size() < 1 || params.size() > 1)
        throw runtime_error(
                "setmininput <amount>\n"
                        "<amount> is a real and is rounded to the nearest 0.00000001");

    // Amount
    int64_t nAmount = 0;
    if (params[0].get_real() != 0.0)
        nAmount = AmountFromValue(params[0]);        // rejects 0.0 amounts

    nMinimumInputValue = nAmount;
    return true;
}


UniValue getaddressesbyaccount(const UniValue& params, bool fHelp)
{
    if (!EnsureWalletIsAvailable(fHelp))
        return NullUniValue;

    if (fHelp || params.size() != 1)
        throw runtime_error(
            "getaddressesbyaccount \"account\"\n"
            "\nDEPRECATED. Returns the list of addresses for the given account.\n"
            "\nArguments:\n"
            "1. \"account\"  (string, required) The account name.\n"
            "\nResult:\n"
            "[                     (json array of string)\n"
            "  \"zcoinaddress\"  (string) a zcoin address associated with the given account\n"
            "  ,...\n"
            "]\n"
            "\nExamples:\n"
            + HelpExampleCli("getaddressesbyaccount", "\"tabby\"")
            + HelpExampleRpc("getaddressesbyaccount", "\"tabby\"")
        );

    LOCK2(cs_main, pwalletMain->cs_wallet);

    string strAccount = AccountFromValue(params[0]);

    // Find all addresses that have the given account
    UniValue ret(UniValue::VARR);
    BOOST_FOREACH(const PAIRTYPE(CBitcoinAddress, CAddressBookData)& item, pwalletMain->mapAddressBook)
    {
        const CBitcoinAddress& address = item.first;
        const string& strName = item.second.name;
        if (strName == strAccount)
            ret.push_back(address.ToString());
    }
    return ret;
}

static void SendMoney(const CTxDestination &address, CAmount nValue, bool fSubtractFeeFromAmount, CWalletTx& wtxNew)
{
    CAmount curBalance = pwalletMain->GetBalance();

    // Check amount
    if (nValue <= 0)
        throw JSONRPCError(RPC_INVALID_PARAMETER, "Invalid amount");

    if (nValue > curBalance)
        throw JSONRPCError(RPC_WALLET_INSUFFICIENT_FUNDS, "Insufficient funds");

    // Parse Zcoin address
    CScript scriptPubKey = GetScriptForDestination(address);

    // Create and send the transaction
    CReserveKey reservekey(pwalletMain);
    CAmount nFeeRequired;
    std::string strError;
    vector<CRecipient> vecSend;
    int nChangePosRet = -1;
    CRecipient recipient = {scriptPubKey, nValue, fSubtractFeeFromAmount};
    vecSend.push_back(recipient);
    if (!pwalletMain->CreateTransaction(vecSend, wtxNew, reservekey, nFeeRequired, nChangePosRet, strError)) {
        if (!fSubtractFeeFromAmount && nValue + nFeeRequired > pwalletMain->GetBalance())
            strError = strprintf("Error: This transaction requires a transaction fee of at least %s because of its amount, complexity, or use of recently received funds!", FormatMoney(nFeeRequired));
        throw JSONRPCError(RPC_WALLET_ERROR, strError);
    }
    if (!pwalletMain->CommitTransaction(wtxNew, reservekey))
        throw JSONRPCError(RPC_WALLET_ERROR, "Error: The transaction was rejected! This might happen if some of the coins in your wallet were already spent, such as if you used a copy of the wallet and coins were spent in the copy but not marked as spent here.");
}

UniValue sendtoaddress(const UniValue& params, bool fHelp)
{
    if (!EnsureWalletIsAvailable(fHelp))
        return NullUniValue;

    if (fHelp || params.size() < 2 || params.size() > 5)
        throw runtime_error(
            "sendtoaddress \"zcoinaddress\" amount ( \"comment\" \"comment-to\" subtractfeefromamount )\n"
            "\nSend an amount to a given address.\n"
            + HelpRequiringPassphrase() +
            "\nArguments:\n"
            "1. \"zcoinaddress\"  (string, required) The zcoin address to send to.\n"
            "2. \"amount\"      (numeric or string, required) The amount in " + CURRENCY_UNIT + " to send. eg 0.1\n"
            "3. \"comment\"     (string, optional) A comment used to store what the transaction is for. \n"
            "                             This is not part of the transaction, just kept in your wallet.\n"
            "4. \"comment-to\"  (string, optional) A comment to store the name of the person or organization \n"
            "                             to which you're sending the transaction. This is not part of the \n"
            "                             transaction, just kept in your wallet.\n"
            "5. subtractfeefromamount  (boolean, optional, default=false) The fee will be deducted from the amount being sent.\n"
            "                             The recipient will receive less bitcoins than you enter in the amount field.\n"
            "\nResult:\n"
            "\"transactionid\"  (string) The transaction id.\n"
            "\nExamples:\n"
            + HelpExampleCli("sendtoaddress", "\"1M72Sfpbz1BPpXFHz9m3CdqATR44Jvaydd\" 0.1")
            + HelpExampleCli("sendtoaddress", "\"1M72Sfpbz1BPpXFHz9m3CdqATR44Jvaydd\" 0.1 \"donation\" \"seans outpost\"")
            + HelpExampleCli("sendtoaddress", "\"1M72Sfpbz1BPpXFHz9m3CdqATR44Jvaydd\" 0.1 \"\" \"\" true")
            + HelpExampleRpc("sendtoaddress", "\"1M72Sfpbz1BPpXFHz9m3CdqATR44Jvaydd\", 0.1, \"donation\", \"seans outpost\"")
        );

    LOCK2(cs_main, pwalletMain->cs_wallet);

    CBitcoinAddress address(params[0].get_str());
    if (!address.IsValid())
        throw JSONRPCError(RPC_INVALID_ADDRESS_OR_KEY, "Invalid zcoin address");

    // Amount
    CAmount nAmount = AmountFromValue(params[1]);
    if (nAmount <= 0)
        throw JSONRPCError(RPC_TYPE_ERROR, "Invalid amount for send");

    // Wallet comments
    CWalletTx wtx;
    if (params.size() > 2 && !params[2].isNull() && !params[2].get_str().empty())
        wtx.mapValue["comment"] = params[2].get_str();
    if (params.size() > 3 && !params[3].isNull() && !params[3].get_str().empty())
        wtx.mapValue["to"]      = params[3].get_str();

    bool fSubtractFeeFromAmount = false;
    if (params.size() > 4)
        fSubtractFeeFromAmount = params[4].get_bool();

    EnsureWalletIsUnlocked();

    SendMoney(address.Get(), nAmount, fSubtractFeeFromAmount, wtx);

    return wtx.GetHash().GetHex();
}

UniValue listaddressgroupings(const UniValue& params, bool fHelp)
{
    if (!EnsureWalletIsAvailable(fHelp))
        return NullUniValue;

    if (fHelp)
        throw runtime_error(
            "listaddressgroupings\n"
            "\nLists groups of addresses which have had their common ownership\n"
            "made public by common use as inputs or as the resulting change\n"
            "in past transactions\n"
            "\nResult:\n"
            "[\n"
            "  [\n"
            "    [\n"
            "      \"zcoinaddress\",     (string) The zcoin address\n"
            "      amount,                 (numeric) The amount in " + CURRENCY_UNIT + "\n"
            "      \"account\"             (string, optional) The account (DEPRECATED)\n"
            "    ]\n"
            "    ,...\n"
            "  ]\n"
            "  ,...\n"
            "]\n"
            "\nExamples:\n"
            + HelpExampleCli("listaddressgroupings", "")
            + HelpExampleRpc("listaddressgroupings", "")
        );

    LOCK2(cs_main, pwalletMain->cs_wallet);

    UniValue jsonGroupings(UniValue::VARR);
    map<CTxDestination, CAmount> balances = pwalletMain->GetAddressBalances();
    BOOST_FOREACH(set<CTxDestination> grouping, pwalletMain->GetAddressGroupings())
    {
        UniValue jsonGrouping(UniValue::VARR);
        BOOST_FOREACH(CTxDestination address, grouping)
        {
            UniValue addressInfo(UniValue::VARR);
            addressInfo.push_back(CBitcoinAddress(address).ToString());
            addressInfo.push_back(ValueFromAmount(balances[address]));
            {
                if (pwalletMain->mapAddressBook.find(CBitcoinAddress(address).Get()) != pwalletMain->mapAddressBook.end())
                    addressInfo.push_back(pwalletMain->mapAddressBook.find(CBitcoinAddress(address).Get())->second.name);
            }
            jsonGrouping.push_back(addressInfo);
        }
        jsonGroupings.push_back(jsonGrouping);
    }
    return jsonGroupings;
}

UniValue signmessage(const UniValue& params, bool fHelp)
{
    if (!EnsureWalletIsAvailable(fHelp))
        return NullUniValue;

    if (fHelp || params.size() != 2)
        throw runtime_error(
            "signmessage \"zcoinaddress\" \"message\"\n"
            "\nSign a message with the private key of an address"
            + HelpRequiringPassphrase() + "\n"
            "\nArguments:\n"
            "1. \"zcoinaddress\"  (string, required) The zcoin address to use for the private key.\n"
            "2. \"message\"         (string, required) The message to create a signature of.\n"
            "\nResult:\n"
            "\"signature\"          (string) The signature of the message encoded in base 64\n"
            "\nExamples:\n"
            "\nUnlock the wallet for 30 seconds\n"
            + HelpExampleCli("walletpassphrase", "\"mypassphrase\" 30") +
            "\nCreate the signature\n"
            + HelpExampleCli("signmessage", "\"1D1ZrZNe3JUo7ZycKEYQQiQAWd9y54F4XZ\" \"my message\"") +
            "\nVerify the signature\n"
            + HelpExampleCli("verifymessage", "\"1D1ZrZNe3JUo7ZycKEYQQiQAWd9y54F4XZ\" \"signature\" \"my message\"") +
            "\nAs json rpc\n"
            + HelpExampleRpc("signmessage", "\"1D1ZrZNe3JUo7ZycKEYQQiQAWd9y54F4XZ\", \"my message\"")
        );

    LOCK2(cs_main, pwalletMain->cs_wallet);

    EnsureWalletIsUnlocked();

    string strAddress = params[0].get_str();
    string strMessage = params[1].get_str();

    CBitcoinAddress addr(strAddress);
    if (!addr.IsValid())
        throw JSONRPCError(RPC_TYPE_ERROR, "Invalid address");

    CKeyID keyID;
    if (!addr.GetKeyID(keyID))
        throw JSONRPCError(RPC_TYPE_ERROR, "Address does not refer to key");

    CKey key;
    if (!pwalletMain->GetKey(keyID, key))
        throw JSONRPCError(RPC_WALLET_ERROR, "Private key not available");

    CHashWriter ss(SER_GETHASH, 0);
    ss << strMessageMagic;
    ss << strMessage;

    vector<unsigned char> vchSig;
    if (!key.SignCompact(ss.GetHash(), vchSig))
        throw JSONRPCError(RPC_INVALID_ADDRESS_OR_KEY, "Sign failed");

    return EncodeBase64(&vchSig[0], vchSig.size());
}

UniValue getreceivedbyaddress(const UniValue& params, bool fHelp)
{
    if (!EnsureWalletIsAvailable(fHelp))
        return NullUniValue;

    if (fHelp || params.size() < 1 || params.size() > 2)
        throw runtime_error(
            "getreceivedbyaddress \"zcoinaddress\" ( minconf )\n"
            "\nReturns the total amount received by the given bitcoinaddress in transactions with at least minconf confirmations.\n"
            "\nArguments:\n"
            "1. \"zcoinaddress\"  (string, required) The zcoin address for transactions.\n"
            "2. minconf             (numeric, optional, default=1) Only include transactions confirmed at least this many times.\n"
            "\nResult:\n"
            "amount   (numeric) The total amount in " + CURRENCY_UNIT + " received at this address.\n"
            "\nExamples:\n"
            "\nThe amount from transactions with at least 1 confirmation\n"
            + HelpExampleCli("getreceivedbyaddress", "\"1D1ZrZNe3JUo7ZycKEYQQiQAWd9y54F4XZ\"") +
            "\nThe amount including unconfirmed transactions, zero confirmations\n"
            + HelpExampleCli("getreceivedbyaddress", "\"1D1ZrZNe3JUo7ZycKEYQQiQAWd9y54F4XZ\" 0") +
            "\nThe amount with at least 6 confirmation, very safe\n"
            + HelpExampleCli("getreceivedbyaddress", "\"1D1ZrZNe3JUo7ZycKEYQQiQAWd9y54F4XZ\" 6") +
            "\nAs a json rpc call\n"
            + HelpExampleRpc("getreceivedbyaddress", "\"1D1ZrZNe3JUo7ZycKEYQQiQAWd9y54F4XZ\", 6")
       );

    LOCK2(cs_main, pwalletMain->cs_wallet);

    // zcoin address
    CBitcoinAddress address = CBitcoinAddress(params[0].get_str());
    if (!address.IsValid())
        throw JSONRPCError(RPC_INVALID_ADDRESS_OR_KEY, "Invalid zcoin address");
    CScript scriptPubKey = GetScriptForDestination(address.Get());
    if (!IsMine(*pwalletMain, scriptPubKey))
        return ValueFromAmount(0);

    // Minimum confirmations
    int nMinDepth = 1;
    if (params.size() > 1)
        nMinDepth = params[1].get_int();

    // Tally
    CAmount nAmount = 0;
    for (map<uint256, CWalletTx>::iterator it = pwalletMain->mapWallet.begin(); it != pwalletMain->mapWallet.end(); ++it)
    {
        const CWalletTx& wtx = (*it).second;
        if (wtx.IsCoinBase() || !CheckFinalTx(wtx))
            continue;

        BOOST_FOREACH(const CTxOut& txout, wtx.vout)
            if (txout.scriptPubKey == scriptPubKey)
                if (wtx.GetDepthInMainChain() >= nMinDepth)
                    nAmount += txout.nValue;
    }

    return  ValueFromAmount(nAmount);
}


UniValue getreceivedbyaccount(const UniValue& params, bool fHelp)
{
    if (!EnsureWalletIsAvailable(fHelp))
        return NullUniValue;

    if (fHelp || params.size() < 1 || params.size() > 2)
        throw runtime_error(
            "getreceivedbyaccount \"account\" ( minconf )\n"
            "\nDEPRECATED. Returns the total amount received by addresses with <account> in transactions with at least [minconf] confirmations.\n"
            "\nArguments:\n"
            "1. \"account\"      (string, required) The selected account, may be the default account using \"\".\n"
            "2. minconf          (numeric, optional, default=1) Only include transactions confirmed at least this many times.\n"
            "\nResult:\n"
            "amount              (numeric) The total amount in " + CURRENCY_UNIT + " received for this account.\n"
            "\nExamples:\n"
            "\nAmount received by the default account with at least 1 confirmation\n"
            + HelpExampleCli("getreceivedbyaccount", "\"\"") +
            "\nAmount received at the tabby account including unconfirmed amounts with zero confirmations\n"
            + HelpExampleCli("getreceivedbyaccount", "\"tabby\" 0") +
            "\nThe amount with at least 6 confirmation, very safe\n"
            + HelpExampleCli("getreceivedbyaccount", "\"tabby\" 6") +
            "\nAs a json rpc call\n"
            + HelpExampleRpc("getreceivedbyaccount", "\"tabby\", 6")
        );

    LOCK2(cs_main, pwalletMain->cs_wallet);

    // Minimum confirmations
    int nMinDepth = 1;
    if (params.size() > 1)
        nMinDepth = params[1].get_int();

    // Get the set of pub keys assigned to account
    string strAccount = AccountFromValue(params[0]);
    set<CTxDestination> setAddress = pwalletMain->GetAccountAddresses(strAccount);

    // Tally
    CAmount nAmount = 0;
    for (map<uint256, CWalletTx>::iterator it = pwalletMain->mapWallet.begin(); it != pwalletMain->mapWallet.end(); ++it)
    {
        const CWalletTx& wtx = (*it).second;
        if (wtx.IsCoinBase() || !CheckFinalTx(wtx))
            continue;

        BOOST_FOREACH(const CTxOut& txout, wtx.vout)
        {
            CTxDestination address;
            if (ExtractDestination(txout.scriptPubKey, address) && IsMine(*pwalletMain, address) && setAddress.count(address))
                if (wtx.GetDepthInMainChain() >= nMinDepth)
                    nAmount += txout.nValue;
        }
    }

    return ValueFromAmount(nAmount);
}


UniValue getbalance(const UniValue& params, bool fHelp)
{
    if (!EnsureWalletIsAvailable(fHelp))
        return NullUniValue;

    if (fHelp || params.size() > 3)
        throw runtime_error(
            "getbalance ( \"account\" minconf includeWatchonly )\n"
            "\nIf account is not specified, returns the server's total available balance.\n"
            "If account is specified (DEPRECATED), returns the balance in the account.\n"
            "Note that the account \"\" is not the same as leaving the parameter out.\n"
            "The server total may be different to the balance in the default \"\" account.\n"
            "\nArguments:\n"
            "1. \"account\"      (string, optional) DEPRECATED. The selected account, or \"*\" for entire wallet. It may be the default account using \"\".\n"
            "2. minconf          (numeric, optional, default=1) Only include transactions confirmed at least this many times.\n"
            "3. includeWatchonly (bool, optional, default=false) Also include balance in watchonly addresses (see 'importaddress')\n"
            "\nResult:\n"
            "amount              (numeric) The total amount in " + CURRENCY_UNIT + " received for this account.\n"
            "\nExamples:\n"
            "\nThe total amount in the wallet\n"
            + HelpExampleCli("getbalance", "") +
            "\nThe total amount in the wallet at least 5 blocks confirmed\n"
            + HelpExampleCli("getbalance", "\"*\" 6") +
            "\nAs a json rpc call\n"
            + HelpExampleRpc("getbalance", "\"*\", 6")
        );

    LOCK2(cs_main, pwalletMain->cs_wallet);

    if (params.size() == 0)
        return  ValueFromAmount(pwalletMain->GetBalance());

    int nMinDepth = 1;
    if (params.size() > 1)
        nMinDepth = params[1].get_int();
    isminefilter filter = ISMINE_SPENDABLE;
    if(params.size() > 2)
        if(params[2].get_bool())
            filter = filter | ISMINE_WATCH_ONLY;

    if (params[0].get_str() == "*") {
        // Calculate total balance a different way from GetBalance()
        // (GetBalance() sums up all unspent TxOuts)
        // getbalance and "getbalance * 1 true" should return the same number
        CAmount nBalance = 0;
        for (map<uint256, CWalletTx>::iterator it = pwalletMain->mapWallet.begin(); it != pwalletMain->mapWallet.end(); ++it)
        {
            const CWalletTx& wtx = (*it).second;
            if (!CheckFinalTx(wtx) || wtx.GetBlocksToMaturity() > 0 || wtx.GetDepthInMainChain() < 0)
                continue;

            CAmount allFee;
            string strSentAccount;
            list<COutputEntry> listReceived;
            list<COutputEntry> listSent;
            wtx.GetAmounts(listReceived, listSent, allFee, strSentAccount, filter);
            if (wtx.GetDepthInMainChain() >= nMinDepth)
            {
                BOOST_FOREACH(const COutputEntry& r, listReceived)
                    nBalance += r.amount;
            }
            BOOST_FOREACH(const COutputEntry& s, listSent)
                nBalance -= s.amount;
            nBalance -= allFee;
        }
        return  ValueFromAmount(nBalance);
    }

    string strAccount = AccountFromValue(params[0]);

    CAmount nBalance = pwalletMain->GetAccountBalance(strAccount, nMinDepth, filter);

    return ValueFromAmount(nBalance);
}

UniValue getunconfirmedbalance(const UniValue &params, bool fHelp)
{
    if (!EnsureWalletIsAvailable(fHelp))
        return NullUniValue;

    if (fHelp || params.size() > 0)
        throw runtime_error(
                "getunconfirmedbalance\n"
                "Returns the server's total unconfirmed balance\n");

    LOCK2(cs_main, pwalletMain->cs_wallet);

    return ValueFromAmount(pwalletMain->GetUnconfirmedBalance());
}


UniValue movecmd(const UniValue& params, bool fHelp)
{
    if (!EnsureWalletIsAvailable(fHelp))
        return NullUniValue;

    if (fHelp || params.size() < 3 || params.size() > 5)
        throw runtime_error(
            "move \"fromaccount\" \"toaccount\" amount ( minconf \"comment\" )\n"
            "\nDEPRECATED. Move a specified amount from one account in your wallet to another.\n"
            "\nArguments:\n"
            "1. \"fromaccount\"   (string, required) The name of the account to move funds from. May be the default account using \"\".\n"
            "2. \"toaccount\"     (string, required) The name of the account to move funds to. May be the default account using \"\".\n"
            "3. amount            (numeric) Quantity of " + CURRENCY_UNIT + " to move between accounts.\n"
            "4. minconf           (numeric, optional, default=1) Only use funds with at least this many confirmations.\n"
            "5. \"comment\"       (string, optional) An optional comment, stored in the wallet only.\n"
            "\nResult:\n"
            "true|false           (boolean) true if successful.\n"
            "\nExamples:\n"
            "\nMove 0.01 " + CURRENCY_UNIT + " from the default account to the account named tabby\n"
            + HelpExampleCli("move", "\"\" \"tabby\" 0.01") +
            "\nMove 0.01 " + CURRENCY_UNIT + " timotei to akiko with a comment and funds have 6 confirmations\n"
            + HelpExampleCli("move", "\"timotei\" \"akiko\" 0.01 6 \"happy birthday!\"") +
            "\nAs a json rpc call\n"
            + HelpExampleRpc("move", "\"timotei\", \"akiko\", 0.01, 6, \"happy birthday!\"")
        );

    LOCK2(cs_main, pwalletMain->cs_wallet);

    string strFrom = AccountFromValue(params[0]);
    string strTo = AccountFromValue(params[1]);
    CAmount nAmount = AmountFromValue(params[2]);
    if (nAmount <= 0)
        throw JSONRPCError(RPC_TYPE_ERROR, "Invalid amount for send");
    if (params.size() > 3)
        // unused parameter, used to be nMinDepth, keep type-checking it though
        (void)params[3].get_int();
    string strComment;
    if (params.size() > 4)
        strComment = params[4].get_str();

    if (!pwalletMain->AccountMove(strFrom, strTo, nAmount, strComment))
        throw JSONRPCError(RPC_DATABASE_ERROR, "database error");

    return true;
}


UniValue sendfrom(const UniValue& params, bool fHelp)
{
    if (!EnsureWalletIsAvailable(fHelp))
        return NullUniValue;

    if (fHelp || params.size() < 3 || params.size() > 6)
        throw runtime_error(
            "sendfrom \"fromaccount\" \"tozcoinaddress\" amount ( minconf \"comment\" \"comment-to\" )\n"
            "\nDEPRECATED (use sendtoaddress). Sent an amount from an account to a zcoin address."
            + HelpRequiringPassphrase() + "\n"
            "\nArguments:\n"
            "1. \"fromaccount\"       (string, required) The name of the account to send funds from. May be the default account using \"\".\n"
            "2. \"tozcoinaddress\"  (string, required) The zcoin address to send funds to.\n"
            "3. amount                (numeric or string, required) The amount in " + CURRENCY_UNIT + " (transaction fee is added on top).\n"
            "4. minconf               (numeric, optional, default=1) Only use funds with at least this many confirmations.\n"
            "5. \"comment\"           (string, optional) A comment used to store what the transaction is for. \n"
            "                                     This is not part of the transaction, just kept in your wallet.\n"
            "6. \"comment-to\"        (string, optional) An optional comment to store the name of the person or organization \n"
            "                                     to which you're sending the transaction. This is not part of the transaction, \n"
            "                                     it is just kept in your wallet.\n"
            "\nResult:\n"
            "\"transactionid\"        (string) The transaction id.\n"
            "\nExamples:\n"
            "\nSend 0.01 " + CURRENCY_UNIT + " from the default account to the address, must have at least 1 confirmation\n"
            + HelpExampleCli("sendfrom", "\"\" \"1M72Sfpbz1BPpXFHz9m3CdqATR44Jvaydd\" 0.01") +
            "\nSend 0.01 from the tabby account to the given address, funds must have at least 6 confirmations\n"
            + HelpExampleCli("sendfrom", "\"tabby\" \"1M72Sfpbz1BPpXFHz9m3CdqATR44Jvaydd\" 0.01 6 \"donation\" \"seans outpost\"") +
            "\nAs a json rpc call\n"
            + HelpExampleRpc("sendfrom", "\"tabby\", \"1M72Sfpbz1BPpXFHz9m3CdqATR44Jvaydd\", 0.01, 6, \"donation\", \"seans outpost\"")
        );

    LOCK2(cs_main, pwalletMain->cs_wallet);

    string strAccount = AccountFromValue(params[0]);
    CBitcoinAddress address(params[1].get_str());
    if (!address.IsValid())
        throw JSONRPCError(RPC_INVALID_ADDRESS_OR_KEY, "Invalid zcoin address");
    CAmount nAmount = AmountFromValue(params[2]);
    if (nAmount <= 0)
        throw JSONRPCError(RPC_TYPE_ERROR, "Invalid amount for send");
    int nMinDepth = 1;
    if (params.size() > 3)
        nMinDepth = params[3].get_int();

    CWalletTx wtx;
    wtx.strFromAccount = strAccount;
    if (params.size() > 4 && !params[4].isNull() && !params[4].get_str().empty())
        wtx.mapValue["comment"] = params[4].get_str();
    if (params.size() > 5 && !params[5].isNull() && !params[5].get_str().empty())
        wtx.mapValue["to"]      = params[5].get_str();

    EnsureWalletIsUnlocked();

    // Check funds
    CAmount nBalance = pwalletMain->GetAccountBalance(strAccount, nMinDepth, ISMINE_SPENDABLE);
    if (nAmount > nBalance)
        throw JSONRPCError(RPC_WALLET_INSUFFICIENT_FUNDS, "Account has insufficient funds");

    SendMoney(address.Get(), nAmount, false, wtx);

    return wtx.GetHash().GetHex();
}


UniValue sendmany(const UniValue& params, bool fHelp)
{
    if (!EnsureWalletIsAvailable(fHelp))
        return NullUniValue;

    if (fHelp || params.size() < 2 || params.size() > 5)
        throw runtime_error(
            "sendmany \"fromaccount\" {\"address\":amount,...} ( minconf \"comment\" [\"address\",...] )\n"
            "\nSend multiple times. Amounts are double-precision floating point numbers."
            + HelpRequiringPassphrase() + "\n"
            "\nArguments:\n"
            "1. \"fromaccount\"         (string, required) DEPRECATED. The account to send the funds from. Should be \"\" for the default account\n"
            "2. \"amounts\"             (string, required) A json object with addresses and amounts\n"
            "    {\n"
            "      \"address\":amount   (numeric or string) The zcoin address is the key, the numeric amount (can be string) in " + CURRENCY_UNIT + " is the value\n"
            "      ,...\n"
            "    }\n"
            "3. minconf                 (numeric, optional, default=1) Only use the balance confirmed at least this many times.\n"
            "4. \"comment\"             (string, optional) A comment\n"
            "5. subtractfeefromamount   (string, optional) A json array with addresses.\n"
            "                           The fee will be equally deducted from the amount of each selected address.\n"
            "                           Those recipients will receive less bitcoins than you enter in their corresponding amount field.\n"
            "                           If no addresses are specified here, the sender pays the fee.\n"
            "    [\n"
            "      \"address\"            (string) Subtract fee from this address\n"
            "      ,...\n"
            "    ]\n"
            "\nResult:\n"
            "\"transactionid\"          (string) The transaction id for the send. Only 1 transaction is created regardless of \n"
            "                                    the number of addresses.\n"
            "\nExamples:\n"
            "\nSend two amounts to two different addresses:\n"
            + HelpExampleCli("sendmany", "\"\" \"{\\\"1D1ZrZNe3JUo7ZycKEYQQiQAWd9y54F4XZ\\\":0.01,\\\"1353tsE8YMTA4EuV7dgUXGjNFf9KpVvKHz\\\":0.02}\"") +
            "\nSend two amounts to two different addresses setting the confirmation and comment:\n"
            + HelpExampleCli("sendmany", "\"\" \"{\\\"1D1ZrZNe3JUo7ZycKEYQQiQAWd9y54F4XZ\\\":0.01,\\\"1353tsE8YMTA4EuV7dgUXGjNFf9KpVvKHz\\\":0.02}\" 6 \"testing\"") +
            "\nSend two amounts to two different addresses, subtract fee from amount:\n"
            + HelpExampleCli("sendmany", "\"\" \"{\\\"1D1ZrZNe3JUo7ZycKEYQQiQAWd9y54F4XZ\\\":0.01,\\\"1353tsE8YMTA4EuV7dgUXGjNFf9KpVvKHz\\\":0.02}\" 1 \"\" \"[\\\"1D1ZrZNe3JUo7ZycKEYQQiQAWd9y54F4XZ\\\",\\\"1353tsE8YMTA4EuV7dgUXGjNFf9KpVvKHz\\\"]\"") +
            "\nAs a json rpc call\n"
            + HelpExampleRpc("sendmany", "\"\", \"{\\\"1D1ZrZNe3JUo7ZycKEYQQiQAWd9y54F4XZ\\\":0.01,\\\"1353tsE8YMTA4EuV7dgUXGjNFf9KpVvKHz\\\":0.02}\", 6, \"testing\"")
        );

    LOCK2(cs_main, pwalletMain->cs_wallet);

    string strAccount = AccountFromValue(params[0]);
    UniValue sendTo = params[1].get_obj();
    int nMinDepth = 1;
    if (params.size() > 2)
        nMinDepth = params[2].get_int();

    CWalletTx wtx;
    wtx.strFromAccount = strAccount;
    if (params.size() > 3 && !params[3].isNull() && !params[3].get_str().empty())
        wtx.mapValue["comment"] = params[3].get_str();

    UniValue subtractFeeFromAmount(UniValue::VARR);
    if (params.size() > 4)
        subtractFeeFromAmount = params[4].get_array();

    set<CBitcoinAddress> setAddress;
    vector<CRecipient> vecSend;

    CAmount totalAmount = 0;
    vector<string> keys = sendTo.getKeys();
    BOOST_FOREACH(const string& name_, keys)
    {
        CBitcoinAddress address(name_);
        if (!address.IsValid())
            throw JSONRPCError(RPC_INVALID_ADDRESS_OR_KEY, string("Invalid zcoin address: ")+name_);

        if (setAddress.count(address))
            throw JSONRPCError(RPC_INVALID_PARAMETER, string("Invalid parameter, duplicated address: ")+name_);
        setAddress.insert(address);

        CScript scriptPubKey = GetScriptForDestination(address.Get());
        CAmount nAmount = AmountFromValue(sendTo[name_]);
        if (nAmount <= 0)
            throw JSONRPCError(RPC_TYPE_ERROR, "Invalid amount for send");
        totalAmount += nAmount;

        bool fSubtractFeeFromAmount = false;
        for (unsigned int idx = 0; idx < subtractFeeFromAmount.size(); idx++) {
            const UniValue& addr = subtractFeeFromAmount[idx];
            if (addr.get_str() == name_)
                fSubtractFeeFromAmount = true;
        }

        CRecipient recipient = {scriptPubKey, nAmount, fSubtractFeeFromAmount};
        vecSend.push_back(recipient);
    }

    EnsureWalletIsUnlocked();

    // Check funds
    CAmount nBalance = pwalletMain->GetAccountBalance(strAccount, nMinDepth, ISMINE_SPENDABLE);
    if (totalAmount > nBalance)
        throw JSONRPCError(RPC_WALLET_INSUFFICIENT_FUNDS, "Account has insufficient funds");

    // Send
    CReserveKey keyChange(pwalletMain);
    CAmount nFeeRequired = 0;
    int nChangePosRet = -1;
    string strFailReason;
    bool fCreated = pwalletMain->CreateTransaction(vecSend, wtx, keyChange, nFeeRequired, nChangePosRet, strFailReason);
    if (!fCreated)
        throw JSONRPCError(RPC_WALLET_INSUFFICIENT_FUNDS, strFailReason);
    if (!pwalletMain->CommitTransaction(wtx, keyChange))
        throw JSONRPCError(RPC_WALLET_ERROR, "Transaction commit failed");

    return wtx.GetHash().GetHex();
}

// Defined in rpc/misc.cpp
extern CScript _createmultisig_redeemScript(const UniValue& params);

UniValue addmultisigaddress(const UniValue& params, bool fHelp)
{
    if (!EnsureWalletIsAvailable(fHelp))
        return NullUniValue;

    if (fHelp || params.size() < 2 || params.size() > 3)
    {
        string msg = "addmultisigaddress nrequired [\"key\",...] ( \"account\" )\n"
            "\nAdd a nrequired-to-sign multisignature address to the wallet.\n"
            "Each key is a zcoin address or hex-encoded public key.\n"
            "If 'account' is specified (DEPRECATED), assign address to that account.\n"

            "\nArguments:\n"
            "1. nrequired        (numeric, required) The number of required signatures out of the n keys or addresses.\n"
            "2. \"keysobject\"   (string, required) A json array of zcoin addresses or hex-encoded public keys\n"
            "     [\n"
            "       \"address\"  (string) zcoin address or hex-encoded public key\n"
            "       ...,\n"
            "     ]\n"
            "3. \"account\"      (string, optional) DEPRECATED. An account to assign the addresses to.\n"

            "\nResult:\n"
            "\"zcoinaddress\"  (string) A zcoin address associated with the keys.\n"

            "\nExamples:\n"
            "\nAdd a multisig address from 2 addresses\n"
            + HelpExampleCli("addmultisigaddress", "2 \"[\\\"16sSauSf5pF2UkUwvKGq4qjNRzBZYqgEL5\\\",\\\"171sgjn4YtPu27adkKGrdDwzRTxnRkBfKV\\\"]\"") +
            "\nAs json rpc call\n"
            + HelpExampleRpc("addmultisigaddress", "2, \"[\\\"16sSauSf5pF2UkUwvKGq4qjNRzBZYqgEL5\\\",\\\"171sgjn4YtPu27adkKGrdDwzRTxnRkBfKV\\\"]\"")
        ;
        throw runtime_error(msg);
    }

    LOCK2(cs_main, pwalletMain->cs_wallet);

    string strAccount;
    if (params.size() > 2)
        strAccount = AccountFromValue(params[2]);

    // Construct using pay-to-script-hash:
    CScript inner = _createmultisig_redeemScript(params);
    CScriptID innerID(inner);
    pwalletMain->AddCScript(inner);

    pwalletMain->SetAddressBook(innerID, strAccount, "send");
    return CBitcoinAddress(innerID).ToString();
}

class Witnessifier : public boost::static_visitor<bool>
{
public:
    CScriptID result;

    bool operator()(const CNoDestination &dest) const { return false; }

    bool operator()(const CKeyID &keyID) {
        CPubKey pubkey;
        if (pwalletMain) {
            CScript basescript = GetScriptForDestination(keyID);
            isminetype typ;
            typ = IsMine(*pwalletMain, basescript, SIGVERSION_WITNESS_V0);
            if (typ != ISMINE_SPENDABLE && typ != ISMINE_WATCH_SOLVABLE)
                return false;
            CScript witscript = GetScriptForWitness(basescript);
            pwalletMain->AddCScript(witscript);
            result = CScriptID(witscript);
            return true;
        }
        return false;
    }

    bool operator()(const CScriptID &scriptID) {
        CScript subscript;
        if (pwalletMain && pwalletMain->GetCScript(scriptID, subscript)) {
            int witnessversion;
            std::vector<unsigned char> witprog;
            if (subscript.IsWitnessProgram(witnessversion, witprog)) {
                result = scriptID;
                return true;
            }
            isminetype typ;
            typ = IsMine(*pwalletMain, subscript, SIGVERSION_WITNESS_V0);
            if (typ != ISMINE_SPENDABLE && typ != ISMINE_WATCH_SOLVABLE)
                return false;
            CScript witscript = GetScriptForWitness(subscript);
            pwalletMain->AddCScript(witscript);
            result = CScriptID(witscript);
            return true;
        }
        return false;
    }
};

UniValue addwitnessaddress(const UniValue& params, bool fHelp)
{
    if (!EnsureWalletIsAvailable(fHelp))
        return NullUniValue;

    if (fHelp || params.size() < 1 || params.size() > 1)
    {
        string msg = "addwitnessaddress \"address\"\n"
            "\nAdd a witness address for a script (with pubkey or redeemscript known).\n"
            "It returns the witness script.\n"

            "\nArguments:\n"
            "1. \"address\"       (string, required) An address known to the wallet\n"

            "\nResult:\n"
            "\"witnessaddress\",  (string) The value of the new address (P2SH of witness script).\n"
            "}\n"
        ;
        throw runtime_error(msg);
    }

    {
        LOCK(cs_main);
        if (!IsWitnessEnabled(chainActive.Tip(), Params().GetConsensus()) && !GetBoolArg("-walletprematurewitness", false)) {
            throw JSONRPCError(RPC_WALLET_ERROR, "Segregated witness not enabled on network");
        }
    }

    CBitcoinAddress address(params[0].get_str());
    if (!address.IsValid())
        throw JSONRPCError(RPC_INVALID_ADDRESS_OR_KEY, "Invalid zcoin address");

    Witnessifier w;
    CTxDestination dest = address.Get();
    bool ret = boost::apply_visitor(w, dest);
    if (!ret) {
        throw JSONRPCError(RPC_WALLET_ERROR, "Public key or redeemscript not known to wallet, or the key is uncompressed");
    }

    pwalletMain->SetAddressBook(w.result, "", "receive");

    return CBitcoinAddress(w.result).ToString();
}

struct tallyitem
{
    CAmount nAmount;
    int nConf;
    vector<uint256> txids;
    bool fIsWatchonly;
    tallyitem()
    {
        nAmount = 0;
        nConf = std::numeric_limits<int>::max();
        fIsWatchonly = false;
    }
};

UniValue ListReceived(const UniValue& params, bool fByAccounts)
{
    // Minimum confirmations
    int nMinDepth = 1;
    if (params.size() > 0)
        nMinDepth = params[0].get_int();

    // Whether to include empty accounts
    bool fIncludeEmpty = false;
    if (params.size() > 1)
        fIncludeEmpty = params[1].get_bool();

    isminefilter filter = ISMINE_SPENDABLE;
    if(params.size() > 2)
        if(params[2].get_bool())
            filter = filter | ISMINE_WATCH_ONLY;

    // Tally
    map<CBitcoinAddress, tallyitem> mapTally;
    for (map<uint256, CWalletTx>::iterator it = pwalletMain->mapWallet.begin(); it != pwalletMain->mapWallet.end(); ++it)
    {
        const CWalletTx& wtx = (*it).second;

        if (wtx.IsCoinBase() || !CheckFinalTx(wtx))
            continue;

        int nDepth = wtx.GetDepthInMainChain();
        if (nDepth < nMinDepth)
            continue;

        BOOST_FOREACH(const CTxOut& txout, wtx.vout)
        {
            CTxDestination address;
            if (!ExtractDestination(txout.scriptPubKey, address))
                continue;

            isminefilter mine = IsMine(*pwalletMain, address);
            if(!(mine & filter))
                continue;

            tallyitem& item = mapTally[address];
            item.nAmount += txout.nValue;
            item.nConf = min(item.nConf, nDepth);
            item.txids.push_back(wtx.GetHash());
            if (mine & ISMINE_WATCH_ONLY)
                item.fIsWatchonly = true;
        }
    }

    // Reply
    UniValue ret(UniValue::VARR);
    map<string, tallyitem> mapAccountTally;
    BOOST_FOREACH(const PAIRTYPE(CBitcoinAddress, CAddressBookData)& item, pwalletMain->mapAddressBook)
    {
        const CBitcoinAddress& address = item.first;
        const string& strAccount = item.second.name;
        map<CBitcoinAddress, tallyitem>::iterator it = mapTally.find(address);
        if (it == mapTally.end() && !fIncludeEmpty)
            continue;

        CAmount nAmount = 0;
        int nConf = std::numeric_limits<int>::max();
        bool fIsWatchonly = false;
        if (it != mapTally.end())
        {
            nAmount = (*it).second.nAmount;
            nConf = (*it).second.nConf;
            fIsWatchonly = (*it).second.fIsWatchonly;
        }

        if (fByAccounts)
        {
            tallyitem& item = mapAccountTally[strAccount];
            item.nAmount += nAmount;
            item.nConf = min(item.nConf, nConf);
            item.fIsWatchonly = fIsWatchonly;
        }
        else
        {
            UniValue obj(UniValue::VOBJ);
            if(fIsWatchonly)
                obj.push_back(Pair("involvesWatchonly", true));
            obj.push_back(Pair("address",       address.ToString()));
            obj.push_back(Pair("account",       strAccount));
            obj.push_back(Pair("amount",        ValueFromAmount(nAmount)));
            obj.push_back(Pair("confirmations", (nConf == std::numeric_limits<int>::max() ? 0 : nConf)));
            if (!fByAccounts)
                obj.push_back(Pair("label", strAccount));
            UniValue transactions(UniValue::VARR);
            if (it != mapTally.end())
            {
                BOOST_FOREACH(const uint256& item, (*it).second.txids)
                {
                    transactions.push_back(item.GetHex());
                }
            }
            obj.push_back(Pair("txids", transactions));
            ret.push_back(obj);
        }
    }

    if (fByAccounts)
    {
        for (map<string, tallyitem>::iterator it = mapAccountTally.begin(); it != mapAccountTally.end(); ++it)
        {
            CAmount nAmount = (*it).second.nAmount;
            int nConf = (*it).second.nConf;
            UniValue obj(UniValue::VOBJ);
            if((*it).second.fIsWatchonly)
                obj.push_back(Pair("involvesWatchonly", true));
            obj.push_back(Pair("account",       (*it).first));
            obj.push_back(Pair("amount",        ValueFromAmount(nAmount)));
            obj.push_back(Pair("confirmations", (nConf == std::numeric_limits<int>::max() ? 0 : nConf)));
            ret.push_back(obj);
        }
    }

    return ret;
}

UniValue listreceivedbyaddress(const UniValue& params, bool fHelp)
{
    if (!EnsureWalletIsAvailable(fHelp))
        return NullUniValue;

    if (fHelp || params.size() > 3)
        throw runtime_error(
            "listreceivedbyaddress ( minconf includeempty includeWatchonly)\n"
            "\nList balances by receiving address.\n"
            "\nArguments:\n"
            "1. minconf       (numeric, optional, default=1) The minimum number of confirmations before payments are included.\n"
            "2. includeempty  (bool, optional, default=false) Whether to include addresses that haven't received any payments.\n"
            "3. includeWatchonly (bool, optional, default=false) Whether to include watchonly addresses (see 'importaddress').\n"

            "\nResult:\n"
            "[\n"
            "  {\n"
            "    \"involvesWatchonly\" : true,        (bool) Only returned if imported addresses were involved in transaction\n"
            "    \"address\" : \"receivingaddress\",  (string) The receiving address\n"
            "    \"account\" : \"accountname\",       (string) DEPRECATED. The account of the receiving address. The default account is \"\".\n"
            "    \"amount\" : x.xxx,                  (numeric) The total amount in " + CURRENCY_UNIT + " received by the address\n"
            "    \"confirmations\" : n,               (numeric) The number of confirmations of the most recent transaction included\n"
            "    \"label\" : \"label\"                (string) A comment for the address/transaction, if any\n"
            "  }\n"
            "  ,...\n"
            "]\n"

            "\nExamples:\n"
            + HelpExampleCli("listreceivedbyaddress", "")
            + HelpExampleCli("listreceivedbyaddress", "6 true")
            + HelpExampleRpc("listreceivedbyaddress", "6, true, true")
        );

    LOCK2(cs_main, pwalletMain->cs_wallet);

    return ListReceived(params, false);
}

UniValue listreceivedbyaccount(const UniValue& params, bool fHelp)
{
    if (!EnsureWalletIsAvailable(fHelp))
        return NullUniValue;

    if (fHelp || params.size() > 3)
        throw runtime_error(
            "listreceivedbyaccount ( minconf includeempty includeWatchonly)\n"
            "\nDEPRECATED. List balances by account.\n"
            "\nArguments:\n"
            "1. minconf      (numeric, optional, default=1) The minimum number of confirmations before payments are included.\n"
            "2. includeempty (bool, optional, default=false) Whether to include accounts that haven't received any payments.\n"
            "3. includeWatchonly (bool, optional, default=false) Whether to include watchonly addresses (see 'importaddress').\n"

            "\nResult:\n"
            "[\n"
            "  {\n"
            "    \"involvesWatchonly\" : true,   (bool) Only returned if imported addresses were involved in transaction\n"
            "    \"account\" : \"accountname\",  (string) The account name of the receiving account\n"
            "    \"amount\" : x.xxx,             (numeric) The total amount received by addresses with this account\n"
            "    \"confirmations\" : n,          (numeric) The number of confirmations of the most recent transaction included\n"
            "    \"label\" : \"label\"           (string) A comment for the address/transaction, if any\n"
            "  }\n"
            "  ,...\n"
            "]\n"

            "\nExamples:\n"
            + HelpExampleCli("listreceivedbyaccount", "")
            + HelpExampleCli("listreceivedbyaccount", "6 true")
            + HelpExampleRpc("listreceivedbyaccount", "6, true, true")
        );

    LOCK2(cs_main, pwalletMain->cs_wallet);

    return ListReceived(params, true);
}

static void MaybePushAddress(UniValue & entry, const CTxDestination &dest, CBitcoinAddress &addr)
{
    if (addr.Set(dest))
        entry.push_back(Pair("address", addr.ToString()));
}

void ListTransactions(const CWalletTx& wtx, const string& strAccount, int nMinDepth, bool fLong, UniValue& ret, const isminefilter& filter)
{
    CAmount nFee;
    string strSentAccount;
    list<COutputEntry> listReceived;
    list<COutputEntry> listSent;
    CBitcoinAddress addr;

    wtx.GetAmounts(listReceived, listSent, nFee, strSentAccount, filter);

    bool fAllAccounts = (strAccount == string("*"));
    bool involvesWatchonly = wtx.IsFromMe(ISMINE_WATCH_ONLY);

    // Sent
    if ((!listSent.empty() || nFee != 0) && (fAllAccounts || strAccount == strSentAccount))
    {
        BOOST_FOREACH(const COutputEntry& s, listSent)
        {
            UniValue entry(UniValue::VOBJ);
            if(involvesWatchonly || (::IsMine(*pwalletMain, s.destination) & ISMINE_WATCH_ONLY))
                entry.push_back(Pair("involvesWatchonly", true));
            entry.push_back(Pair("account", strSentAccount));
            MaybePushAddress(entry, s.destination, addr);
            if (wtx.IsZerocoinSpend() || wtx.IsZerocoinSpendV3()) {
                entry.push_back(Pair("category", "spend"));
            }
            else if (wtx.IsZerocoinMint() || wtx.IsZerocoinMintV3()) {
                entry.push_back(Pair("category", "mint"));
            }
            else {
                entry.push_back(Pair("category", "send"));
            }
            entry.push_back(Pair("amount", ValueFromAmount(-s.amount)));
            if (pwalletMain->mapAddressBook.count(s.destination))
                entry.push_back(Pair("label", pwalletMain->mapAddressBook[s.destination].name));
            entry.push_back(Pair("vout", s.vout));
            entry.push_back(Pair("fee", ValueFromAmount(-nFee)));
            if (fLong)
                WalletTxToJSON(wtx, entry);
            entry.push_back(Pair("abandoned", wtx.isAbandoned()));
            ret.push_back(entry);
        }
    }

    // Received
    if (listReceived.size() > 0 && wtx.GetDepthInMainChain() >= nMinDepth)
    {
        BOOST_FOREACH(const COutputEntry& r, listReceived)
        {
            string account;
            if (pwalletMain->mapAddressBook.count(r.destination))
                account = pwalletMain->mapAddressBook[r.destination].name;
            if (fAllAccounts || (account == strAccount))
            {
                UniValue entry(UniValue::VOBJ);
                if(involvesWatchonly || (::IsMine(*pwalletMain, r.destination) & ISMINE_WATCH_ONLY))
                    entry.push_back(Pair("involvesWatchonly", true));
                entry.push_back(Pair("account", account));
                MaybePushAddress(entry, r.destination, addr);
                if (wtx.IsCoinBase())
                {
                    int txHeight = chainActive.Height() - wtx.GetDepthInMainChain();
                    CScript payee;

                    mnpayments.GetBlockPayee(txHeight, payee);
                    //compare address of payee to addr.
                    CTxDestination payeeDest;
                    ExtractDestination(payee, payeeDest);
                    CBitcoinAddress payeeAddr(payeeDest);
                    if(addr.ToString() == payeeAddr.ToString()){
                        entry.push_back(Pair("category", "znode"));
                    }
                    else if (wtx.GetDepthInMainChain() < 1)
                        entry.push_back(Pair("category", "orphan"));
                    else if (wtx.GetBlocksToMaturity() > 0)
                        entry.push_back(Pair("category", "immature"));
                    else
                        entry.push_back(Pair("category", "generate"));
                }
                else {
                    entry.push_back(Pair("category", "receive"));
                }
                entry.push_back(Pair("amount", ValueFromAmount(r.amount)));
                if (pwalletMain->mapAddressBook.count(r.destination))
                    entry.push_back(Pair("label", account));
                entry.push_back(Pair("vout", r.vout));
                if (fLong)
                    WalletTxToJSON(wtx, entry);
                ret.push_back(entry);
            }
        }
    }
}

void AcentryToJSON(const CAccountingEntry& acentry, const string& strAccount, UniValue& ret)
{
    bool fAllAccounts = (strAccount == string("*"));

    if (fAllAccounts || acentry.strAccount == strAccount)
    {
        UniValue entry(UniValue::VOBJ);
        entry.push_back(Pair("account", acentry.strAccount));
        entry.push_back(Pair("category", "move"));
        entry.push_back(Pair("time", acentry.nTime));
        entry.push_back(Pair("amount", ValueFromAmount(acentry.nCreditDebit)));
        entry.push_back(Pair("otheraccount", acentry.strOtherAccount));
        entry.push_back(Pair("comment", acentry.strComment));
        ret.push_back(entry);
    }
}

UniValue listtransactions(const UniValue& params, bool fHelp)
{
    if (!EnsureWalletIsAvailable(fHelp))
        return NullUniValue;

    if (fHelp || params.size() > 4)
        throw runtime_error(
            "listtransactions ( \"account\" count from includeWatchonly)\n"
            "\nReturns up to 'count' most recent transactions skipping the first 'from' transactions for account 'account'.\n"
            "\nArguments:\n"
            "1. \"account\"    (string, optional) DEPRECATED. The account name. Should be \"*\".\n"
            "2. count          (numeric, optional, default=10) The number of transactions to return\n"
            "3. from           (numeric, optional, default=0) The number of transactions to skip\n"
            "4. includeWatchonly (bool, optional, default=false) Include transactions to watchonly addresses (see 'importaddress')\n"
            "\nResult:\n"
            "[\n"
            "  {\n"
            "    \"account\":\"accountname\",       (string) DEPRECATED. The account name associated with the transaction. \n"
            "                                                It will be \"\" for the default account.\n"
            "    \"address\":\"zcoinaddress\",    (string) The zcoin address of the transaction. Not present for \n"
            "                                                move transactions (category = move).\n"
            "    \"category\":\"send|receive|move\", (string) The transaction category. 'move' is a local (off blockchain)\n"
            "                                                transaction between accounts, and not associated with an address,\n"
            "                                                transaction id or block. 'send' and 'receive' transactions are \n"
            "                                                associated with an address, transaction id and block details\n"
            "    \"amount\": x.xxx,          (numeric) The amount in " + CURRENCY_UNIT + ". This is negative for the 'send' category, and for the\n"
            "                                         'move' category for moves outbound. It is positive for the 'receive' category,\n"
            "                                         and for the 'move' category for inbound funds.\n"
            "    \"vout\": n,                (numeric) the vout value\n"
            "    \"fee\": x.xxx,             (numeric) The amount of the fee in " + CURRENCY_UNIT + ". This is negative and only available for the \n"
            "                                         'send' category of transactions.\n"
            "    \"abandoned\": xxx          (bool) 'true' if the transaction has been abandoned (inputs are respendable).\n"
            "    \"confirmations\": n,       (numeric) The number of confirmations for the transaction. Available for 'send' and \n"
            "                                         'receive' category of transactions. Negative confirmations indicate the\n"
            "                                         transaction conflicts with the block chain\n"
            "    \"trusted\": xxx            (bool) Whether we consider the outputs of this unconfirmed transaction safe to spend.\n"
            "    \"blockhash\": \"hashvalue\", (string) The block hash containing the transaction. Available for 'send' and 'receive'\n"
            "                                          category of transactions.\n"
            "    \"blockindex\": n,          (numeric) The index of the transaction in the block that includes it. Available for 'send' and 'receive'\n"
            "                                          category of transactions.\n"
            "    \"blocktime\": xxx,         (numeric) The block time in seconds since epoch (1 Jan 1970 GMT).\n"
            "    \"txid\": \"transactionid\", (string) The transaction id. Available for 'send' and 'receive' category of transactions.\n"
            "    \"time\": xxx,              (numeric) The transaction time in seconds since epoch (midnight Jan 1 1970 GMT).\n"
            "    \"timereceived\": xxx,      (numeric) The time received in seconds since epoch (midnight Jan 1 1970 GMT). Available \n"
            "                                          for 'send' and 'receive' category of transactions.\n"
            "    \"comment\": \"...\",       (string) If a comment is associated with the transaction.\n"
            "    \"label\": \"label\"        (string) A comment for the address/transaction, if any\n"
            "    \"otheraccount\": \"accountname\",  (string) For the 'move' category of transactions, the account the funds came \n"
            "                                          from (for receiving funds, positive amounts), or went to (for sending funds,\n"
            "                                          negative amounts).\n"
            "    \"bip125-replaceable\": \"yes|no|unknown\"  (string) Whether this transaction could be replaced due to BIP125 (replace-by-fee);\n"
            "                                                     may be unknown for unconfirmed transactions not in the mempool\n"
            "  }\n"
            "]\n"

            "\nExamples:\n"
            "\nList the most recent 10 transactions in the systems\n"
            + HelpExampleCli("listtransactions", "") +
            "\nList transactions 100 to 120\n"
            + HelpExampleCli("listtransactions", "\"*\" 20 100") +
            "\nAs a json rpc call\n"
            + HelpExampleRpc("listtransactions", "\"*\", 20, 100")
        );

    LOCK2(cs_main, pwalletMain->cs_wallet);

    string strAccount = "*";
    if (params.size() > 0)
        strAccount = params[0].get_str();
    int nCount = 10;
    if (params.size() > 1)
        nCount = params[1].get_int();
    int nFrom = 0;
    if (params.size() > 2)
        nFrom = params[2].get_int();
    isminefilter filter = ISMINE_SPENDABLE;
    if(params.size() > 3)
        if(params[3].get_bool())
            filter = filter | ISMINE_WATCH_ONLY;

    if (nCount < 0)
        throw JSONRPCError(RPC_INVALID_PARAMETER, "Negative count");
    if (nFrom < 0)
        throw JSONRPCError(RPC_INVALID_PARAMETER, "Negative from");

    UniValue ret(UniValue::VARR);

    const CWallet::TxItems & txOrdered = pwalletMain->wtxOrdered;

    // iterate backwards until we have nCount items to return:
    for (CWallet::TxItems::const_reverse_iterator it = txOrdered.rbegin(); it != txOrdered.rend(); ++it)
    {
        CWalletTx *const pwtx = (*it).second.first;
        if (pwtx != 0)
            ListTransactions(*pwtx, strAccount, 0, true, ret, filter);
        CAccountingEntry *const pacentry = (*it).second.second;
        if (pacentry != 0)
            AcentryToJSON(*pacentry, strAccount, ret);

        if ((int)ret.size() >= (nCount+nFrom)) break;
    }
    // ret is newest to oldest

    if (nFrom > (int)ret.size())
        nFrom = ret.size();
    if ((nFrom + nCount) > (int)ret.size())
        nCount = ret.size() - nFrom;

    vector<UniValue> arrTmp = ret.getValues();

    vector<UniValue>::iterator first = arrTmp.begin();
    std::advance(first, nFrom);
    vector<UniValue>::iterator last = arrTmp.begin();
    std::advance(last, nFrom+nCount);

    if (last != arrTmp.end()) arrTmp.erase(last, arrTmp.end());
    if (first != arrTmp.begin()) arrTmp.erase(arrTmp.begin(), first);

    std::reverse(arrTmp.begin(), arrTmp.end()); // Return oldest to newest

    ret.clear();
    ret.setArray();
    ret.push_backV(arrTmp);

    return ret;
}

UniValue listaccounts(const UniValue& params, bool fHelp)
{
    if (!EnsureWalletIsAvailable(fHelp))
        return NullUniValue;

    if (fHelp || params.size() > 2)
        throw runtime_error(
            "listaccounts ( minconf includeWatchonly)\n"
            "\nDEPRECATED. Returns Object that has account names as keys, account balances as values.\n"
            "\nArguments:\n"
            "1. minconf          (numeric, optional, default=1) Only include transactions with at least this many confirmations\n"
            "2. includeWatchonly (bool, optional, default=false) Include balances in watchonly addresses (see 'importaddress')\n"
            "\nResult:\n"
            "{                      (json object where keys are account names, and values are numeric balances\n"
            "  \"account\": x.xxx,  (numeric) The property name is the account name, and the value is the total balance for the account.\n"
            "  ...\n"
            "}\n"
            "\nExamples:\n"
            "\nList account balances where there at least 1 confirmation\n"
            + HelpExampleCli("listaccounts", "") +
            "\nList account balances including zero confirmation transactions\n"
            + HelpExampleCli("listaccounts", "0") +
            "\nList account balances for 6 or more confirmations\n"
            + HelpExampleCli("listaccounts", "6") +
            "\nAs json rpc call\n"
            + HelpExampleRpc("listaccounts", "6")
        );

    LOCK2(cs_main, pwalletMain->cs_wallet);

    int nMinDepth = 1;
    if (params.size() > 0)
        nMinDepth = params[0].get_int();
    isminefilter includeWatchonly = ISMINE_SPENDABLE;
    if(params.size() > 1)
        if(params[1].get_bool())
            includeWatchonly = includeWatchonly | ISMINE_WATCH_ONLY;

    map<string, CAmount> mapAccountBalances;
    BOOST_FOREACH(const PAIRTYPE(CTxDestination, CAddressBookData)& entry, pwalletMain->mapAddressBook) {
        if (IsMine(*pwalletMain, entry.first) & includeWatchonly) // This address belongs to me
            mapAccountBalances[entry.second.name] = 0;
    }

    for (map<uint256, CWalletTx>::iterator it = pwalletMain->mapWallet.begin(); it != pwalletMain->mapWallet.end(); ++it)
    {
        const CWalletTx& wtx = (*it).second;
        CAmount nFee;
        string strSentAccount;
        list<COutputEntry> listReceived;
        list<COutputEntry> listSent;
        int nDepth = wtx.GetDepthInMainChain();
        if (wtx.GetBlocksToMaturity() > 0 || nDepth < 0)
            continue;
        wtx.GetAmounts(listReceived, listSent, nFee, strSentAccount, includeWatchonly);
        mapAccountBalances[strSentAccount] -= nFee;
        BOOST_FOREACH(const COutputEntry& s, listSent)
            mapAccountBalances[strSentAccount] -= s.amount;
        if (nDepth >= nMinDepth)
        {
            BOOST_FOREACH(const COutputEntry& r, listReceived)
                if (pwalletMain->mapAddressBook.count(r.destination))
                    mapAccountBalances[pwalletMain->mapAddressBook[r.destination].name] += r.amount;
                else
                    mapAccountBalances[""] += r.amount;
        }
    }

    const list<CAccountingEntry> & acentries = pwalletMain->laccentries;
    BOOST_FOREACH(const CAccountingEntry& entry, acentries)
        mapAccountBalances[entry.strAccount] += entry.nCreditDebit;

    UniValue ret(UniValue::VOBJ);
    BOOST_FOREACH(const PAIRTYPE(string, CAmount)& accountBalance, mapAccountBalances) {
        ret.push_back(Pair(accountBalance.first, ValueFromAmount(accountBalance.second)));
    }
    return ret;
}

UniValue listsinceblock(const UniValue& params, bool fHelp)
{
    if (!EnsureWalletIsAvailable(fHelp))
        return NullUniValue;

    if (fHelp)
        throw runtime_error(
            "listsinceblock ( \"blockhash\" target-confirmations includeWatchonly)\n"
            "\nGet all transactions in blocks since block [blockhash], or all transactions if omitted\n"
            "\nArguments:\n"
            "1. \"blockhash\"   (string, optional) The block hash to list transactions since\n"
            "2. target-confirmations:    (numeric, optional) The confirmations required, must be 1 or more\n"
            "3. includeWatchonly:        (bool, optional, default=false) Include transactions to watchonly addresses (see 'importaddress')"
            "\nResult:\n"
            "{\n"
            "  \"transactions\": [\n"
            "    \"account\":\"accountname\",       (string) DEPRECATED. The account name associated with the transaction. Will be \"\" for the default account.\n"
            "    \"address\":\"zcoinaddress\",    (string) The zcoin address of the transaction. Not present for move transactions (category = move).\n"
            "    \"category\":\"send|receive\",     (string) The transaction category. 'send' has negative amounts, 'receive' has positive amounts.\n"
            "    \"amount\": x.xxx,          (numeric) The amount in " + CURRENCY_UNIT + ". This is negative for the 'send' category, and for the 'move' category for moves \n"
            "                                          outbound. It is positive for the 'receive' category, and for the 'move' category for inbound funds.\n"
            "    \"vout\" : n,               (numeric) the vout value\n"
            "    \"fee\": x.xxx,             (numeric) The amount of the fee in " + CURRENCY_UNIT + ". This is negative and only available for the 'send' category of transactions.\n"
            "    \"confirmations\": n,       (numeric) The number of confirmations for the transaction. Available for 'send' and 'receive' category of transactions.\n"
            "    \"blockhash\": \"hashvalue\",     (string) The block hash containing the transaction. Available for 'send' and 'receive' category of transactions.\n"
            "    \"blockindex\": n,          (numeric) The index of the transaction in the block that includes it. Available for 'send' and 'receive' category of transactions.\n"
            "    \"blocktime\": xxx,         (numeric) The block time in seconds since epoch (1 Jan 1970 GMT).\n"
            "    \"txid\": \"transactionid\",  (string) The transaction id. Available for 'send' and 'receive' category of transactions.\n"
            "    \"time\": xxx,              (numeric) The transaction time in seconds since epoch (Jan 1 1970 GMT).\n"
            "    \"timereceived\": xxx,      (numeric) The time received in seconds since epoch (Jan 1 1970 GMT). Available for 'send' and 'receive' category of transactions.\n"
            "    \"comment\": \"...\",       (string) If a comment is associated with the transaction.\n"
            "    \"label\" : \"label\"       (string) A comment for the address/transaction, if any\n"
            "    \"to\": \"...\",            (string) If a comment to is associated with the transaction.\n"
             "  ],\n"
            "  \"lastblock\": \"lastblockhash\"     (string) The hash of the last block\n"
            "}\n"
            "\nExamples:\n"
            + HelpExampleCli("listsinceblock", "")
            + HelpExampleCli("listsinceblock", "\"000000000000000bacf66f7497b7dc45ef753ee9a7d38571037cdb1a57f663ad\" 6")
            + HelpExampleRpc("listsinceblock", "\"000000000000000bacf66f7497b7dc45ef753ee9a7d38571037cdb1a57f663ad\", 6")
        );

    LOCK2(cs_main, pwalletMain->cs_wallet);

    CBlockIndex *pindex = NULL;
    int target_confirms = 1;
    isminefilter filter = ISMINE_SPENDABLE;

    if (params.size() > 0)
    {
        uint256 blockId;

        blockId.SetHex(params[0].get_str());
        BlockMap::iterator it = mapBlockIndex.find(blockId);
        if (it != mapBlockIndex.end())
            pindex = it->second;
    }

    if (params.size() > 1)
    {
        target_confirms = params[1].get_int();

        if (target_confirms < 1)
            throw JSONRPCError(RPC_INVALID_PARAMETER, "Invalid parameter");
    }

    if(params.size() > 2)
        if(params[2].get_bool())
            filter = filter | ISMINE_WATCH_ONLY;

    int depth = pindex ? (1 + chainActive.Height() - pindex->nHeight) : -1;

    UniValue transactions(UniValue::VARR);

    for (map<uint256, CWalletTx>::iterator it = pwalletMain->mapWallet.begin(); it != pwalletMain->mapWallet.end(); it++)
    {
        CWalletTx tx = (*it).second;

        if (depth == -1 || tx.GetDepthInMainChain() < depth)
            ListTransactions(tx, "*", 0, true, transactions, filter);
    }

    CBlockIndex *pblockLast = chainActive[chainActive.Height() + 1 - target_confirms];
    uint256 lastblock = pblockLast ? pblockLast->GetBlockHash() : uint256();

    UniValue ret(UniValue::VOBJ);
    ret.push_back(Pair("transactions", transactions));
    ret.push_back(Pair("lastblock", lastblock.GetHex()));

    return ret;
}

UniValue gettransaction(const UniValue& params, bool fHelp)
{
    if (!EnsureWalletIsAvailable(fHelp))
        return NullUniValue;

    if (fHelp || params.size() < 1 || params.size() > 2)
        throw runtime_error(
            "gettransaction \"txid\" ( includeWatchonly )\n"
            "\nGet detailed information about in-wallet transaction <txid>\n"
            "\nArguments:\n"
            "1. \"txid\"    (string, required) The transaction id\n"
            "2. \"includeWatchonly\"    (bool, optional, default=false) Whether to include watchonly addresses in balance calculation and details[]\n"
            "\nResult:\n"
            "{\n"
            "  \"amount\" : x.xxx,        (numeric) The transaction amount in " + CURRENCY_UNIT + "\n"
            "  \"confirmations\" : n,     (numeric) The number of confirmations\n"
            "  \"blockhash\" : \"hash\",  (string) The block hash\n"
            "  \"blockindex\" : xx,       (numeric) The index of the transaction in the block that includes it\n"
            "  \"blocktime\" : ttt,       (numeric) The time in seconds since epoch (1 Jan 1970 GMT)\n"
            "  \"txid\" : \"transactionid\",   (string) The transaction id.\n"
            "  \"time\" : ttt,            (numeric) The transaction time in seconds since epoch (1 Jan 1970 GMT)\n"
            "  \"timereceived\" : ttt,    (numeric) The time received in seconds since epoch (1 Jan 1970 GMT)\n"
            "  \"bip125-replaceable\": \"yes|no|unknown\"  (string) Whether this transaction could be replaced due to BIP125 (replace-by-fee);\n"
            "                                                   may be unknown for unconfirmed transactions not in the mempool\n"
            "  \"details\" : [\n"
            "    {\n"
            "      \"account\" : \"accountname\",  (string) DEPRECATED. The account name involved in the transaction, can be \"\" for the default account.\n"
            "      \"address\" : \"zcoinaddress\",   (string) The zcoin address involved in the transaction\n"
            "      \"category\" : \"send|receive\",    (string) The category, either 'send' or 'receive'\n"
            "      \"amount\" : x.xxx,                 (numeric) The amount in " + CURRENCY_UNIT + "\n"
            "      \"label\" : \"label\",              (string) A comment for the address/transaction, if any\n"
            "      \"vout\" : n,                       (numeric) the vout value\n"
            "    }\n"
            "    ,...\n"
            "  ],\n"
            "  \"hex\" : \"data\"         (string) Raw data for transaction\n"
            "}\n"

            "\nExamples:\n"
            + HelpExampleCli("gettransaction", "\"1075db55d416d3ca199f55b6084e2115b9345e16c5cf302fc80e9d5fbf5d48d\"")
            + HelpExampleCli("gettransaction", "\"1075db55d416d3ca199f55b6084e2115b9345e16c5cf302fc80e9d5fbf5d48d\" true")
            + HelpExampleRpc("gettransaction", "\"1075db55d416d3ca199f55b6084e2115b9345e16c5cf302fc80e9d5fbf5d48d\"")
        );

    LOCK2(cs_main, pwalletMain->cs_wallet);

    uint256 hash;
    hash.SetHex(params[0].get_str());

    isminefilter filter = ISMINE_SPENDABLE;
    if(params.size() > 1)
        if(params[1].get_bool())
            filter = filter | ISMINE_WATCH_ONLY;

    UniValue entry(UniValue::VOBJ);
    if (!pwalletMain->mapWallet.count(hash))
        throw JSONRPCError(RPC_INVALID_ADDRESS_OR_KEY, "Invalid or non-wallet transaction id");
    const CWalletTx& wtx = pwalletMain->mapWallet[hash];

    CAmount nCredit = wtx.GetCredit(filter);
    CAmount nDebit = wtx.GetDebit(filter);
    CAmount nNet = nCredit - nDebit;
    CAmount nFee = (wtx.IsFromMe(filter) ? wtx.GetValueOut() - nDebit : 0);

    entry.push_back(Pair("amount", ValueFromAmount(nNet - nFee)));
    if (wtx.IsFromMe(filter))
        entry.push_back(Pair("fee", ValueFromAmount(nFee)));

    WalletTxToJSON(wtx, entry);

    UniValue details(UniValue::VARR);
    ListTransactions(wtx, "*", 0, false, details, filter);
    entry.push_back(Pair("details", details));

    string strHex = EncodeHexTx(static_cast<CTransaction>(wtx), RPCSerializationFlags());
    entry.push_back(Pair("hex", strHex));

    return entry;
}

UniValue abandontransaction(const UniValue& params, bool fHelp)
{
    if (!EnsureWalletIsAvailable(fHelp))
        return NullUniValue;

    if (fHelp || params.size() != 1)
        throw runtime_error(
            "abandontransaction \"txid\"\n"
            "\nMark in-wallet transaction <txid> as abandoned\n"
            "This will mark this transaction and all its in-wallet descendants as abandoned which will allow\n"
            "for their inputs to be respent.  It can be used to replace \"stuck\" or evicted transactions.\n"
            "It only works on transactions which are not included in a block and are not currently in the mempool.\n"
            "It has no effect on transactions which are already conflicted or abandoned.\n"
            "\nArguments:\n"
            "1. \"txid\"    (string, required) The transaction id\n"
            "\nResult:\n"
            "\nExamples:\n"
            + HelpExampleCli("abandontransaction", "\"1075db55d416d3ca199f55b6084e2115b9345e16c5cf302fc80e9d5fbf5d48d\"")
            + HelpExampleRpc("abandontransaction", "\"1075db55d416d3ca199f55b6084e2115b9345e16c5cf302fc80e9d5fbf5d48d\"")
        );

    LOCK2(cs_main, pwalletMain->cs_wallet);

    uint256 hash;
    hash.SetHex(params[0].get_str());

    if (!pwalletMain->mapWallet.count(hash))
        throw JSONRPCError(RPC_INVALID_ADDRESS_OR_KEY, "Invalid or non-wallet transaction id");
    if (!pwalletMain->AbandonTransaction(hash))
        throw JSONRPCError(RPC_INVALID_ADDRESS_OR_KEY, "Transaction not eligible for abandonment");

    return NullUniValue;
}


UniValue backupwallet(const UniValue& params, bool fHelp)
{
    if (!EnsureWalletIsAvailable(fHelp))
        return NullUniValue;

    if (fHelp || params.size() != 1)
        throw runtime_error(
            "backupwallet \"destination\"\n"
            "\nSafely copies current wallet file to destination, which can be a directory or a path with filename.\n"
            "\nArguments:\n"
            "1. \"destination\"   (string) The destination directory or file\n"
            "\nExamples:\n"
            + HelpExampleCli("backupwallet", "\"backup.dat\"")
            + HelpExampleRpc("backupwallet", "\"backup.dat\"")
        );

    LOCK2(cs_main, pwalletMain->cs_wallet);

    string strDest = params[0].get_str();
    if (!pwalletMain->BackupWallet(strDest))
        throw JSONRPCError(RPC_WALLET_ERROR, "Error: Wallet backup failed!");

    return NullUniValue;
}


UniValue keypoolrefill(const UniValue& params, bool fHelp)
{
    if (!EnsureWalletIsAvailable(fHelp))
        return NullUniValue;

    if (fHelp || params.size() > 1)
        throw runtime_error(
            "keypoolrefill ( newsize )\n"
            "\nFills the keypool."
            + HelpRequiringPassphrase() + "\n"
            "\nArguments\n"
            "1. newsize     (numeric, optional, default=100) The new keypool size\n"
            "\nExamples:\n"
            + HelpExampleCli("keypoolrefill", "")
            + HelpExampleRpc("keypoolrefill", "")
        );

    LOCK2(cs_main, pwalletMain->cs_wallet);

    // 0 is interpreted by TopUpKeyPool() as the default keypool size given by -keypool
    unsigned int kpSize = 0;
    if (params.size() > 0) {
        if (params[0].get_int() < 0)
            throw JSONRPCError(RPC_INVALID_PARAMETER, "Invalid parameter, expected valid size.");
        kpSize = (unsigned int)params[0].get_int();
    }

    EnsureWalletIsUnlocked();
    pwalletMain->TopUpKeyPool(kpSize);

    if (pwalletMain->GetKeyPoolSize() < kpSize)
        throw JSONRPCError(RPC_WALLET_ERROR, "Error refreshing keypool.");

    return NullUniValue;
}


static void LockWallet(CWallet* pWallet)
{
    LOCK(cs_nWalletUnlockTime);
    nWalletUnlockTime = 0;
    pWallet->Lock();
}

UniValue walletpassphrase(const UniValue& params, bool fHelp)
{
    if (!EnsureWalletIsAvailable(fHelp))
        return NullUniValue;

    if (pwalletMain->IsCrypted() && (fHelp || params.size() != 2))
        throw runtime_error(
            "walletpassphrase \"passphrase\" timeout\n"
            "\nStores the wallet decryption key in memory for 'timeout' seconds.\n"
            "This is needed prior to performing transactions related to private keys such as sending zcoins\n"
            "\nArguments:\n"
            "1. \"passphrase\"     (string, required) The wallet passphrase\n"
            "2. timeout            (numeric, required) The time to keep the decryption key in seconds.\n"
            "\nNote:\n"
            "Issuing the walletpassphrase command while the wallet is already unlocked will set a new unlock\n"
            "time that overrides the old one.\n"
            "\nExamples:\n"
            "\nunlock the wallet for 60 seconds\n"
            + HelpExampleCli("walletpassphrase", "\"my pass phrase\" 60") +
            "\nLock the wallet again (before 60 seconds)\n"
            + HelpExampleCli("walletlock", "") +
            "\nAs json rpc call\n"
            + HelpExampleRpc("walletpassphrase", "\"my pass phrase\", 60")
        );

    LOCK2(cs_main, pwalletMain->cs_wallet);

    if (fHelp)
        return true;
    if (!pwalletMain->IsCrypted())
        throw JSONRPCError(RPC_WALLET_WRONG_ENC_STATE, "Error: running with an unencrypted wallet, but walletpassphrase was called.");

    // Note that the walletpassphrase is stored in params[0] which is not mlock()ed
    SecureString strWalletPass;
    strWalletPass.reserve(100);
    // TODO: get rid of this .c_str() by implementing SecureString::operator=(std::string)
    // Alternately, find a way to make params[0] mlock()'d to begin with.
    strWalletPass = params[0].get_str().c_str();

    if (strWalletPass.length() > 0)
    {
        if (!pwalletMain->Unlock(strWalletPass))
            throw JSONRPCError(RPC_WALLET_PASSPHRASE_INCORRECT, "Error: The wallet passphrase entered was incorrect.");
    }
    else
        throw runtime_error(
            "walletpassphrase <passphrase> <timeout>\n"
            "Stores the wallet decryption key in memory for <timeout> seconds.");

    pwalletMain->TopUpKeyPool();

    int64_t nSleepTime = params[1].get_int64();
    LOCK(cs_nWalletUnlockTime);
    nWalletUnlockTime = GetTime() + nSleepTime;
    RPCRunLater("lockwallet", boost::bind(LockWallet, pwalletMain), nSleepTime);

    return NullUniValue;
}


UniValue walletpassphrasechange(const UniValue& params, bool fHelp)
{
    if (!EnsureWalletIsAvailable(fHelp))
        return NullUniValue;

    if (pwalletMain->IsCrypted() && (fHelp || params.size() != 2))
        throw runtime_error(
            "walletpassphrasechange \"oldpassphrase\" \"newpassphrase\"\n"
            "\nChanges the wallet passphrase from 'oldpassphrase' to 'newpassphrase'.\n"
            "\nArguments:\n"
            "1. \"oldpassphrase\"      (string) The current passphrase\n"
            "2. \"newpassphrase\"      (string) The new passphrase\n"
            "\nExamples:\n"
            + HelpExampleCli("walletpassphrasechange", "\"old one\" \"new one\"")
            + HelpExampleRpc("walletpassphrasechange", "\"old one\", \"new one\"")
        );

    LOCK2(cs_main, pwalletMain->cs_wallet);

    if (fHelp)
        return true;
    if (!pwalletMain->IsCrypted())
        throw JSONRPCError(RPC_WALLET_WRONG_ENC_STATE, "Error: running with an unencrypted wallet, but walletpassphrasechange was called.");

    // TODO: get rid of these .c_str() calls by implementing SecureString::operator=(std::string)
    // Alternately, find a way to make params[0] mlock()'d to begin with.
    SecureString strOldWalletPass;
    strOldWalletPass.reserve(100);
    strOldWalletPass = params[0].get_str().c_str();

    SecureString strNewWalletPass;
    strNewWalletPass.reserve(100);
    strNewWalletPass = params[1].get_str().c_str();

    if (strOldWalletPass.length() < 1 || strNewWalletPass.length() < 1)
        throw runtime_error(
            "walletpassphrasechange <oldpassphrase> <newpassphrase>\n"
            "Changes the wallet passphrase from <oldpassphrase> to <newpassphrase>.");

    if (!pwalletMain->ChangeWalletPassphrase(strOldWalletPass, strNewWalletPass))
        throw JSONRPCError(RPC_WALLET_PASSPHRASE_INCORRECT, "Error: The wallet passphrase entered was incorrect.");

    return NullUniValue;
}


UniValue walletlock(const UniValue& params, bool fHelp)
{
    if (!EnsureWalletIsAvailable(fHelp))
        return NullUniValue;

    if (pwalletMain->IsCrypted() && (fHelp || params.size() != 0))
        throw runtime_error(
            "walletlock\n"
            "\nRemoves the wallet encryption key from memory, locking the wallet.\n"
            "After calling this method, you will need to call walletpassphrase again\n"
            "before being able to call any methods which require the wallet to be unlocked.\n"
            "\nExamples:\n"
            "\nSet the passphrase for 2 minutes to perform a transaction\n"
            + HelpExampleCli("walletpassphrase", "\"my pass phrase\" 120") +
            "\nPerform a send (requires passphrase set)\n"
            + HelpExampleCli("sendtoaddress", "\"1M72Sfpbz1BPpXFHz9m3CdqATR44Jvaydd\" 1.0") +
            "\nClear the passphrase since we are done before 2 minutes is up\n"
            + HelpExampleCli("walletlock", "") +
            "\nAs json rpc call\n"
            + HelpExampleRpc("walletlock", "")
        );

    LOCK2(cs_main, pwalletMain->cs_wallet);

    if (fHelp)
        return true;
    if (!pwalletMain->IsCrypted())
        throw JSONRPCError(RPC_WALLET_WRONG_ENC_STATE, "Error: running with an unencrypted wallet, but walletlock was called.");

    {
        LOCK(cs_nWalletUnlockTime);
        pwalletMain->Lock();
        nWalletUnlockTime = 0;
    }

    return NullUniValue;
}


UniValue encryptwallet(const UniValue& params, bool fHelp)
{
    if (!EnsureWalletIsAvailable(fHelp))
        return NullUniValue;

    if (!pwalletMain->IsCrypted() && (fHelp || params.size() != 1))
        throw runtime_error(
            "encryptwallet \"passphrase\"\n"
            "\nEncrypts the wallet with 'passphrase'. This is for first time encryption.\n"
            "After this, any calls that interact with private keys such as sending or signing \n"
            "will require the passphrase to be set prior the making these calls.\n"
            "Use the walletpassphrase call for this, and then walletlock call.\n"
            "If the wallet is already encrypted, use the walletpassphrasechange call.\n"
            "Note that this will shutdown the server.\n"
            "\nArguments:\n"
            "1. \"passphrase\"    (string) The pass phrase to encrypt the wallet with. It must be at least 1 character, but should be long.\n"
            "\nExamples:\n"
            "\nEncrypt you wallet\n"
            + HelpExampleCli("encryptwallet", "\"my pass phrase\"") +
            "\nNow set the passphrase to use the wallet, such as for signing or sending bitcoin\n"
            + HelpExampleCli("walletpassphrase", "\"my pass phrase\"") +
            "\nNow we can so something like sign\n"
            + HelpExampleCli("signmessage", "\"zcoinaddress\" \"test message\"") +
            "\nNow lock the wallet again by removing the passphrase\n"
            + HelpExampleCli("walletlock", "") +
            "\nAs a json rpc call\n"
            + HelpExampleRpc("encryptwallet", "\"my pass phrase\"")
        );

    LOCK2(cs_main, pwalletMain->cs_wallet);

    if (fHelp)
        return true;
    if (pwalletMain->IsCrypted())
        throw JSONRPCError(RPC_WALLET_WRONG_ENC_STATE, "Error: running with an encrypted wallet, but encryptwallet was called.");

    // TODO: get rid of this .c_str() by implementing SecureString::operator=(std::string)
    // Alternately, find a way to make params[0] mlock()'d to begin with.
    SecureString strWalletPass;
    strWalletPass.reserve(100);
    strWalletPass = params[0].get_str().c_str();

    if (strWalletPass.length() < 1)
        throw runtime_error(
            "encryptwallet <passphrase>\n"
            "Encrypts the wallet with <passphrase>.");

    if (!pwalletMain->EncryptWallet(strWalletPass))
        throw JSONRPCError(RPC_WALLET_ENCRYPTION_FAILED, "Error: Failed to encrypt the wallet.");

    // BDB seems to have a bad habit of writing old data into
    // slack space in .dat files; that is bad if the old data is
    // unencrypted private keys. So:
    StartShutdown();
    return "wallet encrypted; zcoin server stopping, restart to run with encrypted wallet. The keypool has been flushed and a new HD seed was generated (if you are using HD). You need to make a new backup.";
}

UniValue lockunspent(const UniValue& params, bool fHelp)
{
    if (!EnsureWalletIsAvailable(fHelp))
        return NullUniValue;

    if (fHelp || params.size() < 1 || params.size() > 2)
        throw runtime_error(
            "lockunspent unlock ([{\"txid\":\"txid\",\"vout\":n},...])\n"
            "\nUpdates list of temporarily unspendable outputs.\n"
            "Temporarily lock (unlock=false) or unlock (unlock=true) specified transaction outputs.\n"
            "If no transaction outputs are specified when unlocking then all current locked transaction outputs are unlocked.\n"
            "A locked transaction output will not be chosen by automatic coin selection, when spending bitcoins.\n"
            "Locks are stored in memory only. Nodes start with zero locked outputs, and the locked output list\n"
            "is always cleared (by virtue of process exit) when a node stops or fails.\n"
            "Also see the listunspent call\n"
            "\nArguments:\n"
            "1. unlock            (boolean, required) Whether to unlock (true) or lock (false) the specified transactions\n"
            "2. \"transactions\"  (string, optional) A json array of objects. Each object the txid (string) vout (numeric)\n"
            "     [           (json array of json objects)\n"
            "       {\n"
            "         \"txid\":\"id\",    (string) The transaction id\n"
            "         \"vout\": n         (numeric) The output number\n"
            "       }\n"
            "       ,...\n"
            "     ]\n"

            "\nResult:\n"
            "true|false    (boolean) Whether the command was successful or not\n"

            "\nExamples:\n"
            "\nList the unspent transactions\n"
            + HelpExampleCli("listunspent", "") +
            "\nLock an unspent transaction\n"
            + HelpExampleCli("lockunspent", "false \"[{\\\"txid\\\":\\\"a08e6907dbbd3d809776dbfc5d82e371b764ed838b5655e72f463568df1aadf0\\\",\\\"vout\\\":1}]\"") +
            "\nList the locked transactions\n"
            + HelpExampleCli("listlockunspent", "") +
            "\nUnlock the transaction again\n"
            + HelpExampleCli("lockunspent", "true \"[{\\\"txid\\\":\\\"a08e6907dbbd3d809776dbfc5d82e371b764ed838b5655e72f463568df1aadf0\\\",\\\"vout\\\":1}]\"") +
            "\nAs a json rpc call\n"
            + HelpExampleRpc("lockunspent", "false, \"[{\\\"txid\\\":\\\"a08e6907dbbd3d809776dbfc5d82e371b764ed838b5655e72f463568df1aadf0\\\",\\\"vout\\\":1}]\"")
        );

    LOCK2(cs_main, pwalletMain->cs_wallet);

    if (params.size() == 1)
        RPCTypeCheck(params, boost::assign::list_of(UniValue::VBOOL));
    else
        RPCTypeCheck(params, boost::assign::list_of(UniValue::VBOOL)(UniValue::VARR));

    bool fUnlock = params[0].get_bool();

    if (params.size() == 1) {
        if (fUnlock)
            pwalletMain->UnlockAllCoins();
        return true;
    }

    UniValue outputs = params[1].get_array();
    for (unsigned int idx = 0; idx < outputs.size(); idx++) {
        const UniValue& output = outputs[idx];
        if (!output.isObject())
            throw JSONRPCError(RPC_INVALID_PARAMETER, "Invalid parameter, expected object");
        const UniValue& o = output.get_obj();

        RPCTypeCheckObj(o,
            {
                {"txid", UniValueType(UniValue::VSTR)},
                {"vout", UniValueType(UniValue::VNUM)},
            });

        string txid = find_value(o, "txid").get_str();
        if (!IsHex(txid))
            throw JSONRPCError(RPC_INVALID_PARAMETER, "Invalid parameter, expected hex txid");

        int nOutput = find_value(o, "vout").get_int();
        if (nOutput < 0)
            throw JSONRPCError(RPC_INVALID_PARAMETER, "Invalid parameter, vout must be positive");

        COutPoint outpt(uint256S(txid), nOutput);

        if (fUnlock)
            pwalletMain->UnlockCoin(outpt);
        else
            pwalletMain->LockCoin(outpt);
    }

    return true;
}

UniValue listlockunspent(const UniValue& params, bool fHelp)
{
    if (!EnsureWalletIsAvailable(fHelp))
        return NullUniValue;

    if (fHelp || params.size() > 0)
        throw runtime_error(
            "listlockunspent\n"
            "\nReturns list of temporarily unspendable outputs.\n"
            "See the lockunspent call to lock and unlock transactions for spending.\n"
            "\nResult:\n"
            "[\n"
            "  {\n"
            "    \"txid\" : \"transactionid\",     (string) The transaction id locked\n"
            "    \"vout\" : n                      (numeric) The vout value\n"
            "  }\n"
            "  ,...\n"
            "]\n"
            "\nExamples:\n"
            "\nList the unspent transactions\n"
            + HelpExampleCli("listunspent", "") +
            "\nLock an unspent transaction\n"
            + HelpExampleCli("lockunspent", "false \"[{\\\"txid\\\":\\\"a08e6907dbbd3d809776dbfc5d82e371b764ed838b5655e72f463568df1aadf0\\\",\\\"vout\\\":1}]\"") +
            "\nList the locked transactions\n"
            + HelpExampleCli("listlockunspent", "") +
            "\nUnlock the transaction again\n"
            + HelpExampleCli("lockunspent", "true \"[{\\\"txid\\\":\\\"a08e6907dbbd3d809776dbfc5d82e371b764ed838b5655e72f463568df1aadf0\\\",\\\"vout\\\":1}]\"") +
            "\nAs a json rpc call\n"
            + HelpExampleRpc("listlockunspent", "")
        );

    LOCK2(cs_main, pwalletMain->cs_wallet);

    vector<COutPoint> vOutpts;
    pwalletMain->ListLockedCoins(vOutpts);

    UniValue ret(UniValue::VARR);

    BOOST_FOREACH(COutPoint &outpt, vOutpts) {
        UniValue o(UniValue::VOBJ);

        o.push_back(Pair("txid", outpt.hash.GetHex()));
        o.push_back(Pair("vout", (int)outpt.n));
        ret.push_back(o);
    }

    return ret;
}

UniValue settxfee(const UniValue& params, bool fHelp)
{
    if (!EnsureWalletIsAvailable(fHelp))
        return NullUniValue;

    if (fHelp || params.size() < 1 || params.size() > 1)
        throw runtime_error(
            "settxfee amount\n"
            "\nSet the transaction fee per kB. Overwrites the paytxfee parameter.\n"
            "\nArguments:\n"
            "1. amount         (numeric or string, required) The transaction fee in " + CURRENCY_UNIT + "/kB\n"
            "\nResult\n"
            "true|false        (boolean) Returns true if successful\n"
            "\nExamples:\n"
            + HelpExampleCli("settxfee", "0.00000001 XZC")
            + HelpExampleRpc("settxfee", "0.00000001 XZC")
        );

    LOCK2(cs_main, pwalletMain->cs_wallet);

    // Amount
    CAmount nAmount = AmountFromValue(params[0]);

    payTxFee = CFeeRate(nAmount, 1000);
    return true;
}

UniValue getwalletinfo(const UniValue& params, bool fHelp)
{
    if (!EnsureWalletIsAvailable(fHelp))
        return NullUniValue;

    if (fHelp || params.size() != 0)
        throw runtime_error(
            "getwalletinfo\n"
            "Returns an object containing various wallet state info.\n"
            "\nResult:\n"
            "{\n"
            "  \"walletversion\": xxxxx,       (numeric) the wallet version\n"
            "  \"balance\": xxxxxxx,           (numeric) the total confirmed balance of the wallet in " + CURRENCY_UNIT + "\n"
            "  \"unconfirmed_balance\": xxx,   (numeric) the total unconfirmed balance of the wallet in " + CURRENCY_UNIT + "\n"
            "  \"immature_balance\": xxxxxx,   (numeric) the total immature balance of the wallet in " + CURRENCY_UNIT + "\n"
            "  \"txcount\": xxxxxxx,           (numeric) the total number of transactions in the wallet\n"
            "  \"keypoololdest\": xxxxxx,      (numeric) the timestamp (seconds since Unix epoch) of the oldest pre-generated key in the key pool\n"
            "  \"keypoolsize\": xxxx,          (numeric) how many new keys are pre-generated\n"
            "  \"unlocked_until\": ttt,        (numeric) the timestamp in seconds since epoch (midnight Jan 1 1970 GMT) that the wallet is unlocked for transfers, or 0 if the wallet is locked\n"
            "  \"paytxfee\": x.xxxx,           (numeric) the transaction fee configuration, set in " + CURRENCY_UNIT + "/kB\n"
            "  \"hdmasterkeyid\": \"<hash160>\", (string) the Hash160 of the HD master pubkey\n"
            "}\n"
            "\nExamples:\n"
            + HelpExampleCli("getwalletinfo", "")
            + HelpExampleRpc("getwalletinfo", "")
        );

    LOCK2(cs_main, pwalletMain->cs_wallet);

    UniValue obj(UniValue::VOBJ);
    obj.push_back(Pair("walletversion", pwalletMain->GetVersion()));
    obj.push_back(Pair("balance",       ValueFromAmount(pwalletMain->GetBalance())));
    obj.push_back(Pair("unconfirmed_balance", ValueFromAmount(pwalletMain->GetUnconfirmedBalance())));
    obj.push_back(Pair("immature_balance",    ValueFromAmount(pwalletMain->GetImmatureBalance())));
    obj.push_back(Pair("txcount",       (int)pwalletMain->mapWallet.size()));
    obj.push_back(Pair("keypoololdest", pwalletMain->GetOldestKeyPoolTime()));
    obj.push_back(Pair("keypoolsize",   (int)pwalletMain->GetKeyPoolSize()));
    if (pwalletMain->IsCrypted())
        obj.push_back(Pair("unlocked_until", nWalletUnlockTime));
    obj.push_back(Pair("paytxfee",      ValueFromAmount(payTxFee.GetFeePerK())));
    CKeyID masterKeyID = pwalletMain->GetHDChain().masterKeyID;
    if (!masterKeyID.IsNull())
         obj.push_back(Pair("hdmasterkeyid", masterKeyID.GetHex()));
    return obj;
}

UniValue resendwallettransactions(const UniValue& params, bool fHelp)
{
    if (!EnsureWalletIsAvailable(fHelp))
        return NullUniValue;

    if (fHelp || params.size() != 0)
        throw runtime_error(
            "resendwallettransactions\n"
            "Immediately re-broadcast unconfirmed wallet transactions to all peers.\n"
            "Intended only for testing; the wallet code periodically re-broadcasts\n"
            "automatically.\n"
            "Returns array of transaction ids that were re-broadcast.\n"
            );

    LOCK2(cs_main, pwalletMain->cs_wallet);

    std::vector<uint256> txids = pwalletMain->ResendWalletTransactionsBefore(GetTime());
    UniValue result(UniValue::VARR);
    BOOST_FOREACH(const uint256& txid, txids)
    {
        result.push_back(txid.ToString());
    }
    return result;
}

UniValue listunspent(const UniValue& params, bool fHelp)
{
    if (!EnsureWalletIsAvailable(fHelp))
        return NullUniValue;

    if (fHelp || params.size() > 3)
        throw runtime_error(
            "listunspent ( minconf maxconf  [\"address\",...] )\n"
            "\nReturns array of unspent transaction outputs\n"
            "with between minconf and maxconf (inclusive) confirmations.\n"
            "Optionally filter to only include txouts paid to specified addresses.\n"
            "\nArguments:\n"
            "1. minconf          (numeric, optional, default=1) The minimum confirmations to filter\n"
            "2. maxconf          (numeric, optional, default=9999999) The maximum confirmations to filter\n"
            "3. \"addresses\"    (string) A json array of zcoin addresses to filter\n"
            "    [\n"
            "      \"address\"   (string) zcoin address\n"
            "      ,...\n"
            "    ]\n"
            "\nResult\n"
            "[                   (array of json object)\n"
            "  {\n"
            "    \"txid\" : \"txid\",          (string) the transaction id \n"
            "    \"vout\" : n,               (numeric) the vout value\n"
            "    \"address\" : \"address\",    (string) the zcoin address\n"
            "    \"account\" : \"account\",    (string) DEPRECATED. The associated account, or \"\" for the default account\n"
            "    \"scriptPubKey\" : \"key\",   (string) the script key\n"
            "    \"amount\" : x.xxx,         (numeric) the transaction amount in " + CURRENCY_UNIT + "\n"
            "    \"confirmations\" : n,      (numeric) The number of confirmations\n"
            "    \"redeemScript\" : n        (string) The redeemScript if scriptPubKey is P2SH\n"
            "    \"spendable\" : xxx,        (bool) Whether we have the private keys to spend this output\n"
            "    \"solvable\" : xxx          (bool) Whether we know how to spend this output, ignoring the lack of keys\n"
            "  }\n"
            "  ,...\n"
            "]\n"

            "\nExamples\n"
            + HelpExampleCli("listunspent", "")
            + HelpExampleCli("listunspent", "6 9999999 \"[\\\"1PGFqEzfmQch1gKD3ra4k18PNj3tTUUSqg\\\",\\\"1LtvqCaApEdUGFkpKMM4MstjcaL4dKg8SP\\\"]\"")
            + HelpExampleRpc("listunspent", "6, 9999999 \"[\\\"1PGFqEzfmQch1gKD3ra4k18PNj3tTUUSqg\\\",\\\"1LtvqCaApEdUGFkpKMM4MstjcaL4dKg8SP\\\"]\"")
        );

    RPCTypeCheck(params, boost::assign::list_of(UniValue::VNUM)(UniValue::VNUM)(UniValue::VARR));

    int nMinDepth = 1;
    if (params.size() > 0)
        nMinDepth = params[0].get_int();

    int nMaxDepth = 9999999;
    if (params.size() > 1)
        nMaxDepth = params[1].get_int();

    set<CBitcoinAddress> setAddress;
    if (params.size() > 2) {
        UniValue inputs = params[2].get_array();
        for (unsigned int idx = 0; idx < inputs.size(); idx++) {
            const UniValue& input = inputs[idx];
            CBitcoinAddress address(input.get_str());
            if (!address.IsValid())
                throw JSONRPCError(RPC_INVALID_ADDRESS_OR_KEY, string("Invalid zcoin address: ")+input.get_str());
            if (setAddress.count(address))
                throw JSONRPCError(RPC_INVALID_PARAMETER, string("Invalid parameter, duplicated address: ")+input.get_str());
           setAddress.insert(address);
        }
    }

    UniValue results(UniValue::VARR);
    vector<COutput> vecOutputs;
    assert(pwalletMain != NULL);
    LOCK2(cs_main, pwalletMain->cs_wallet);
    pwalletMain->AvailableCoins(vecOutputs, false, NULL, true);
    BOOST_FOREACH(const COutput& out, vecOutputs) {
        if (out.nDepth < nMinDepth || out.nDepth > nMaxDepth)
            continue;

        CTxDestination address;
        const CScript& scriptPubKey = out.tx->vout[out.i].scriptPubKey;
        bool fValidAddress = ExtractDestination(scriptPubKey, address);

        if (setAddress.size() && (!fValidAddress || !setAddress.count(address)))
            continue;

        UniValue entry(UniValue::VOBJ);
        entry.push_back(Pair("txid", out.tx->GetHash().GetHex()));
        entry.push_back(Pair("vout", out.i));

        if (fValidAddress) {
            entry.push_back(Pair("address", CBitcoinAddress(address).ToString()));

            if (pwalletMain->mapAddressBook.count(address))
                entry.push_back(Pair("account", pwalletMain->mapAddressBook[address].name));

            if (scriptPubKey.IsPayToScriptHash()) {
                const CScriptID& hash = boost::get<CScriptID>(address);
                CScript redeemScript;
                if (pwalletMain->GetCScript(hash, redeemScript))
                    entry.push_back(Pair("redeemScript", HexStr(redeemScript.begin(), redeemScript.end())));
            }
        }

        entry.push_back(Pair("scriptPubKey", HexStr(scriptPubKey.begin(), scriptPubKey.end())));
        entry.push_back(Pair("amount", ValueFromAmount(out.tx->vout[out.i].nValue)));
        entry.push_back(Pair("confirmations", out.nDepth));
        entry.push_back(Pair("spendable", out.fSpendable));
        entry.push_back(Pair("solvable", out.fSolvable));
        results.push_back(entry);
    }

    return results;
}

UniValue fundrawtransaction(const UniValue& params, bool fHelp)
{
    if (!EnsureWalletIsAvailable(fHelp))
        return NullUniValue;

    if (fHelp || params.size() < 1 || params.size() > 2)
        throw runtime_error(
                            "fundrawtransaction \"hexstring\" ( options )\n"
                            "\nAdd inputs to a transaction until it has enough in value to meet its out value.\n"
                            "This will not modify existing inputs, and will add one change output to the outputs.\n"
                            "Note that inputs which were signed may need to be resigned after completion since in/outputs have been added.\n"
                            "The inputs added will not be signed, use signrawtransaction for that.\n"
                            "Note that all existing inputs must have their previous output transaction be in the wallet.\n"
                            "Note that all inputs selected must be of standard form and P2SH scripts must be\n"
                            "in the wallet using importaddress or addmultisigaddress (to calculate fees).\n"
                            "You can see whether this is the case by checking the \"solvable\" field in the listunspent output.\n"
                            "Only pay-to-pubkey, multisig, and P2SH versions thereof are currently supported for watch-only\n"
                            "\nArguments:\n"
                            "1. \"hexstring\"           (string, required) The hex string of the raw transaction\n"
                            "2. options               (object, optional)\n"
                            "   {\n"
                            "     \"changeAddress\"     (string, optional, default pool address) The zcoin address to receive the change\n"
                            "     \"changePosition\"    (numeric, optional, default random) The index of the change output\n"
                            "     \"includeWatching\"   (boolean, optional, default false) Also select inputs which are watch only\n"
                            "     \"lockUnspents\"      (boolean, optional, default false) Lock selected unspent outputs\n"
                            "     \"feeRate\"           (numeric, optional, default not set: makes wallet determine the fee) Set a specific feerate (" + CURRENCY_UNIT + " per KB)\n"
                            "   }\n"
                            "                         for backward compatibility: passing in a true instead of an object will result in {\"includeWatching\":true}\n"
                            "\nResult:\n"
                            "{\n"
                            "  \"hex\":       \"value\", (string)  The resulting raw transaction (hex-encoded string)\n"
                            "  \"fee\":       n,         (numeric) Fee in " + CURRENCY_UNIT + " the resulting transaction pays\n"
                            "  \"changepos\": n          (numeric) The position of the added change output, or -1\n"
                            "}\n"
                            "\"hex\"             \n"
                            "\nExamples:\n"
                            "\nCreate a transaction with no inputs\n"
                            + HelpExampleCli("createrawtransaction", "\"[]\" \"{\\\"myaddress\\\":0.01}\"") +
                            "\nAdd sufficient unsigned inputs to meet the output value\n"
                            + HelpExampleCli("fundrawtransaction", "\"rawtransactionhex\"") +
                            "\nSign the transaction\n"
                            + HelpExampleCli("signrawtransaction", "\"fundedtransactionhex\"") +
                            "\nSend the transaction\n"
                            + HelpExampleCli("sendrawtransaction", "\"signedtransactionhex\"")
                            );

    RPCTypeCheck(params, boost::assign::list_of(UniValue::VSTR));

    CTxDestination changeAddress = CNoDestination();
    int changePosition = -1;
    bool includeWatching = false;
    bool lockUnspents = false;
    CFeeRate feeRate = CFeeRate(0);
    bool overrideEstimatedFeerate = false;

    if (params.size() > 1) {
      if (params[1].type() == UniValue::VBOOL) {
        // backward compatibility bool only fallback
        includeWatching = params[1].get_bool();
      }
      else {
        RPCTypeCheck(params, boost::assign::list_of(UniValue::VSTR)(UniValue::VOBJ));

        UniValue options = params[1];

        RPCTypeCheckObj(options,
            {
                {"changeAddress", UniValueType(UniValue::VSTR)},
                {"changePosition", UniValueType(UniValue::VNUM)},
                {"includeWatching", UniValueType(UniValue::VBOOL)},
                {"lockUnspents", UniValueType(UniValue::VBOOL)},
                {"feeRate", UniValueType()}, // will be checked below
            },
            true, true);

        if (options.exists("changeAddress")) {
            CBitcoinAddress address(options["changeAddress"].get_str());

            if (!address.IsValid())
                throw JSONRPCError(RPC_INVALID_PARAMETER, "changeAddress must be a valid zcoin address");

            changeAddress = address.Get();
        }

        if (options.exists("changePosition"))
            changePosition = options["changePosition"].get_int();

        if (options.exists("includeWatching"))
            includeWatching = options["includeWatching"].get_bool();

        if (options.exists("lockUnspents"))
            lockUnspents = options["lockUnspents"].get_bool();

        if (options.exists("feeRate"))
        {
            feeRate = CFeeRate(AmountFromValue(options["feeRate"]));
            overrideEstimatedFeerate = true;
        }
      }
    }

    // parse hex string from parameter
    CTransaction origTx;
    if (!DecodeHexTx(origTx, params[0].get_str(), true))
        throw JSONRPCError(RPC_DESERIALIZATION_ERROR, "TX decode failed");

    if (origTx.vout.size() == 0)
        throw JSONRPCError(RPC_INVALID_PARAMETER, "TX must have at least one output");

    if (changePosition != -1 && (changePosition < 0 || (unsigned int)changePosition > origTx.vout.size()))
        throw JSONRPCError(RPC_INVALID_PARAMETER, "changePosition out of bounds");

    CMutableTransaction tx(origTx);
    CAmount nFeeOut;
    string strFailReason;

    if(!pwalletMain->FundTransaction(tx, nFeeOut, overrideEstimatedFeerate, feeRate, changePosition, strFailReason, includeWatching, lockUnspents, changeAddress))
        throw JSONRPCError(RPC_INTERNAL_ERROR, strFailReason);

    UniValue result(UniValue::VOBJ);
    result.push_back(Pair("hex", EncodeHexTx(tx)));
    result.push_back(Pair("changepos", changePosition));
    result.push_back(Pair("fee", ValueFromAmount(nFeeOut)));

    return result;
}

//[zcoin]: zerocoin section
// zerocoin section

UniValue listunspentmintzerocoins(const UniValue &params, bool fHelp) {
    if (fHelp || params.size() > 2)
        throw runtime_error(
                "listunspentmintzerocoins [minconf=1] [maxconf=9999999] \n"
                        "Returns array of unspent transaction outputs\n"
                        "with between minconf and maxconf (inclusive) confirmations.\n"
                        "Results are an array of Objects, each of which has:\n"
                        "{txid, vout, scriptPubKey, amount, confirmations}");

    if (pwalletMain->IsLocked())
        throw JSONRPCError(RPC_WALLET_UNLOCK_NEEDED,
                           "Error: Please enter the wallet passphrase with walletpassphrase first.");

    RPCTypeCheck(params, boost::assign::list_of(UniValue::VNUM)(UniValue::VNUM)(UniValue::VARR));

    int nMinDepth = 1;
    if (params.size() > 0)
        nMinDepth = params[0].get_int();

    int nMaxDepth = 9999999;
    if (params.size() > 1)
        nMaxDepth = params[1].get_int();

    UniValue results(UniValue::VARR);
    vector <COutput> vecOutputs;
    assert(pwalletMain != NULL);
    pwalletMain->ListAvailableCoinsMintCoins(vecOutputs, false);
    LogPrintf("vecOutputs.size()=%s\n", vecOutputs.size());
    BOOST_FOREACH(const COutput &out, vecOutputs)
    {
        if (out.nDepth < nMinDepth || out.nDepth > nMaxDepth)
            continue;

        int64_t nValue = out.tx->vout[out.i].nValue;
        const CScript &pk = out.tx->vout[out.i].scriptPubKey;
        UniValue entry(UniValue::VOBJ);
        entry.push_back(Pair("txid", out.tx->GetHash().GetHex()));
        entry.push_back(Pair("vout", out.i));
        entry.push_back(Pair("scriptPubKey", HexStr(pk.begin(), pk.end())));
        if (pk.IsPayToScriptHash()) {
            CTxDestination address;
            if (ExtractDestination(pk, address)) {
                const CScriptID &hash = boost::get<CScriptID>(address);
                CScript redeemScript;
                if (pwalletMain->GetCScript(hash, redeemScript))
                    entry.push_back(Pair("redeemScript", HexStr(redeemScript.begin(), redeemScript.end())));
            }
        }
        entry.push_back(Pair("amount", ValueFromAmount(nValue)));
        entry.push_back(Pair("confirmations", out.nDepth));
        results.push_back(entry);
    }

    return results;
}

UniValue mint(const UniValue& params, bool fHelp)
{
    if (!EnsureWalletIsAvailable(fHelp)) {
        return NullUniValue;
    }

    if (fHelp || params.size() != 1)
        throw std::runtime_error(
            "mint amount\n"
            "\nAutomatically choose denominations to mint by amount."
            + HelpRequiringPassphrase() + "\n"
            "\nArguments:\n"
            "1. \"amount\"      (numeric or string, required) The amount in " + CURRENCY_UNIT + " to mint, must be a multiple of 0.1\n"
            "\nResult:\n"
            "\"transactionid\"  (string) The transaction id.\n"
            "\nExamples:\n"
            + HelpExampleCli("mint", "0.1")
            + HelpExampleCli("mint", "100.9")
            + HelpExampleRpc("mint", "0.1")
        );

    // Ensure Sigma mints is already accepted by network so users will not lost their coins
    // due to other nodes will treat it as garbage data.
    if (!IsSigmaAllowed()) {
        throw JSONRPCError(RPC_WALLET_ERROR, "Sigma is not activated yet");
    }

    CAmount nAmount = AmountFromValue(params[0]);
    LogPrintf("rpcWallet.mint() denomination = %s, nAmount = %d \n", params[0].getValStr(), nAmount);

    std::vector<sigma::CoinDenominationV3> denominations;
    sigma::GetAllDenoms(denominations);

    CAmount smallestDenom;
    DenominationToInteger(denominations.back(), smallestDenom);

    if (nAmount % smallestDenom != 0) {
        throw JSONRPCError(RPC_INVALID_PARAMETER, "Amount to mint is invalid.\n");
    }

    std::vector<sigma::CoinDenominationV3> mints;
    if (CWallet::SelectMintCoinsForAmount(nAmount, denominations, mints) != nAmount) {
        throw JSONRPCError(RPC_WALLET_ERROR, "Problem with coin selection.\n");
    }

    std::vector<sigma::PrivateCoinV3> privCoins;

    const auto& zcParams = sigma::ParamsV3::get_default();
    std::transform(mints.begin(), mints.end(), std::back_inserter(privCoins),
        [zcParams](const sigma::CoinDenominationV3& denom) -> sigma::PrivateCoinV3 {
            return sigma::PrivateCoinV3(zcParams, denom);
        });
    vector<CHDMint> vDMints;
    auto vecSend = CWallet::CreateSigmaMintRecipients(privCoins, vDMints);

    CWalletTx wtx;
    std::string strError = pwalletMain->MintAndStoreZerocoinV3(vecSend, privCoins, vDMints, wtx);

    if (strError != "")
        throw JSONRPCError(RPC_WALLET_ERROR, strError);

    return wtx.GetHash().GetHex();
}

UniValue mintzerocoin(const UniValue& params, bool fHelp)
{
    if (fHelp || params.size() != 1)
        throw runtime_error("mintzerocoin <amount>(1,10,25,50,100)\n" + HelpRequiringPassphrase());

    EnsureZerocoinMintIsAllowed();

    int64_t nAmount = 0;
    libzerocoin::CoinDenomination denomination;
    // Amount
    if (params[0].get_real() == 1.0) {
        denomination = libzerocoin::ZQ_LOVELACE;
        nAmount = AmountFromValue(params[0]);
    } else if (params[0].get_real() == 10.0) {
        denomination = libzerocoin::ZQ_GOLDWASSER;
        nAmount = AmountFromValue(params[0]);
    } else if (params[0].get_real() == 25.0) {
        denomination = libzerocoin::ZQ_RACKOFF;
        nAmount = AmountFromValue(params[0]);
    } else if (params[0].get_real() == 50.0) {
        denomination = libzerocoin::ZQ_PEDERSEN;
        nAmount = AmountFromValue(params[0]);
    } else if (params[0].get_real() == 100.0) {
        denomination = libzerocoin::ZQ_WILLIAMSON;
        nAmount = AmountFromValue(params[0]);
    } else {
        throw runtime_error("mintzerocoin <amount>(1,10,25,50,100)\n");
    }
    LogPrintf("rpcWallet.mintzerocoin() denomination = %s, nAmount = %s \n", denomination, nAmount);


    // Always use modulus v2
    libzerocoin::Params *zcParams = ZCParamsV2;

    // The following constructor does all the work of minting a brand
    // new zerocoin. It stores all the private values inside the
    // PrivateCoin object. This includes the coin secrets, which must be
    // stored in a secure location (wallet) at the client.
    libzerocoin::PrivateCoin newCoin(zcParams, denomination, ZEROCOIN_TX_VERSION_2);
    // Get a copy of the 'public' portion of the coin. You should
    // embed this into a Zerocoin 'MINT' transaction along with a series
    // of currency inputs totaling the assigned value of one zerocoin.
    libzerocoin::PublicCoin pubCoin = newCoin.getPublicCoin();

    // Validate
    if (pubCoin.validate()) {
        CScript scriptSerializedCoin =
                CScript() << OP_ZEROCOINMINT << pubCoin.getValue().getvch().size() << pubCoin.getValue().getvch();

        if (pwalletMain->IsLocked())
            throw JSONRPCError(RPC_WALLET_UNLOCK_NEEDED, "Error: Please enter the wallet passphrase with walletpassphrase first.");

        // Wallet comments
        CWalletTx wtx;
        bool isSigmaMint = false;
        string strError = pwalletMain->MintZerocoin(scriptSerializedCoin, nAmount, isSigmaMint, wtx);

        if (strError != "")
            throw JSONRPCError(RPC_WALLET_ERROR, strError);

        CWalletDB walletdb(pwalletMain->strWalletFile);
        CZerocoinEntry zerocoinTx;
        zerocoinTx.IsUsed = false;
        zerocoinTx.denomination = denomination;
        zerocoinTx.value = pubCoin.getValue();
        libzerocoin::PublicCoin checkPubCoin(zcParams, zerocoinTx.value, denomination);
        if (!checkPubCoin.validate()) {
            return false;
        }
        zerocoinTx.randomness = newCoin.getRandomness();
        zerocoinTx.serialNumber = newCoin.getSerialNumber();
        const unsigned char *ecdsaSecretKey = newCoin.getEcdsaSeckey();
        zerocoinTx.ecdsaSecretKey = std::vector<unsigned char>(ecdsaSecretKey, ecdsaSecretKey+32);
        pwalletMain->NotifyZerocoinChanged(pwalletMain, zerocoinTx.value.GetHex(), "New (" + std::to_string(zerocoinTx.denomination) + " mint)", CT_NEW);
        walletdb.WriteZerocoinEntry(zerocoinTx);

        return wtx.GetHash().GetHex();
    } else {
        return "";
    }

}

UniValue mintmanyzerocoin(const UniValue& params, bool fHelp)
{
    if (fHelp || params.size() == 0 || params.size() % 2 != 0 || params.size() > 10)
        throw runtime_error(
                "mintmanyzerocoin <denomination>(1,10,25,50,100), numberOfMints, <denomination>(1,10,25,50,100), numberOfMints, ... }\n"
                + HelpRequiringPassphrase()
                + "\nMint 1 or more zerocoins in a single transaction. Amounts must be of denominations specified.\n"
                + "Specify each denomination followed by the number of them to mint, for all denominations desired.\n"
                + "Total amount for all must be less than " + to_string(ZC_MINT_LIMIT) + ".  \n"
                "\nArguments:\n"
                "1. \"denomination\"             (integer, required) zerocoin denomination\n"
                "2. \"numberOfMints\"            (integer, required) amount of mints for chosen denomination\n"
                "\nExamples:\nThe first example mints denomination 1, one time, for a total XZC valuation of 1.\nThe next example mints denomination 25, ten times, and denomination 50, five times, for a total XZC valuation of 500.\n"
                    + HelpExampleCli("mintmanyzerocoin", "1 1")
                    + HelpExampleCli("mintmanyzerocoin", "25 10 50 5")
        );

    EnsureZerocoinMintIsAllowed();

    UniValue sendTo(UniValue::VOBJ);

    for(size_t i=0; i<params.size(); i+=2){
        string denomination = params[i].get_str();
        string amount = params[i+1].get_str();
        sendTo.push_back(Pair(denomination, stoi(amount)));
    }

    if(!ValidMultiMint(sendTo)){
        throw JSONRPCError(RPC_WALLET_ERROR, "Insufficient funds/mint inputs out of range");
    }

    int64_t denominationInt = 0;
    libzerocoin::CoinDenomination denomination;
    // Always use modulus v2
    libzerocoin::Params *zcParams = ZCParamsV2;

    vector<CRecipient> vecSend;
    vector<libzerocoin::PrivateCoin> privCoins;
    CWalletTx wtx;

    vector<string> keys = sendTo.getKeys();
    BOOST_FOREACH(const string& denominationStr, keys){

        denominationInt = stoi(denominationStr.c_str());

        switch(denominationInt){
            case 1:
                denomination = libzerocoin::ZQ_LOVELACE;
                break;
            case 10:
                denomination = libzerocoin::ZQ_GOLDWASSER;
                break;
            case 25:
                denomination = libzerocoin::ZQ_RACKOFF;
                break;
            case 50:
                denomination = libzerocoin::ZQ_PEDERSEN;
                break;
            case 100:
                denomination = libzerocoin::ZQ_WILLIAMSON;
                break;
            default:
                throw runtime_error(
                    "denomination must be one of (1,10,25,50,100)\n");
        }


        int64_t amount = sendTo[denominationStr].get_int();

        LogPrintf("rpcWallet.mintmanyzerocoin() denomination = %s, nAmount = %s \n", denominationStr, amount);


        if(amount < 0){
                throw runtime_error(
                    "amounts must be greater than 0.\n");
        }

        for(int64_t i=0; i<amount; i++){
            // The following constructor does all the work of minting a brand
            // new zerocoin. It stores all the private values inside the
            // PrivateCoin object. This includes the coin secrets, which must be
            // stored in a secure location (wallet) at the client.
            libzerocoin::PrivateCoin newCoin(zcParams, denomination, ZEROCOIN_TX_VERSION_2);
            // Get a copy of the 'public' portion of the coin. You should
            // embed this into a Zerocoin 'MINT' transaction along with a series
            // of currency inputs totaling the assigned value of one zerocoin.

            libzerocoin::PublicCoin pubCoin = newCoin.getPublicCoin();

            //Validate
            bool validCoin = pubCoin.validate();

            // loop until we find a valid coin
            while(!validCoin){
                newCoin = libzerocoin::PrivateCoin(zcParams, denomination, ZEROCOIN_TX_VERSION_2);
                pubCoin = newCoin.getPublicCoin();
                validCoin = pubCoin.validate();
            }

            // Create script for coin
            CScript scriptSerializedCoin =
                    CScript() << OP_ZEROCOINMINT << pubCoin.getValue().getvch().size() << pubCoin.getValue().getvch();

            CRecipient recipient = {scriptSerializedCoin, (denominationInt * COIN), false};

            vecSend.push_back(recipient);
            privCoins.push_back(newCoin);
        }
    }

    string strError = pwalletMain->MintAndStoreZerocoin(vecSend, privCoins, wtx);

    if (strError != "")
        throw runtime_error(strError);

    return wtx.GetHash().GetHex();
}

UniValue spendzerocoin(const UniValue& params, bool fHelp) {

    if (fHelp || params.size() < 1 || params.size() > 2)
        throw runtime_error(
                "spendzerocoin <amount>(1,10,25,50,100) (\"zcoinaddress\")\n"
                + HelpRequiringPassphrase() +
				"\nArguments:\n"
				"1. \"amount\"      (numeric or string, required) The amount in " + CURRENCY_UNIT + " to send. currently options are following 1, 10, 25, 50 and 100 only\n"
				"2. \"zcoinaddress\"  (string, optional) The zcoin address to send to third party.\n"
				"\nExamples:\n"
				            + HelpExampleCli("spendzerocoin", "10 \"a1kCCGddf5pMXSipLVD9hBG2MGGVNaJ15U\"")
        );

    LOCK2(cs_main, pwalletMain->cs_wallet);

    int64_t nAmount = 0;
    libzerocoin::CoinDenomination denomination;
    // Amount
    if (params[0].get_real() == 1.0) {
        denomination = libzerocoin::ZQ_LOVELACE;
        nAmount = AmountFromValue(params[0]);
    } else if (params[0].get_real() == 10.0) {
        denomination = libzerocoin::ZQ_GOLDWASSER;
        nAmount = AmountFromValue(params[0]);
    } else if (params[0].get_real() == 25.0) {
        denomination = libzerocoin::ZQ_RACKOFF;
        nAmount = AmountFromValue(params[0]);
    } else if (params[0].get_real() == 50.0) {
        denomination = libzerocoin::ZQ_PEDERSEN;
        nAmount = AmountFromValue(params[0]);
    } else if (params[0].get_real() == 100.0) {
        denomination = libzerocoin::ZQ_WILLIAMSON;
        nAmount = AmountFromValue(params[0]);
    } else {
        throw runtime_error(
                "spendzerocoin <amount>(1,10,25,50,100) (\"zcoinaddress\")\n");
    }

    CBitcoinAddress address;
    string thirdPartyaddress = "";
    if (params.size() > 1){
    	// Address
    	thirdPartyaddress = params[1].get_str();
    	address = CBitcoinAddress(params[1].get_str());
		 if (!address.IsValid())
			 throw JSONRPCError(RPC_INVALID_ADDRESS_OR_KEY, "Invalid Zcoin address");
    }

    EnsureWalletIsUnlocked();

    // Wallet comments
    CWalletTx wtx;
    CBigNum coinSerial;
    uint256 txHash;
    CBigNum zcSelectedValue;
    bool zcSelectedIsUsed;

    string strError = pwalletMain->SpendZerocoin(thirdPartyaddress, nAmount, denomination, wtx, coinSerial, txHash, zcSelectedValue,
                                                 zcSelectedIsUsed);

    if (strError != "")
        throw JSONRPCError(RPC_WALLET_ERROR, strError);

    return wtx.GetHash().GetHex();

}

UniValue spendallzerocoin(const UniValue& params, bool fHelp) {

    if (fHelp || params.size() >= 1)
        throw runtime_error(
                "spendallzerocoin\n"
                "\nAutomatically spends all zerocoin mints to self\n" );

    LOCK2(cs_main, pwalletMain->cs_wallet);

    bool hasUnspendableMints = false;

    string strError;
    bool result = pwalletMain->SpendOldMints(strError);
    if (strError != "")
        throw JSONRPCError(RPC_WALLET_ERROR, strError);
    else if(strError == "" && !result)
        hasUnspendableMints = true;

    return  hasUnspendableMints;
}

UniValue spendmanyzerocoin(const UniValue& params, bool fHelp) {

        if (fHelp || params.size() != 1)
        throw runtime_error(
                "spendmanyzerocoin \"{\"address\":\"<third party address or blank for internal>\", \"denominations\": [{\"value\":(1,10,25,50,100), \"amount\":<>}, {\"value\":(1,10,25,50,100), \"amount\":<>},...]}\"\n"
                + HelpRequiringPassphrase()
                + "\nSpend multiple zerocoins in a single transaction. Amounts must be of denominations specified.\n"
                "\nArguments:\n"
                "1. \"address: \"             (object, required) A string specifying the address to send to. If left blank, will spend to a wallet address. \n"
                    " denominations: "
                    "    [\n"
                    "    {"
                    "      \"value\": ,   (numeric) The numeric value must be one of (1,10,25,50,100)\n"
                    "      \"amount\" :,  (numeric or string) The amount of spends of this value.\n"
                    "    }"
                    "    ,...\n"
                    "    ]\n"
                "\nExamples:\n"
                    + HelpExampleCli("spendmanyzerocoin", "\"{\\\"address\\\":\\\"TXYb6pEWBDcxQvTxbFQ9sEV1c3rWUPGW3v\\\", \\\"denominations\\\": [{\\\"value\\\":1, \\\"amount\\\":1}, {\\\"value\\\":10, \\\"amount\\\":1}]}\"")
                    + HelpExampleCli("spendmanyzerocoin", "\"{\\\"address\\\":\\\"\\\", \\\"denominations\\\": [{\\\"value\\\":1, \\\"amount\\\":2}]}\"")
        );

    UniValue data = params[0].get_obj();

    LOCK2(cs_main, pwalletMain->cs_wallet);

    int64_t value = 0;
    int64_t amount = 0;
    libzerocoin::CoinDenomination denomination;
    std::vector<std::pair<int64_t, libzerocoin::CoinDenomination>> denominations;
    UniValue addressUni(UniValue::VOBJ);

    UniValue inputs = find_value(data, "denominations");
    if(inputs.isNull()){
        throw JSONRPCError(RPC_INVALID_PARAMETER, "Invalid, missing or duplicate parameter");
    }

    addressUni = find_value(data, "address");
    if(addressUni.isNull()){
        throw JSONRPCError(RPC_INVALID_PARAMETER, "Invalid, missing or duplicate parameter");
    }
    std::string addressStr = addressUni.get_str();

    for(size_t i=0; i<inputs.size();i++) {

        const UniValue& inputObj = inputs[i].get_obj();

        amount = find_value(inputObj, "amount").get_int();

        value = find_value(inputObj, "value").get_int();

        switch(value){
            case 1:
                denomination = libzerocoin::ZQ_LOVELACE;
                break;
            case 10:
                denomination = libzerocoin::ZQ_GOLDWASSER;
                break;
            case 25:
                denomination = libzerocoin::ZQ_RACKOFF;
                break;
            case 50:
                denomination = libzerocoin::ZQ_PEDERSEN;
                break;
            case 100:
                denomination = libzerocoin::ZQ_WILLIAMSON;
                break;
            default:
                throw runtime_error(
                    "spendmanyzerocoin <amount>(1,10,25,50,100) (\"zcoinaddress\")\n");
        }
        for(int64_t j=0; j<amount; j++){
            denominations.push_back(std::make_pair(value * COIN, denomination));
        }
    }

    string thirdPartyAddress = "";
    if (!(addressStr == "")){
        CBitcoinAddress address(addressStr);
        if (!address.IsValid())
            throw JSONRPCError(RPC_INVALID_ADDRESS_OR_KEY, "Invalid Zcoin address");
        thirdPartyAddress = addressStr;
    }

    EnsureWalletIsUnlocked();

    // Wallet comments
    CWalletTx wtx;
    vector<CBigNum> coinSerials;
    uint256 txHash;
    vector<CBigNum> zcSelectedValues;
    string strError = "";

    // begin spend process
    CReserveKey reservekey(pwalletMain);

    if (pwalletMain->IsLocked()) {
        strError = "Error: Wallet locked, unable to create transaction!";
        LogPrintf("SpendZerocoin() : %s", strError.c_str());
        return strError;
    }

    strError = pwalletMain->SpendMultipleZerocoin(thirdPartyAddress, denominations, wtx, coinSerials, txHash, zcSelectedValues, false);
    if (strError != "")
        throw JSONRPCError(RPC_WALLET_ERROR, strError);

    return wtx.GetHash().GetHex();
}

<<<<<<< HEAD
=======

>>>>>>> 04c849b4
UniValue spendmany(const UniValue& params, bool fHelp) {

    if (fHelp || params.size() < 2 || params.size() > 5)
        throw std::runtime_error(
                "spendmany \"fromaccount\" {\"address\":amount,...} ( minconf \"comment\" [\"address\",...] )\n"
                "\nSpend multiple zerocoins and remint changes in a single transaction by specify addresses and amount for each address."
                + HelpRequiringPassphrase() + "\n"
                "\nArguments:\n"
                "1. \"fromaccount\"         (string, required) DEPRECATED. The account to send the funds from. Should be \"\" for the default account\n"
                "2. \"amounts\"             (string, required) A json object with addresses and amounts\n"
                "    {\n"
                "      \"address\":amount   (numeric or string) The zcoin address is the key, the numeric amount (can be string) in " + CURRENCY_UNIT + " is the value\n"
                "      ,...\n"
                "    }\n"
                "3. minconf                 (numeric, optional, default=6) NOT IMPLEMENTED. Only use the balance confirmed at least this many times.\n"
                "4. \"comment\"             (string, optional) A comment\n"
                "5. subtractfeefromamount   (string, optional) A json array with addresses.\n"
                "                           The fee will be equally deducted from the amount of each selected address.\n"
                "                           Those recipients will receive less zcoins than you enter in their corresponding amount field.\n"
                "                           If no addresses are specified here, the sender pays the fee.\n"
                "    [\n"
                "      \"address\"            (string) Subtract fee from this address\n"
                "      ,...\n"
                "    ]\n"
                "\nResult:\n"
                "\"transactionid\"          (string) The transaction id for the send. Only 1 transaction is created regardless of \n"
                "                                    the number of addresses.\n"
                "\nExamples:\n"
                "\nSend two amounts to two different addresses:\n"
                + HelpExampleCli("spendmany", "\"\" \"{\\\"1D1ZrZNe3JUo7ZycKEYQQiQAWd9y54F4XZ\\\":0.01,\\\"1353tsE8YMTA4EuV7dgUXGjNFf9KpVvKHz\\\":0.02}\"") +
                "\nSend two amounts to two different addresses and subtract fee from amount:\n"
                + HelpExampleCli("spendmany", "\"\" \"{\\\"1D1ZrZNe3JUo7ZycKEYQQiQAWd9y54F4XZ\\\":0.01,\\\"1353tsE8YMTA4EuV7dgUXGjNFf9KpVvKHz\\\":0.02}\" 6 \"testing\" \"[\\\"1D1ZrZNe3JUo7ZycKEYQQiQAWd9y54F4XZ\\\",\\\"1353tsE8YMTA4EuV7dgUXGjNFf9KpVvKHz\\\"]\"")
        );

    if (!IsSigmaAllowed()) {
        throw JSONRPCError(RPC_WALLET_ERROR, "Sigma is not activated yet");
    }

    LOCK2(cs_main, pwalletMain->cs_wallet);

    // Only account "" have sigma coins.
    std::string strAccount = AccountFromValue(params[0]);
    if (!strAccount.empty())
        throw JSONRPCError(RPC_WALLET_INSUFFICIENT_FUNDS, "Account has insufficient funds");

    UniValue sendTo = params[1].get_obj();

    CWalletTx wtx;
    if (params.size() > 3 && !params[3].isNull() && !params[3].get_str().empty())
        wtx.mapValue["comment"] = params[3].get_str();

    std::unordered_set<std::string> subtractFeeFromAmountSet;
    UniValue subtractFeeFromAmount(UniValue::VARR);
    if (params.size() > 4) {
        subtractFeeFromAmount = params[4].get_array();
        for (int i = subtractFeeFromAmount.size(); i--;) {
            subtractFeeFromAmountSet.insert(subtractFeeFromAmount[i].get_str());
        }
    }

    std::set<CBitcoinAddress> setAddress;
    std::vector<CRecipient> vecSend;

    CAmount totalAmount = 0;
    auto keys = sendTo.getKeys();
    if (keys.size() <= 0) {
        throw JSONRPCError(RPC_INVALID_PARAMETER, "Required at least an address to send");
    }

    for (const auto& strAddr : keys) {
        CBitcoinAddress address(strAddr);
        if (!address.IsValid())
            throw JSONRPCError(RPC_INVALID_ADDRESS_OR_KEY, "Invalid zcoin address: " + strAddr);

        if (!setAddress.insert(address).second)
            throw JSONRPCError(RPC_INVALID_PARAMETER, "Invalid parameter, duplicated address: " + strAddr);

        CScript scriptPubKey = GetScriptForDestination(address.Get());
        CAmount nAmount = AmountFromValue(sendTo[strAddr]);
        if (nAmount <= 0) {
            throw JSONRPCError(RPC_TYPE_ERROR, "Invalid amount for send");
        }
        totalAmount += nAmount;

        bool fSubtractFeeFromAmount =
            subtractFeeFromAmountSet.find(strAddr) != subtractFeeFromAmountSet.end();

        vecSend.push_back({scriptPubKey, nAmount, fSubtractFeeFromAmount});
    }

    EnsureWalletIsUnlocked();

    CAmount nFeeRequired = 0;

    try {
        pwalletMain->SpendZerocoinV3(vecSend, wtx, nFeeRequired);
    }
    catch (const InsufficientFunds& e) {
        throw JSONRPCError(RPC_WALLET_INSUFFICIENT_FUNDS, e.what());
    }
    catch (const std::exception& e) {
        throw JSONRPCError(RPC_WALLET_ERROR, e.what());
    }

    return wtx.GetHash().GetHex();
}

UniValue resetmintzerocoin(const UniValue& params, bool fHelp) {
    if (fHelp || params.size() != 0)
        throw runtime_error(
                "resetmintzerocoin"
                + HelpRequiringPassphrase());

    list <CZerocoinEntry> listPubcoin;
    CWalletDB walletdb(pwalletMain->strWalletFile);
    walletdb.ListPubCoin(listPubcoin);

    BOOST_FOREACH(const CZerocoinEntry &zerocoinItem, listPubcoin){
        if (zerocoinItem.randomness != 0 && zerocoinItem.serialNumber != 0) {
            CZerocoinEntry zerocoinTx;
            zerocoinTx.IsUsed = false;
            zerocoinTx.denomination = zerocoinItem.denomination;
            zerocoinTx.value = zerocoinItem.value;
            zerocoinTx.serialNumber = zerocoinItem.serialNumber;
            zerocoinTx.nHeight = -1;
            zerocoinTx.randomness = zerocoinItem.randomness;
            zerocoinTx.ecdsaSecretKey = zerocoinItem.ecdsaSecretKey;
            walletdb.WriteZerocoinEntry(zerocoinTx);
        }
    }

    return NullUniValue;
}

UniValue resetmintzerocoinV3(const UniValue& params, bool fHelp) {
    if (fHelp || params.size() != 0)
        throw runtime_error(
                "resetmintzerocoin"
                + HelpRequiringPassphrase());

    list <CZerocoinEntryV3> listPubcoin;
    CWalletDB walletdb(pwalletMain->strWalletFile);
    listPubcoin = pwalletMain->hdMintTracker->MintsAsZerocoinEntries();

    BOOST_FOREACH(const CZerocoinEntryV3 &zerocoinItem, listPubcoin){
        if (zerocoinItem.randomness != uint64_t(0) && zerocoinItem.serialNumber != uint64_t(0)) {
            CZerocoinEntryV3 zerocoinTx;
            zerocoinTx.IsUsed = false;
            zerocoinTx.set_denomination_value(zerocoinItem.get_denomination_value());
            zerocoinTx.value = zerocoinItem.value;
            zerocoinTx.serialNumber = zerocoinItem.serialNumber;
            zerocoinTx.nHeight = -1;
            zerocoinTx.randomness = zerocoinItem.randomness;
//            zerocoinTx.ecdsaSecretKey = zerocoinItem.ecdsaSecretKey;
            walletdb.WriteZerocoinEntry(zerocoinTx);
        }
    }

    return NullUniValue;
}

UniValue listmintzerocoins(const UniValue& params, bool fHelp) {
    if (fHelp || params.size() > 1)
        throw runtime_error(
                "listmintzerocoins <all>(false/true)\n"
                        "\nArguments:\n"
                        "1. <all> (boolean, optional) false (default) to return own mintzerocoins. true to return every mintzerocoins.\n"
                        "\nResults are an array of Objects, each of which has:\n"
                        "{id, IsUsed, denomination, value, serialNumber, nHeight, randomness}");

    bool fAllStatus = false;
    if (params.size() > 0) {
        fAllStatus = params[0].get_bool();
    }

    list <CZerocoinEntry> listPubcoin;
    CWalletDB walletdb(pwalletMain->strWalletFile);
    walletdb.ListPubCoin(listPubcoin);
    UniValue results(UniValue::VARR);

    BOOST_FOREACH(const CZerocoinEntry &zerocoinItem, listPubcoin) {
        if (fAllStatus || zerocoinItem.IsUsed || (zerocoinItem.randomness != 0 && zerocoinItem.serialNumber != 0)) {
            UniValue entry(UniValue::VOBJ);
            entry.push_back(Pair("id", zerocoinItem.id));
            entry.push_back(Pair("IsUsed", zerocoinItem.IsUsed));
            entry.push_back(Pair("denomination", zerocoinItem.denomination));
            entry.push_back(Pair("value", zerocoinItem.value.GetHex()));
            entry.push_back(Pair("serialNumber", zerocoinItem.serialNumber.GetHex()));
            entry.push_back(Pair("nHeight", zerocoinItem.nHeight));
            entry.push_back(Pair("randomness", zerocoinItem.randomness.GetHex()));
            results.push_back(entry);
        }
    }

    return results;
}

UniValue listmintzerocoinsV3(const UniValue& params, bool fHelp) {
    if (fHelp || params.size() > 1)
        throw runtime_error(
                "listmintzerocoins <all>(false/true)\n"
                "\nArguments:\n"
                "1. <all> (boolean, optional) false (default) to return own mintzerocoins. true to return every mintzerocoins.\n"
                "\nResults are an array of Objects, each of which has:\n"
                "{id, IsUsed, denomination, value, serialNumber, nHeight, randomness}");

    bool fAllStatus = false;
    if (params.size() > 0) {
        fAllStatus = params[0].get_bool();
    }

    list <CZerocoinEntryV3> listPubcoin;
    CWalletDB walletdb(pwalletMain->strWalletFile);
    listPubcoin = pwalletMain->hdMintTracker->MintsAsZerocoinEntries();
    UniValue results(UniValue::VARR);

    BOOST_FOREACH(const CZerocoinEntryV3 &zerocoinItem, listPubcoin) {
        if (fAllStatus || zerocoinItem.IsUsed || (zerocoinItem.randomness != uint64_t(0) && zerocoinItem.serialNumber != uint64_t(0))) {
            UniValue entry(UniValue::VOBJ);
            entry.push_back(Pair("id", zerocoinItem.id));
            entry.push_back(Pair("IsUsed", zerocoinItem.IsUsed));
            entry.push_back(Pair("denomination", zerocoinItem.get_denomination_value()));
            entry.push_back(Pair("value", zerocoinItem.value.GetHex()));
            entry.push_back(Pair("serialNumber", zerocoinItem.serialNumber.GetHex()));
            entry.push_back(Pair("nHeight", zerocoinItem.nHeight));
            entry.push_back(Pair("randomness", zerocoinItem.randomness.GetHex()));
            results.push_back(entry);
        }
    }

    return results;
}


UniValue listpubcoins(const UniValue& params, bool fHelp) {
    if (fHelp || params.size() > 1)
        throw runtime_error(
                "listpubcoin <all>(1/10/25/50/100)\n"
                        "\nArguments:\n"
                        "1. <all> (int, optional) 1,10,25,50,100 (default) to return all pubcoin with denomination. empty to return all pubcoin.\n"
                        "\nResults are an array of Objects, each of which has:\n"
                        "{id, IsUsed, denomination, value, serialNumber, nHeight, randomness}");

    int denomination = -1;
    if (params.size() > 0) {
        denomination = params[0].get_int();
    }

    list <CZerocoinEntry> listPubcoin;
    CWalletDB walletdb(pwalletMain->strWalletFile);
    walletdb.ListPubCoin(listPubcoin);
    UniValue results(UniValue::VARR);
    listPubcoin.sort(CompID);

    BOOST_FOREACH(const CZerocoinEntry &zerocoinItem, listPubcoin) {
        if (zerocoinItem.id > 0 && (denomination < 0 || zerocoinItem.denomination == denomination)) {
            UniValue entry(UniValue::VOBJ);
            entry.push_back(Pair("id", zerocoinItem.id));
            entry.push_back(Pair("IsUsed", zerocoinItem.IsUsed));
            entry.push_back(Pair("denomination", zerocoinItem.denomination));
            entry.push_back(Pair("value", zerocoinItem.value.GetHex()));
            entry.push_back(Pair("serialNumber", zerocoinItem.serialNumber.GetHex()));
            entry.push_back(Pair("nHeight", zerocoinItem.nHeight));
            entry.push_back(Pair("randomness", zerocoinItem.randomness.GetHex()));
            results.push_back(entry);
        }
    }

    return results;
}

UniValue listpubcoinsV3(const UniValue& params, bool fHelp) {
    if (fHelp || params.size() > 1)
        throw runtime_error(
                "listpubcoin <all>(1/10/25/50/100)\n"
                "\nArguments:\n"
                "1. <all> (int, optional) 0.1,0.5,1,10,100 (default) to return all pubcoin with denomination. empty to return all pubcoin.\n"
                "\nResults are an array of Objects, each of which has:\n"
                "{id, IsUsed, denomination, value, serialNumber, nHeight, randomness}");

    int64_t denomination = -1;
    if (params.size() > 0) {
        denomination = params[0].get_int();
    }

    list <CZerocoinEntryV3> listPubcoin;
    CWalletDB walletdb(pwalletMain->strWalletFile);
    listPubcoin = pwalletMain->hdMintTracker->MintsAsZerocoinEntries();
    UniValue results(UniValue::VARR);
    listPubcoin.sort(CompHeightV3);

    BOOST_FOREACH(const CZerocoinEntryV3 &zerocoinItem, listPubcoin) {
        if (zerocoinItem.id > 0 &&
            (denomination < 0 || zerocoinItem.get_denomination_value() == denomination)) {
            UniValue entry(UniValue::VOBJ);
            entry.push_back(Pair("id", zerocoinItem.id));
            entry.push_back(Pair("IsUsed", zerocoinItem.IsUsed));
            entry.push_back(Pair("denomination", zerocoinItem.get_denomination_value()));
            entry.push_back(Pair("value", zerocoinItem.value.GetHex()));
            entry.push_back(Pair("serialNumber", zerocoinItem.serialNumber.GetHex()));
            entry.push_back(Pair("nHeight", zerocoinItem.nHeight));
            entry.push_back(Pair("randomness", zerocoinItem.randomness.GetHex()));
            results.push_back(entry);
        }
    }

    return results;
}


UniValue setmintzerocoinstatus(const UniValue& params, bool fHelp) {
    if (fHelp || params.size() != 2)
        throw runtime_error(
                "setmintzerocoinstatus \"coinserial\" <isused>(true/false)\n"
                        "Set mintzerocoin IsUsed status to True or False\n"
                        "Results are an array of one or no Objects, each of which has:\n"
                        "{id, IsUsed, denomination, value, serialNumber, nHeight, randomness}");

    CBigNum coinSerial;
    coinSerial.SetHex(params[0].get_str());

    bool fStatus = true;
    fStatus = params[1].get_bool();

    list <CZerocoinEntry> listPubcoin;
    CWalletDB walletdb(pwalletMain->strWalletFile);
    walletdb.ListPubCoin(listPubcoin);

    UniValue results(UniValue::VARR);

    BOOST_FOREACH(const CZerocoinEntry &zerocoinItem, listPubcoin) {
        if (zerocoinItem.serialNumber != 0) {
            LogPrintf("zerocoinItem.serialNumber = %s\n", zerocoinItem.serialNumber.GetHex());
            if (zerocoinItem.serialNumber == coinSerial) {
                LogPrintf("setmintzerocoinstatus Found!\n");
                CZerocoinEntry zerocoinTx;
                zerocoinTx.id = zerocoinItem.id;
                zerocoinTx.IsUsed = fStatus;
                zerocoinTx.denomination = zerocoinItem.denomination;
                zerocoinTx.value = zerocoinItem.value;
                zerocoinTx.serialNumber = zerocoinItem.serialNumber;
                zerocoinTx.nHeight = zerocoinItem.nHeight;
                zerocoinTx.randomness = zerocoinItem.randomness;
                zerocoinTx.ecdsaSecretKey = zerocoinItem.ecdsaSecretKey;
                const std::string& isUsedDenomStr = zerocoinTx.IsUsed
                        ? "Used (" + std::to_string(zerocoinTx.denomination) + " mint)"
                        : "New (" + std::to_string(zerocoinTx.denomination) + " mint)";
                pwalletMain->NotifyZerocoinChanged(pwalletMain, zerocoinTx.value.GetHex(), isUsedDenomStr, CT_UPDATED);
                walletdb.WriteZerocoinEntry(zerocoinTx);

                if (!fStatus) {
                    // erase zerocoin spend entry
                    CZerocoinSpendEntry spendEntry;
                    spendEntry.coinSerial = coinSerial;
                    walletdb.EraseCoinSpendSerialEntry(spendEntry);
                }

                UniValue entry(UniValue::VOBJ);
                entry.push_back(Pair("id", zerocoinTx.id));
                entry.push_back(Pair("IsUsed", zerocoinTx.IsUsed));
                entry.push_back(Pair("denomination", zerocoinTx.denomination));
                entry.push_back(Pair("value", zerocoinTx.value.GetHex()));
                entry.push_back(Pair("serialNumber", zerocoinTx.serialNumber.GetHex()));
                entry.push_back(Pair("nHeight", zerocoinTx.nHeight));
                entry.push_back(Pair("randomness", zerocoinTx.randomness.GetHex()));
                results.push_back(entry);
                break;
            }
        }
    }

    return results;
}

UniValue setmintzerocoinstatusV3(const UniValue& params, bool fHelp) {
    if (fHelp || params.size() != 2)
        throw runtime_error(
                "setmintzerocoinstatus \"coinserial\" <isused>(true/false)\n"
                "Set mintzerocoin IsUsed status to True or False\n"
                "Results are an array of one or no Objects, each of which has:\n"
                "{id, IsUsed, denomination, value, serialNumber, nHeight, randomness}");

    Scalar coinSerial;
    coinSerial.SetHex(params[0].get_str());

    bool fStatus = true;
    fStatus = params[1].get_bool();

    std::vector <CMintMeta> listMints;
    CWalletDB walletdb(pwalletMain->strWalletFile);
    listMints = pwalletMain->hdMintTracker->ListMints(false, false);

    UniValue results(UniValue::VARR);

    BOOST_FOREACH(CMintMeta &mint, listMints) {
        CZerocoinEntryV3 zerocoinItem;
        if(!pwalletMain->GetMint(mint.hashSerial, zerocoinItem))
            continue;

        CHDMint dMint;
        if (!walletdb.ReadHDMint(GetPubCoinValueHash(mint.pubCoinValue), dMint)){
            continue;
        }

        if (zerocoinItem.serialNumber != uint64_t(0)) {
            LogPrintf("zerocoinItem.serialNumber = %s\n", zerocoinItem.serialNumber.GetHex());
            if (zerocoinItem.serialNumber == coinSerial) {
                LogPrintf("setmintzerocoinstatus Found!\n");

                const std::string& isUsedDenomStr =
                    fStatus
                    ? "Used (" + std::to_string((double)zerocoinItem.get_denomination_value() / COIN) + " mint)"
                    : "New (" + std::to_string((double)zerocoinItem.get_denomination_value() / COIN) + " mint)";
                pwalletMain->NotifyZerocoinChanged(pwalletMain, zerocoinItem.value.GetHex(), isUsedDenomStr, CT_UPDATED);

                if(!mint.isDeterministic){
                    zerocoinItem.IsUsed = fStatus;
                    pwalletMain->hdMintTracker->Add(zerocoinItem, true);
                }else{
                    dMint.SetUsed(fStatus);
                    pwalletMain->hdMintTracker->Add(dMint, true);
                }

                if (!fStatus) {
                    // erase zerocoin spend entry
                    CZerocoinSpendEntryV3 spendEntry;
                    spendEntry.coinSerial = coinSerial;
                    walletdb.EraseCoinSpendSerialEntry(spendEntry);
                }

                UniValue entry(UniValue::VOBJ);
                entry.push_back(Pair("id", zerocoinItem.id));
                entry.push_back(Pair("IsUsed", zerocoinItem.IsUsed));
                entry.push_back(Pair("denomination", zerocoinItem.get_denomination_value()));
                entry.push_back(Pair("value", zerocoinItem.value.GetHex()));
                entry.push_back(Pair("serialNumber", zerocoinItem.serialNumber.GetHex()));
                entry.push_back(Pair("nHeight", zerocoinItem.nHeight));
                entry.push_back(Pair("randomness", zerocoinItem.randomness.GetHex()));
                results.push_back(entry);
                break;
            }
        }
    }

    return results;
}

UniValue listspendzerocoins(const UniValue &params, bool fHelp) {
    if (fHelp || params.size() < 1 || params.size() > 2)
        throw runtime_error(
                "listspendzerocoins\n"
                "Return up to \"count\" saved spend transactions\n"
                "\nArguments:\n"
                "1. count            (numeric) The number of transactions to return, <=0 means no limit\n"
                "2. onlyunconfirmed  (bool, optional, default=false) If true return only unconfirmed transactions\n"
                "\nResult:\n"
                "[\n"
                "  {\n"
                "    \"txid\": \"transactionid\",      (string) The transaction hash\n"
                "    \"denomination\": d,            (numeric) Denomination\n"
                "    \"spendid\": id,                (numeric) Spend group id\n"
                "    \"version\": \"v\",               (string) Spend version (1.0, 1.5 or 2.0)\n"
                "    \"modversion\": mv,             (numeric) Modulus version (1 or 2)\n"
                "    \"serial\": \"s\",                (string) Serial number of the coin\n"
                "    \"abandoned\": xxx,             (bool) True if the transaction was already abandoned\n"
                "    \"confirmations\": n,           (numeric) The number of confirmations for the transaction\n"
                "  }\n"
                "]\n");

    int  count = params[0].get_int();
    bool fOnlyUnconfirmed = params.size()>=2 && params[1].get_bool();

    LOCK2(cs_main, pwalletMain->cs_wallet);

    UniValue ret(UniValue::VARR);
    const CWallet::TxItems & txOrdered = pwalletMain->wtxOrdered;

    for (CWallet::TxItems::const_reverse_iterator it = txOrdered.rbegin(); it != txOrdered.rend(); ++it) {
        CWalletTx *const pwtx = (*it).second.first;

        if (!pwtx || !pwtx->IsZerocoinSpend() || pwtx->vin.size() != 1)
            continue;

        UniValue entry(UniValue::VOBJ);

        int confirmations = pwtx->GetDepthInMainChain();
        if (confirmations > 0 && fOnlyUnconfirmed)
            continue;

        entry.push_back(Pair("txid", pwtx->GetHash().GetHex()));
        entry.push_back(Pair("confirmations", confirmations));
        entry.push_back(Pair("abandoned", pwtx->isAbandoned()));

        const CTxIn &txin = pwtx->vin[0];
        int pubcoinId = txin.nSequence;
        bool fModulusV2 = pubcoinId >= ZC_MODULUS_V2_BASE_ID;
        if (fModulusV2)
            pubcoinId -= ZC_MODULUS_V2_BASE_ID;

        CDataStream serializedCoinSpend((const char *)&*(txin.scriptSig.begin() + 4),
                                        (const char *)&*txin.scriptSig.end(),
                                        SER_NETWORK, PROTOCOL_VERSION);
        libzerocoin::CoinSpend spend(fModulusV2 ? ZCParamsV2 : ZCParams, serializedCoinSpend);
        int spendVersion = spend.getVersion();

        entry.push_back(Pair("denomination", (int)spend.getDenomination()));
        entry.push_back(Pair("spendid", pubcoinId));
        entry.push_back(Pair("modversion", fModulusV2 ? 2 : 1));
        entry.push_back(Pair("version", spendVersion==ZEROCOIN_TX_VERSION_1 ? "1.0" :
                                         (spendVersion==ZEROCOIN_TX_VERSION_1_5 ? "1.5" : "2.0")));
        entry.push_back(Pair("serial", spend.getCoinSerialNumber().GetHex()));

        ret.push_back(entry);

        if (count > 0 && (int)ret.size() >= count)
            break;
    }

    return ret;
}

UniValue listspendzerocoinsV3(const UniValue &params, bool fHelp) {
    if (fHelp || params.size() < 1 || params.size() > 2)
        throw runtime_error(
                "listspendzerocoins\n"
                "Return up to \"count\" saved spend transactions\n"
                "\nArguments:\n"
                "1. count            (numeric) The number of transactions to return, <=0 means no limit\n"
                "2. onlyunconfirmed  (bool, optional, default=false) If true return only unconfirmed transactions\n"
                "\nResult:\n"
                "[\n"
                "  {\n"
                "    \"txid\": \"transactionid\",      (string) The transaction hash\n"
                "    \"denomination\": d,            (numeric) Denomination\n"
                "    \"spendid\": id,                (numeric) Spend group id\n"
                "    \"version\": \"v\",               (string) Spend version (3.0)\n"
                "    \"modversion\": mv,             (numeric) Modulus version (1 or 2)\n"
                "    \"serial\": \"s\",                (string) Serial number of the coin\n"
                "    \"abandoned\": xxx,             (bool) True if the transaction was already abandoned\n"
                "    \"confirmations\": n,           (numeric) The number of confirmations for the transaction\n"
                "  }\n"
                "]\n");

    int  count = params[0].get_int();
    bool fOnlyUnconfirmed = params.size()>=2 && params[1].get_bool();

    LOCK2(cs_main, pwalletMain->cs_wallet);

    UniValue ret(UniValue::VARR);
    const CWallet::TxItems & txOrdered = pwalletMain->wtxOrdered;

    for (CWallet::TxItems::const_reverse_iterator it = txOrdered.rbegin(); it != txOrdered.rend(); ++it) {
        CWalletTx *const pwtx = (*it).second.first;

        if (!pwtx || !pwtx->IsZerocoinSpendV3() || pwtx->vin.size() != 1)
            continue;

        UniValue entry(UniValue::VOBJ);

        int confirmations = pwtx->GetDepthInMainChain();
        if (confirmations > 0 && fOnlyUnconfirmed)
            continue;

        entry.push_back(Pair("txid", pwtx->GetHash().GetHex()));
        entry.push_back(Pair("confirmations", confirmations));
        entry.push_back(Pair("abandoned", pwtx->isAbandoned()));

        const CTxIn &txin = pwtx->vin[0];
        int pubcoinId = txin.nSequence;
        bool fModulusV2 = pubcoinId >= ZC_MODULUS_V2_BASE_ID;
        if (fModulusV2)
            pubcoinId -= ZC_MODULUS_V2_BASE_ID;

        // NOTE(martun): +1 on the next line stands for 1 byte in which the opcode of
        // OP_ZEROCOINSPENDV3 is written. In zerocoin you will see +4 instead,
        // because the size of serialized spend is also written, probably in 3 bytes.
        CDataStream serializedCoinSpend((const char *)&*(txin.scriptSig.begin() + 1),
                                        (const char *)&*txin.scriptSig.end(),
                                        SER_NETWORK, PROTOCOL_VERSION);
        sigma::ParamsV3* zcParams = sigma::ParamsV3::get_default();
        sigma::CoinSpendV3 spend(zcParams, serializedCoinSpend);
        int spendVersion = spend.getVersion();

        entry.push_back(Pair("denomination", (int)spend.getDenomination()));
        entry.push_back(Pair("spendid", pubcoinId));
        entry.push_back(Pair("modversion", fModulusV2 ? 2 : 1));
        entry.push_back(Pair("version", spendVersion==ZEROCOIN_TX_VERSION_1 ? "1.0" :
                                        (spendVersion==ZEROCOIN_TX_VERSION_1_5 ? "1.5" : "2.0")));
        entry.push_back(Pair("serial", spend.getCoinSerialNumber().GetHex()));

        ret.push_back(entry);

        if (count > 0 && (int)ret.size() >= count)
            break;
    }

    return ret;
}

UniValue removetxmempool(const UniValue &params, bool fHelp) {
    if (fHelp || params.size() != 1)
        throw runtime_error(
                "removetxmempool <txid>\n"
                + HelpRequiringPassphrase());

    uint256 hash;
    hash.SetHex(params[0].get_str());

    if (pwalletMain->IsLocked())
        throw JSONRPCError(RPC_WALLET_UNLOCK_NEEDED,
                           "Error: Please enter the wallet passphrase with walletpassphrase first.");

    LOCK(cs_main);
    {
        LOCK(mempool.cs);
        if (mempool.exists(hash)) {
            LogPrintf("[Ooops], Uncomplete function\n");
//            CTransaction tx;
//            tx = mempool.lookup(hash);
//            mempool.remove(tx);
            return NullUniValue;
        }
    }

    return NullUniValue;
}

UniValue removetxwallet(const UniValue& params, bool fHelp) {
    if (fHelp || params.size() != 1)
        throw runtime_error("removetxwallet <txid>\n" + HelpRequiringPassphrase());

    uint256 hash;
    hash.SetHex(params[0].get_str());

    if (pwalletMain->IsLocked())
        throw JSONRPCError(RPC_WALLET_UNLOCK_NEEDED, "Error: Please enter the wallet passphrase with walletpassphrase first.");

    pwalletMain->EraseFromWallet(hash);
    return NullUniValue;
}



extern UniValue dumpprivkey_zcoin(const UniValue& params, bool fHelp); // in rpcdump.cpp
extern UniValue importprivkey(const UniValue& params, bool fHelp);
extern UniValue importaddress(const UniValue& params, bool fHelp);
extern UniValue importpubkey(const UniValue& params, bool fHelp);
extern UniValue dumpwallet_zcoin(const UniValue& params, bool fHelp);
extern UniValue importwallet(const UniValue& params, bool fHelp);
extern UniValue importprunedfunds(const UniValue& params, bool fHelp);
extern UniValue removeprunedfunds(const UniValue& params, bool fHelp);

static const CRPCCommand commands[] =
{ //  category              name                        actor (function)           okSafeMode
    //  --------------------- ------------------------    -----------------------    ----------
    { "rawtransactions",    "fundrawtransaction",       &fundrawtransaction,       false },
    { "hidden",             "resendwallettransactions", &resendwallettransactions, true  },
    { "wallet",             "abandontransaction",       &abandontransaction,       false },
    { "wallet",             "addmultisigaddress",       &addmultisigaddress,       true  },
    { "wallet",             "addwitnessaddress",        &addwitnessaddress,        true  },
    { "wallet",             "backupwallet",             &backupwallet,             true  },
    { "wallet",             "dumpprivkey",              &dumpprivkey_zcoin,        true  },
    { "wallet",             "dumpwallet",               &dumpwallet_zcoin,         true  },
    { "wallet",             "encryptwallet",            &encryptwallet,            true  },
    { "wallet",             "getaccountaddress",        &getaccountaddress,        true  },
    { "wallet",             "getaccount",               &getaccount,               true  },
    { "wallet",             "getaddressesbyaccount",    &getaddressesbyaccount,    true  },
    { "wallet",             "getbalance",               &getbalance,               false },
    { "wallet",             "getnewaddress",            &getnewaddress,            true  },
    { "wallet",             "getrawchangeaddress",      &getrawchangeaddress,      true  },
    { "wallet",             "getreceivedbyaccount",     &getreceivedbyaccount,     false },
    { "wallet",             "getreceivedbyaddress",     &getreceivedbyaddress,     false },
    { "wallet",             "gettransaction",           &gettransaction,           false },
    { "wallet",             "getunconfirmedbalance",    &getunconfirmedbalance,    false },
    { "wallet",             "getwalletinfo",            &getwalletinfo,            false },
    { "wallet",             "importprivkey",            &importprivkey,            true  },
    { "wallet",             "importwallet",             &importwallet,             true  },
    { "wallet",             "importaddress",            &importaddress,            true  },
    { "wallet",             "importprunedfunds",        &importprunedfunds,        true  },
    { "wallet",             "importpubkey",             &importpubkey,             true  },
    { "wallet",             "keypoolrefill",            &keypoolrefill,            true  },
    { "wallet",             "listaccounts",             &listaccounts,             false },
    { "wallet",             "listaddressgroupings",     &listaddressgroupings,     false },
    { "wallet",             "listlockunspent",          &listlockunspent,          false },
    { "wallet",             "listreceivedbyaccount",    &listreceivedbyaccount,    false },
    { "wallet",             "listreceivedbyaddress",    &listreceivedbyaddress,    false },
    { "wallet",             "listsinceblock",           &listsinceblock,           false },
    { "wallet",             "listtransactions",         &listtransactions,         false },
    { "wallet",             "listunspent",              &listunspent,              false },
    { "wallet",             "lockunspent",              &lockunspent,              true  },
    { "wallet",             "move",                     &movecmd,                  false },
    { "wallet",             "sendfrom",                 &sendfrom,                 false },
    { "wallet",             "sendmany",                 &sendmany,                 false },
    { "wallet",             "sendtoaddress",            &sendtoaddress,            false },
    { "wallet",             "setaccount",               &setaccount,               true  },
    { "wallet",             "settxfee",                 &settxfee,                 true  },
    { "wallet",             "signmessage",              &signmessage,              true  },
    { "wallet",             "walletlock",               &walletlock,               true  },
    { "wallet",             "walletpassphrasechange",   &walletpassphrasechange,   true  },
    { "wallet",             "walletpassphrase",         &walletpassphrase,         true  },
    { "wallet",             "removeprunedfunds",        &removeprunedfunds,        true  },
    { "wallet",             "setmininput",              &setmininput,              false },
    { "wallet",             "listunspentmintzerocoins",             &listunspentmintzerocoins,             false },
    { "wallet",             "mint",                     &mint,                     false },
    { "wallet",             "mintzerocoin",             &mintzerocoin,             false },
    { "wallet",             "mintmanyzerocoin",             &mintmanyzerocoin,             false },
    { "wallet",             "spendzerocoin",            &spendzerocoin,            false },
    { "wallet",             "spendmanyzerocoin",            &spendmanyzerocoin,            false },
    { "wallet",             "spendmany",                &spendmany,                false },
    { "wallet",             "resetmintzerocoin",        &resetmintzerocoin,        false },
    { "wallet",             "resetmintzerocoinV3",        &resetmintzerocoinV3,        false },
    { "wallet",             "setmintzerocoinstatus",        &setmintzerocoinstatus,        false },
    { "wallet",             "setmintzerocoinstatusV3",        &setmintzerocoinstatusV3,        false },
    { "wallet",             "listmintzerocoins",        &listmintzerocoins,        false },
    { "wallet",             "listmintzerocoinsV3",        &listmintzerocoinsV3,        false },
    { "wallet",             "listpubcoinsV3",        &listpubcoinsV3,        false },
    { "wallet",             "removetxmempool",          &removetxmempool,          false },
    { "wallet",             "removetxwallet",           &removetxwallet,           false },
    { "wallet",             "listspendzerocoins",       &listspendzerocoins,       false },
    { "wallet",             "listspendzerocoinsV3",       &listspendzerocoinsV3,       false },
    { "wallet",             "spendallzerocoin",            &spendallzerocoin,            false}
};

void RegisterWalletRPCCommands(CRPCTable &tableRPC)
{
    for (unsigned int vcidx = 0; vcidx < ARRAYLEN(commands); vcidx++)
        tableRPC.appendCommand(commands[vcidx].name, &commands[vcidx]);
}<|MERGE_RESOLUTION|>--- conflicted
+++ resolved
@@ -3166,10 +3166,6 @@
     return wtx.GetHash().GetHex();
 }
 
-<<<<<<< HEAD
-=======
-
->>>>>>> 04c849b4
 UniValue spendmany(const UniValue& params, bool fHelp) {
 
     if (fHelp || params.size() < 2 || params.size() > 5)
