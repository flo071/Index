--- conflicted
+++ resolved
@@ -118,10 +118,6 @@
     return &(it->second);
 }
 
-<<<<<<< HEAD
-CPubKey CWallet::GenerateNewKey(uint32_t nChange)
-{
-=======
 CPubKey CWallet::GetKeyFromKeypath(uint32_t nChange, uint32_t nChild) {
     AssertLockHeld(cs_wallet); // mapKeyMetadata
 
@@ -172,8 +168,8 @@
     return pubkey;
 }
 
-CPubKey CWallet::GenerateNewKey(uint32_t nChange) {
->>>>>>> dc33dff8
+CPubKey CWallet::GenerateNewKey(uint32_t nChange)
+{
     AssertLockHeld(cs_wallet); // mapKeyMetadata
     bool fCompressed = CanSupportFeature(FEATURE_COMPRPUBKEY); // default to compressed public keys if we want 0.6.0 wallets
 
@@ -1692,11 +1688,7 @@
 {
     LOCK(cs_wallet);
     bool upgradeChain = (chain.nVersion==CHDChain::VERSION_BASIC);
-<<<<<<< HEAD
-    if (upgradeChain) { // Upgrade HDChain to latest version
-=======
-    if(upgradeChain && !IsLocked()){ // Upgrade HDChain to latest version
->>>>>>> dc33dff8
+    if (upgradeChain && !IsLocked()) { // Upgrade HDChain to latest version
         CHDChain newChain;
         newChain.masterKeyID = chain.masterKeyID;
         NewKeyPool();
@@ -2791,19 +2783,10 @@
                 bool found = false;
                 if(nCoinType == ALL_COINS){
                     // We are now taking ALL_COINS to mean everything sans mints
-<<<<<<< HEAD
-                    found = !(pcoin->tx->vout[i].scriptPubKey.IsZerocoinMint() || pcoin->tx->vout[i].scriptPubKey.IsSigmaMint());
+                    found = !(pcoin->tx->vout[i].scriptPubKey.IsZerocoinMint() || pcoin->tx->vout[i].scriptPubKey.IsSigmaMint()) || pcoin->tx->vout[i].scriptPubKey.IsZerocoinRemint();
                 } else if(nCoinType == ONLY_MINTS){
                     // Do not consider anything other than mints
-                    found = (pcoin->tx->vout[i].scriptPubKey.IsZerocoinMint() || pcoin->tx->vout[i].scriptPubKey.IsSigmaMint());
-=======
-                    found = !(pcoin->vout[i].scriptPubKey.IsZerocoinMint() || pcoin->vout[i].scriptPubKey.IsSigmaMint() || pcoin->vout[i].scriptPubKey.IsZerocoinRemint());
-                } else if(nCoinType == ONLY_MINTS){
-                    // Do not consider anything other than mints
-                    found = (pcoin->vout[i].scriptPubKey.IsZerocoinMint() || pcoin->vout[i].scriptPubKey.IsSigmaMint() || pcoin->vout[i].scriptPubKey.IsZerocoinRemint());
-                } else if (nCoinType == ONLY_DENOMINATED) {
-                    found = IsDenominatedAmount(pcoin->vout[i].nValue);
->>>>>>> dc33dff8
+                    found = (pcoin->tx->vout[i].scriptPubKey.IsZerocoinMint() || pcoin->tx->vout[i].scriptPubKey.IsSigmaMint() || pcoin->tx->vout[i].scriptPubKey.IsZerocoinRemint());
                 } else if (nCoinType == ONLY_NOT1000IFMN) {
                     found = !(fZNode && pcoin->tx->vout[i].nValue == ZNODE_COIN_REQUIRED * COIN);
                 } else if (nCoinType == ONLY_NONDENOMINATED_NOT1000IFMN) {
@@ -7302,13 +7285,8 @@
     {
         CWalletTx *pcoin = &walletEntry.second;
 
-<<<<<<< HEAD
-        if (pcoin->tx->vin.size() > 0)
-        {
-=======
-        if (pcoin->vin.size() > 0 &&
-            !(pcoin->IsZerocoinSpend() || pcoin->IsSigmaSpend() || pcoin->IsZerocoinRemint())) { /* Spends have no standard input */
->>>>>>> dc33dff8
+        if (pcoin->tx->vin.size() > 0 &&
+            !(pcoin->tx->IsZerocoinSpend() || pcoin->tx->IsSigmaSpend() || pcoin->tx->IsZerocoinRemint())) { /* Spends have no standard input */
             bool any_mine = false;
             // group all input addresses with each other
             BOOST_FOREACH(CTxIn txin, pcoin->tx->vin)
