// Copyright (c) 2009-2010 Satoshi Nakamoto
// Copyright (c) 2009-2015 The Bitcoin Core developers
// Distributed under the MIT software license, see the accompanying
// file COPYING or http://www.opensource.org/licenses/mit-license.php.

#include "wallet.h"
#include "sigmaspendbuilder.h"
#include "amount.h"
#include "base58.h"
#include "checkpoints.h"
#include "chain.h"
#include "coincontrol.h"
#include "consensus/consensus.h"
#include "consensus/validation.h"
#include "key.h"
#include "keystore.h"
#include "main.h"
#include "zerocoin.h"
#include "zerocoin_v3.h"
#include "../sigma/coinspend.h"
#include "../sigma/spend_metadata.h"
#include "net.h"
#include "policy/policy.h"
#include "primitives/block.h"
#include "primitives/transaction.h"
#include "script/script.h"
#include "script/sign.h"
#include "timedata.h"
#include "txmempool.h"
#include "util.h"
#include "ui_interface.h"
#include "utilmoneystr.h"
#include "validation.h"
#include "darksend.h"
#include "instantx.h"
#include "znode.h"
#include "znode-sync.h"
#include "random.h"

#include <assert.h>
#include <boost/algorithm/string/replace.hpp>
#include <boost/filesystem.hpp>
#include <boost/thread.hpp>

using namespace std;

CWallet *pwalletMain = NULL;
/** Transaction fee set by the user */
CFeeRate payTxFee(DEFAULT_TRANSACTION_FEE);
unsigned int nTxConfirmTarget = DEFAULT_TX_CONFIRM_TARGET;
bool bSpendZeroConfChange = DEFAULT_SPEND_ZEROCONF_CHANGE;
bool fSendFreeTransactions = DEFAULT_SEND_FREE_TRANSACTIONS;

const char *DEFAULT_WALLET_DAT = "wallet.dat";
const uint32_t BIP32_HARDENED_KEY_LIMIT = 0x80000000;

/**
 * Fees smaller than this (in satoshi) are considered zero fee (for transaction creation)
 * Override with -mintxfee
 */
CFeeRate CWallet::minTxFee = CFeeRate(DEFAULT_TRANSACTION_MINFEE);
/**
 * If fee estimation does not have enough data to provide estimates, use this fee instead.
 * Has no effect if not using fee estimation
 * Override with -fallbackfee
 */
CFeeRate CWallet::fallbackFee = CFeeRate(DEFAULT_FALLBACK_FEE);

const uint256 CMerkleTx::ABANDON_HASH(uint256S("0000000000000000000000000000000000000000000000000000000000000001"));

/** @defgroup mapWallet
 *
 * @{
 */

struct CompareValueOnly {
    bool operator()(const pair <CAmount, pair<const CWalletTx *, unsigned int>> &t1,
                    const pair <CAmount, pair<const CWalletTx *, unsigned int>> &t2) const {
        return t1.first < t2.first;
    }
};

struct CompareByPriority
{
    bool operator()(const COutput& t1,
                    const COutput& t2) const
    {
        return t1.Priority() > t2.Priority();
    }
};

struct CompareByAmount
{
    bool operator()(const CompactTallyItem& t1, const CompactTallyItem& t2) const
    {
        return t1.nAmount > t2.nAmount;
    }
};

int COutput::Priority() const
{
    BOOST_FOREACH(CAmount d, vecPrivateSendDenominations)
    if(tx->vout[i].nValue == d) return 10000;
    if(tx->vout[i].nValue < 1*COIN) return 20000;

    //nondenom return largest first
    return -(tx->vout[i].nValue/COIN);
}

std::string COutput::ToString() const {
    return strprintf("COutput(%s, %d, %d) [%s]", tx->GetHash().ToString(), i, nDepth, FormatMoney(tx->vout[i].nValue));
}

const CWalletTx *CWallet::GetWalletTx(const uint256 &hash) const {
    LOCK(cs_wallet);
    std::map<uint256, CWalletTx>::const_iterator it = mapWallet.find(hash);
    if (it == mapWallet.end())
        return NULL;
    return &(it->second);
}

CPubKey CWallet::GenerateNewKey() {
    AssertLockHeld(cs_wallet); // mapKeyMetadata
    bool fCompressed = CanSupportFeature(
            FEATURE_COMPRPUBKEY); // default to compressed public keys if we want 0.6.0 wallets

    CKey secret;

    // Create new metadata
    int64_t nCreationTime = GetTime();
    CKeyMetadata metadata(nCreationTime);

    // use HD key derivation if HD was enabled during wallet creation
    if (!hdChain.masterKeyID.IsNull()) {
        // for now we use a fixed keypath scheme of m/0'/0'/k
        CKey key;                      //master key seed (256bit)
        CExtKey masterKey;             //hd master key
        CExtKey accountKey;            //key at m/0'
        CExtKey externalChainChildKey; //key at m/0'/0'
        CExtKey childKey;              //key at m/0'/0'/<n>'

        // try to get the master key
        if (!GetKey(hdChain.masterKeyID, key))
            throw std::runtime_error(std::string(__func__) + ": Master key not found");

        masterKey.SetMaster(key.begin(), key.size());

        // derive m/0'
        // use hardened derivation (child keys >= 0x80000000 are hardened after bip32)
        masterKey.Derive(accountKey, BIP32_HARDENED_KEY_LIMIT);

        // derive m/0'/0'
        accountKey.Derive(externalChainChildKey, BIP32_HARDENED_KEY_LIMIT);

        // derive child key at next index, skip keys already known to the wallet
        do {
            // always derive hardened keys
            // childIndex | BIP32_HARDENED_KEY_LIMIT = derive childIndex in hardened child-index-range
            // example: 1 | BIP32_HARDENED_KEY_LIMIT == 0x80000001 == 2147483649
            externalChainChildKey.Derive(childKey, hdChain.nExternalChainCounter | BIP32_HARDENED_KEY_LIMIT);
            metadata.hdKeypath = "m/0'/0'/" + std::to_string(hdChain.nExternalChainCounter) + "'";
            metadata.hdMasterKeyID = hdChain.masterKeyID;
            // increment childkey index
            hdChain.nExternalChainCounter++;
        } while (HaveKey(childKey.key.GetPubKey().GetID()));
        secret = childKey.key;

        // update the chain model in the database
        if (!CWalletDB(strWalletFile).WriteHDChain(hdChain))
            throw std::runtime_error(std::string(__func__) + ": Writing HD chain model failed");
    } else {
        secret.MakeNewKey(fCompressed);
    }

    // Compressed public keys were introduced in version 0.6.0
    if (fCompressed)
        SetMinVersion(FEATURE_COMPRPUBKEY);

    CPubKey pubkey = secret.GetPubKey();
    assert(secret.VerifyPubKey(pubkey));

    mapKeyMetadata[pubkey.GetID()] = metadata;
    if (!nTimeFirstKey || nCreationTime < nTimeFirstKey)
        nTimeFirstKey = nCreationTime;

    if (!AddKeyPubKey(secret, pubkey))
        throw std::runtime_error(std::string(__func__) + ": AddKey failed");
    return pubkey;
}

bool CWallet::AddKeyPubKey(const CKey &secret, const CPubKey &pubkey) {
    AssertLockHeld(cs_wallet); // mapKeyMetadata
    if (!CCryptoKeyStore::AddKeyPubKey(secret, pubkey))
        return false;

    // check if we need to remove from watch-only
    CScript script;
    script = GetScriptForDestination(pubkey.GetID());
    if (HaveWatchOnly(script))
        RemoveWatchOnly(script);
    script = GetScriptForRawPubKey(pubkey);
    if (HaveWatchOnly(script))
        RemoveWatchOnly(script);

    if (!fFileBacked)
        return true;
    if (!IsCrypted()) {
        return CWalletDB(strWalletFile).WriteKey(pubkey,
                                                 secret.GetPrivKey(),
                                                 mapKeyMetadata[pubkey.GetID()]);
    }
    return true;
}

bool CWallet::AddCryptedKey(const CPubKey &vchPubKey,
                            const vector<unsigned char> &vchCryptedSecret) {
    if (!CCryptoKeyStore::AddCryptedKey(vchPubKey, vchCryptedSecret))
        return false;
    if (!fFileBacked)
        return true;
    {
        LOCK(cs_wallet);
        if (pwalletdbEncryption)
            return pwalletdbEncryption->WriteCryptedKey(vchPubKey,
                                                        vchCryptedSecret,
                                                        mapKeyMetadata[vchPubKey.GetID()]);
        else
            return CWalletDB(strWalletFile).WriteCryptedKey(vchPubKey,
                                                            vchCryptedSecret,
                                                            mapKeyMetadata[vchPubKey.GetID()]);
    }
    return false;
}

bool CWallet::LoadKeyMetadata(const CPubKey &pubkey, const CKeyMetadata &meta) {
    AssertLockHeld(cs_wallet); // mapKeyMetadata
    if (meta.nCreateTime && (!nTimeFirstKey || meta.nCreateTime < nTimeFirstKey))
        nTimeFirstKey = meta.nCreateTime;

    mapKeyMetadata[pubkey.GetID()] = meta;
    return true;
}

bool CWallet::LoadCryptedKey(const CPubKey &vchPubKey, const std::vector<unsigned char> &vchCryptedSecret) {
    return CCryptoKeyStore::AddCryptedKey(vchPubKey, vchCryptedSecret);
}

bool CWallet::AddCScript(const CScript &redeemScript) {
    if (!CCryptoKeyStore::AddCScript(redeemScript))
        return false;
    if (!fFileBacked)
        return true;
    return CWalletDB(strWalletFile).WriteCScript(Hash160(redeemScript), redeemScript);
}

bool CWallet::LoadCScript(const CScript &redeemScript) {
    /* A sanity check was added in pull #3843 to avoid adding redeemScripts
     * that never can be redeemed. However, old wallets may still contain
     * these. Do not add them to the wallet and warn. */
    if (redeemScript.size() > MAX_SCRIPT_ELEMENT_SIZE) {
        std::string strAddr = CBitcoinAddress(CScriptID(redeemScript)).ToString();
        LogPrintf(
                "%s: Warning: This wallet contains a redeemScript of size %i which exceeds maximum size %i thus can never be redeemed. Do not use address %s.\n",
                __func__, redeemScript.size(), MAX_SCRIPT_ELEMENT_SIZE, strAddr);
        return true;
    }

    return CCryptoKeyStore::AddCScript(redeemScript);
}

bool CWallet::AddWatchOnly(const CScript &dest) {
    if (!CCryptoKeyStore::AddWatchOnly(dest))
        return false;
    nTimeFirstKey = 1; // No birthday information for watch-only keys.
    NotifyWatchonlyChanged(true);
    if (!fFileBacked)
        return true;
    return CWalletDB(strWalletFile).WriteWatchOnly(dest);
}

bool CWallet::RemoveWatchOnly(const CScript &dest) {
    AssertLockHeld(cs_wallet);
    if (!CCryptoKeyStore::RemoveWatchOnly(dest))
        return false;
    if (!HaveWatchOnly())
        NotifyWatchonlyChanged(false);
    if (fFileBacked)
        if (!CWalletDB(strWalletFile).EraseWatchOnly(dest))
            return false;

    return true;
}


bool CWallet::LoadWatchOnly(const CScript &dest) {
    return CCryptoKeyStore::AddWatchOnly(dest);
}

bool CWallet::Unlock(const SecureString &strWalletPassphrase) {
    CCrypter crypter;
    CKeyingMaterial vMasterKey;

    {
        LOCK(cs_wallet);
        BOOST_FOREACH(const MasterKeyMap::value_type &pMasterKey, mapMasterKeys)
        {
            if (!crypter.SetKeyFromPassphrase(strWalletPassphrase, pMasterKey.second.vchSalt,
                                              pMasterKey.second.nDeriveIterations, pMasterKey.second.nDerivationMethod))
                return false;
            if (!crypter.Decrypt(pMasterKey.second.vchCryptedKey, vMasterKey))
                continue; // try another master key
            if (CCryptoKeyStore::Unlock(vMasterKey))
                return true;
        }
    }
    return false;
}

bool CWallet::ChangeWalletPassphrase(const SecureString &strOldWalletPassphrase,
                                     const SecureString &strNewWalletPassphrase) {
    bool fWasLocked = IsLocked();

    {
        LOCK(cs_wallet);
        Lock();

        CCrypter crypter;
        CKeyingMaterial vMasterKey;
        BOOST_FOREACH(MasterKeyMap::value_type & pMasterKey, mapMasterKeys)
        {
            if (!crypter.SetKeyFromPassphrase(strOldWalletPassphrase, pMasterKey.second.vchSalt,
                                              pMasterKey.second.nDeriveIterations, pMasterKey.second.nDerivationMethod))
                return false;
            if (!crypter.Decrypt(pMasterKey.second.vchCryptedKey, vMasterKey))
                return false;
            if (CCryptoKeyStore::Unlock(vMasterKey)) {
                int64_t nStartTime = GetTimeMillis();
                crypter.SetKeyFromPassphrase(strNewWalletPassphrase, pMasterKey.second.vchSalt,
                                             pMasterKey.second.nDeriveIterations, pMasterKey.second.nDerivationMethod);
                pMasterKey.second.nDeriveIterations =
                        pMasterKey.second.nDeriveIterations * (100 / ((double) (GetTimeMillis() - nStartTime)));

                nStartTime = GetTimeMillis();
                crypter.SetKeyFromPassphrase(strNewWalletPassphrase, pMasterKey.second.vchSalt,
                                             pMasterKey.second.nDeriveIterations, pMasterKey.second.nDerivationMethod);
                pMasterKey.second.nDeriveIterations = (pMasterKey.second.nDeriveIterations +
                                                       pMasterKey.second.nDeriveIterations * 100 /
                                                       ((double) (GetTimeMillis() - nStartTime))) / 2;

                if (pMasterKey.second.nDeriveIterations < 25000)
                    pMasterKey.second.nDeriveIterations = 25000;

                LogPrintf("Wallet passphrase changed to an nDeriveIterations of %i\n",
                          pMasterKey.second.nDeriveIterations);

                if (!crypter.SetKeyFromPassphrase(strNewWalletPassphrase, pMasterKey.second.vchSalt,
                                                  pMasterKey.second.nDeriveIterations,
                                                  pMasterKey.second.nDerivationMethod))
                    return false;
                if (!crypter.Encrypt(vMasterKey, pMasterKey.second.vchCryptedKey))
                    return false;
                CWalletDB(strWalletFile).WriteMasterKey(pMasterKey.first, pMasterKey.second);
                if (fWasLocked)
                    Lock();
                return true;
            }
        }
    }

    return false;
}

void CWallet::SetBestChain(const CBlockLocator &loc) {
    CWalletDB walletdb(strWalletFile);
    walletdb.WriteBestBlock(loc);
}

bool CWallet::SetMinVersion(enum WalletFeature nVersion, CWalletDB *pwalletdbIn, bool fExplicit) {
    LOCK(cs_wallet); // nWalletVersion
    if (nWalletVersion >= nVersion)
        return true;

    // when doing an explicit upgrade, if we pass the max version permitted, upgrade all the way
    if (fExplicit && nVersion > nWalletMaxVersion)
        nVersion = FEATURE_LATEST;

    nWalletVersion = nVersion;

    if (nVersion > nWalletMaxVersion)
        nWalletMaxVersion = nVersion;

    if (fFileBacked) {
        CWalletDB *pwalletdb = pwalletdbIn ? pwalletdbIn : new CWalletDB(strWalletFile);
        if (nWalletVersion > 40000)
            pwalletdb->WriteMinVersion(nWalletVersion);
        if (!pwalletdbIn)
            delete pwalletdb;
    }

    return true;
}

bool CWallet::SetMaxVersion(int nVersion) {
    LOCK(cs_wallet); // nWalletVersion, nWalletMaxVersion
    // cannot downgrade below current version
    if (nWalletVersion > nVersion)
        return false;

    nWalletMaxVersion = nVersion;

    return true;
}

set <uint256> CWallet::GetConflicts(const uint256 &txid) const {
    set <uint256> result;
    AssertLockHeld(cs_wallet);

    std::map<uint256, CWalletTx>::const_iterator it = mapWallet.find(txid);
    if (it == mapWallet.end())
        return result;
    const CWalletTx &wtx = it->second;

    std::pair <TxSpends::const_iterator, TxSpends::const_iterator> range;

    BOOST_FOREACH(const CTxIn &txin, wtx.vin)
    {
        if (mapTxSpends.count(txin.prevout) <= 1)
            continue;  // No conflict if zero or one spends
        range = mapTxSpends.equal_range(txin.prevout);
        for (TxSpends::const_iterator it = range.first; it != range.second; ++it)
            result.insert(it->second);
    }
    return result;
}

void CWallet::Flush(bool shutdown) {
    bitdb.Flush(shutdown);
}

bool CWallet::Verify() {
    LogPrintf("Using BerkeleyDB version %s\n", DbEnv::version(0, 0, 0));
    std::string walletFile = GetArg("-wallet", DEFAULT_WALLET_DAT);

    LogPrintf("Using wallet %s\n", walletFile);
    uiInterface.InitMessage(_("Verifying wallet..."));

    // Wallet file must be a plain filename without a directory
    if (walletFile != boost::filesystem::basename(walletFile) + boost::filesystem::extension(walletFile))
        return InitError(
                strprintf(_("Wallet %s resides outside data directory %s"), walletFile, GetDataDir().string()));

    if (!bitdb.Open(GetDataDir())) {
        // try moving the database env out of the way
        boost::filesystem::path pathDatabase = GetDataDir() / "database";
        boost::filesystem::path pathDatabaseBak = GetDataDir() / strprintf("database.%d.bak", GetTime());
        try {
            boost::filesystem::rename(pathDatabase, pathDatabaseBak);
            LogPrintf("Moved old %s to %s. Retrying.\n", pathDatabase.string(), pathDatabaseBak.string());
        } catch (const boost::filesystem::filesystem_error &) {
            // failure is ok (well, not really, but it's not worse than what we started with)
        }

        // try again
        if (!bitdb.Open(GetDataDir())) {
            // if it still fails, it probably means we can't even create the database env
            return InitError(strprintf(_("Error initializing wallet database environment %s!"), GetDataDir()));
        }
    }

    if (GetBoolArg("-salvagewallet", false)) {
        // Recover readable keypairs:
        if (!CWalletDB::Recover(bitdb, walletFile, true))
            return false;
    }

    if (boost::filesystem::exists(GetDataDir() / walletFile)) {
        CDBEnv::VerifyResult r = bitdb.Verify(walletFile, CWalletDB::Recover);
        if (r == CDBEnv::RECOVER_OK) {
            InitWarning(strprintf(_("Warning: Wallet file corrupt, data salvaged!"
                                            " Original %s saved as %s in %s; if"
                                            " your balance or transactions are incorrect you should"
                                            " restore from a backup."),
                                  walletFile, "wallet.{timestamp}.bak", GetDataDir()));
        }
        if (r == CDBEnv::RECOVER_FAIL)
            return InitError(strprintf(_("%s corrupt, salvage failed"), walletFile));
    }
    LogPrintf("Verify wallet ok!");
    return true;
}

void CWallet::SyncMetaData(pair <TxSpends::iterator, TxSpends::iterator> range) {
    // We want all the wallet transactions in range to have the same metadata as
    // the oldest (smallest nOrderPos).
    // So: find smallest nOrderPos:

    int nMinOrderPos = std::numeric_limits<int>::max();
    const CWalletTx *copyFrom = NULL;
    for (TxSpends::iterator it = range.first; it != range.second; ++it) {
        const uint256 &hash = it->second;
        int n = mapWallet[hash].nOrderPos;
        if (n < nMinOrderPos) {
            nMinOrderPos = n;
            copyFrom = &mapWallet[hash];
        }
    }
    // Now copy data from copyFrom to rest:
    for (TxSpends::iterator it = range.first; it != range.second; ++it) {
        const uint256 &hash = it->second;
        CWalletTx *copyTo = &mapWallet[hash];
        if (copyFrom == copyTo) continue;
        if (!copyFrom->IsEquivalentTo(*copyTo)) continue;
        copyTo->mapValue = copyFrom->mapValue;
        copyTo->vOrderForm = copyFrom->vOrderForm;
        // fTimeReceivedIsTxTime not copied on purpose
        // nTimeReceived not copied on purpose
        copyTo->nTimeSmart = copyFrom->nTimeSmart;
        copyTo->fFromMe = copyFrom->fFromMe;
        copyTo->strFromAccount = copyFrom->strFromAccount;
        // nOrderPos not copied on purpose
        // cached members not copied on purpose
    }
}

/**
 * Outpoint is spent if any non-conflicted transaction
 * spends it:
 */
bool CWallet::IsSpent(const uint256 &hash, unsigned int n) const {
    auto tx = GetWalletTx(hash);

    // Try to handle mint output first.
    if (tx && tx->vout.size() > n) {
        LOCK(cs_wallet);

        auto& script = tx->vout[n].scriptPubKey;
        CWalletDB db(strWalletFile);

        if (script.IsZerocoinMint()) {
            auto pub = ParseZerocoinMintScript(script);
            CZerocoinEntry data;

            if (!db.ReadZerocoinEntry(pub, data)) {
                return false;
            }

            return data.IsUsed;
        } else if (script.IsZerocoinMintV3()) {
            auto pub = ParseSigmaMintScript(script);
            CZerocoinEntryV3 data;

            if (!db.ReadZerocoinEntry(pub, data)) {
                return false;
            }

            return data.IsUsed;
        }
    }

    // Normal output.
    const COutPoint outpoint(hash, n);
    pair <TxSpends::const_iterator, TxSpends::const_iterator> range;
    range = mapTxSpends.equal_range(outpoint);

    for (TxSpends::const_iterator it = range.first; it != range.second; ++it) {
        const uint256 &wtxid = it->second;
        std::map<uint256, CWalletTx>::const_iterator mit = mapWallet.find(wtxid);
        if (mit != mapWallet.end()) {
            int depth = mit->second.GetDepthInMainChain();
            if (depth > 0 || (depth == 0 && !mit->second.isAbandoned()))
                return true; // Spent
        }
    }
    return false;
}

void CWallet::AddToSpends(const COutPoint &outpoint, const uint256 &wtxid) {
    mapTxSpends.insert(make_pair(outpoint, wtxid));

    pair <TxSpends::iterator, TxSpends::iterator> range;
    range = mapTxSpends.equal_range(outpoint);
    SyncMetaData(range);
}


void CWallet::AddToSpends(const uint256 &wtxid) {
    assert(mapWallet.count(wtxid));
    CWalletTx &thisTx = mapWallet[wtxid];
    if (thisTx.IsCoinBase()) // Coinbases don't spend anything!
        return;

    for (const CTxIn &txin : thisTx.vin) {
        if (!txin.IsZerocoinSpend() && !txin.IsZerocoinSpendV3()) {
            AddToSpends(txin.prevout, wtxid);
        }
    }
}

bool CWallet::EncryptWallet(const SecureString &strWalletPassphrase) {
    if (IsCrypted())
        return false;

    CKeyingMaterial vMasterKey;

    vMasterKey.resize(WALLET_CRYPTO_KEY_SIZE);
    GetStrongRandBytes(&vMasterKey[0], WALLET_CRYPTO_KEY_SIZE);

    CMasterKey kMasterKey;

    kMasterKey.vchSalt.resize(WALLET_CRYPTO_SALT_SIZE);
    GetStrongRandBytes(&kMasterKey.vchSalt[0], WALLET_CRYPTO_SALT_SIZE);

    CCrypter crypter;
    int64_t nStartTime = GetTimeMillis();
    crypter.SetKeyFromPassphrase(strWalletPassphrase, kMasterKey.vchSalt, 25000, kMasterKey.nDerivationMethod);
    kMasterKey.nDeriveIterations = 2500000 / ((double) (GetTimeMillis() - nStartTime));

    nStartTime = GetTimeMillis();
    crypter.SetKeyFromPassphrase(strWalletPassphrase, kMasterKey.vchSalt, kMasterKey.nDeriveIterations,
                                 kMasterKey.nDerivationMethod);
    kMasterKey.nDeriveIterations = (kMasterKey.nDeriveIterations +
                                    kMasterKey.nDeriveIterations * 100 / ((double) (GetTimeMillis() - nStartTime))) / 2;

    if (kMasterKey.nDeriveIterations < 25000)
        kMasterKey.nDeriveIterations = 25000;

    LogPrintf("Encrypting Wallet with an nDeriveIterations of %i\n", kMasterKey.nDeriveIterations);

    if (!crypter.SetKeyFromPassphrase(strWalletPassphrase, kMasterKey.vchSalt, kMasterKey.nDeriveIterations,
                                      kMasterKey.nDerivationMethod))
        return false;
    if (!crypter.Encrypt(vMasterKey, kMasterKey.vchCryptedKey))
        return false;

    {
        LOCK(cs_wallet);
        mapMasterKeys[++nMasterKeyMaxID] = kMasterKey;
        if (fFileBacked) {
            assert(!pwalletdbEncryption);
            pwalletdbEncryption = new CWalletDB(strWalletFile);
            if (!pwalletdbEncryption->TxnBegin()) {
                delete pwalletdbEncryption;
                pwalletdbEncryption = NULL;
                return false;
            }
            pwalletdbEncryption->WriteMasterKey(nMasterKeyMaxID, kMasterKey);
        }

        if (!EncryptKeys(vMasterKey)) {
            if (fFileBacked) {
                pwalletdbEncryption->TxnAbort();
                delete pwalletdbEncryption;
            }
            // We now probably have half of our keys encrypted in memory, and half not...
            // die and let the user reload the unencrypted wallet.
            assert(false);
        }

        // Encryption was introduced in version 0.4.0
        SetMinVersion(FEATURE_WALLETCRYPT, pwalletdbEncryption, true);

        if (fFileBacked) {
            if (!pwalletdbEncryption->TxnCommit()) {
                delete pwalletdbEncryption;
                // We now have keys encrypted in memory, but not on disk...
                // die to avoid confusion and let the user reload the unencrypted wallet.
                assert(false);
            }

            delete pwalletdbEncryption;
            pwalletdbEncryption = NULL;
        }

        Lock();
        Unlock(strWalletPassphrase);

        // if we are using HD, replace the HD master key (seed) with a new one
        if (!hdChain.masterKeyID.IsNull()) {
            CKey key;
            CPubKey masterPubKey = GenerateNewHDMasterKey();
            if (!SetHDMasterKey(masterPubKey))
                return false;
        }

        NewKeyPool();
        Lock();

        // Need to completely rewrite the wallet file; if we don't, bdb might keep
        // bits of the unencrypted private key in slack space in the database file.
        CDB::Rewrite(strWalletFile);

    }
    NotifyStatusChanged(this);

    return true;
}

int64_t CWallet::IncOrderPosNext(CWalletDB *pwalletdb) {
    AssertLockHeld(cs_wallet); // nOrderPosNext
    int64_t nRet = nOrderPosNext++;
    if (pwalletdb) {
        pwalletdb->WriteOrderPosNext(nOrderPosNext);
    } else {
        CWalletDB(strWalletFile).WriteOrderPosNext(nOrderPosNext);
    }
    return nRet;
}

bool CWallet::AccountMove(std::string strFrom, std::string strTo, CAmount nAmount, std::string strComment) {
    CWalletDB walletdb(strWalletFile);
    if (!walletdb.TxnBegin())
        return false;

    int64_t nNow = GetAdjustedTime();

    // Debit
    CAccountingEntry debit;
    debit.nOrderPos = IncOrderPosNext(&walletdb);
    debit.strAccount = strFrom;
    debit.nCreditDebit = -nAmount;
    debit.nTime = nNow;
    debit.strOtherAccount = strTo;
    debit.strComment = strComment;
    AddAccountingEntry(debit, walletdb);

    // Credit
    CAccountingEntry credit;
    credit.nOrderPos = IncOrderPosNext(&walletdb);
    credit.strAccount = strTo;
    credit.nCreditDebit = nAmount;
    credit.nTime = nNow;
    credit.strOtherAccount = strFrom;
    credit.strComment = strComment;
    AddAccountingEntry(credit, walletdb);

    if (!walletdb.TxnCommit())
        return false;

    return true;
}

bool CWallet::GetAccountPubkey(CPubKey &pubKey, std::string strAccount, bool bForceNew) {
    CWalletDB walletdb(strWalletFile);

    CAccount account;
    walletdb.ReadAccount(strAccount, account);

    if (!bForceNew) {
        if (!account.vchPubKey.IsValid())
            bForceNew = true;
        else {
            // Check if the current key has been used
            CScript scriptPubKey = GetScriptForDestination(account.vchPubKey.GetID());
            for (map<uint256, CWalletTx>::iterator it = mapWallet.begin();
                 it != mapWallet.end() && account.vchPubKey.IsValid();
                 ++it)
                BOOST_FOREACH(const CTxOut &txout, (*it).second.vout)
            if (txout.scriptPubKey == scriptPubKey) {
                bForceNew = true;
                break;
            }
        }
    }

    // Generate a new key
    if (bForceNew) {
        if (!GetKeyFromPool(account.vchPubKey))
            return false;

        SetAddressBook(account.vchPubKey.GetID(), strAccount, "receive");
        walletdb.WriteAccount(strAccount, account);
    }

    pubKey = account.vchPubKey;

    return true;
}

void CWallet::MarkDirty() {
    {
        LOCK(cs_wallet);
        BOOST_FOREACH(PAIRTYPE(const uint256, CWalletTx)&item, mapWallet)
        item.second.MarkDirty();
    }
}

bool CWallet::AddToWallet(const CWalletTx &wtxIn, bool fFromLoadWallet, CWalletDB *pwalletdb) {
    LogPrintf("CWallet::AddToWallet\n");
    uint256 hash = wtxIn.GetHash();
    LogPrintf("hash=%s\n", hash.ToString());
    if (fFromLoadWallet) {
        mapWallet[hash] = wtxIn;
        CWalletTx &wtx = mapWallet[hash];
        wtx.BindWallet(this);
//        if (!wtx.IsZerocoinSpend()) {
        wtxOrdered.insert(make_pair(wtx.nOrderPos, TxPair(&wtx, (CAccountingEntry *) 0)));
        AddToSpends(hash);
//            BOOST_FOREACH(const CTxIn &txin, wtx.vin) {
//                LogPrintf("txin.prevout.hash=%s\n", txin.prevout.hash.ToString());
//                if (mapWallet.count(txin.prevout.hash)) {
//                    CWalletTx &prevtx = mapWallet[txin.prevout.hash];
//                    if (prevtx.nIndex == -1 && !prevtx.hashUnset()) {
//                        LogPrintf("Enter\n");
//                        MarkConflicted(prevtx.hashBlock, wtx.GetHash());
//                        LogPrintf("Out\n");
//                    }
//                }
//            }
//        }
    } else {
        LOCK(cs_wallet);
        // Inserts only if not already there, returns tx inserted or tx found
        pair<map<uint256, CWalletTx>::iterator, bool> ret = mapWallet.insert(make_pair(hash, wtxIn));
        CWalletTx &wtx = (*ret.first).second;
        wtx.BindWallet(this);
        bool fInsertedNew = ret.second;
        if (fInsertedNew) {
            wtx.nTimeReceived = GetAdjustedTime();
            wtx.nOrderPos = IncOrderPosNext(pwalletdb);
            wtxOrdered.insert(make_pair(wtx.nOrderPos, TxPair(&wtx, (CAccountingEntry *) 0)));
            wtx.nTimeSmart = wtx.nTimeReceived;
            if (!wtxIn.hashUnset()) {
                if (mapBlockIndex.count(wtxIn.hashBlock)) {
                    int64_t latestNow = wtx.nTimeReceived;
                    int64_t latestEntry = 0;
                    {
                        // Tolerate times up to the last timestamp in the wallet not more than 5 minutes into the future
                        int64_t latestTolerated = latestNow + 300;
                        const TxItems &txOrdered = wtxOrdered;
                        for (TxItems::const_reverse_iterator it = txOrdered.rbegin(); it != txOrdered.rend(); ++it) {
                            CWalletTx *const pwtx = (*it).second.first;
                            if (pwtx == &wtx)
                                continue;
                            CAccountingEntry *const pacentry = (*it).second.second;
                            int64_t nSmartTime;
                            if (pwtx) {
                                nSmartTime = pwtx->nTimeSmart;
                                if (!nSmartTime)
                                    nSmartTime = pwtx->nTimeReceived;
                            } else
                                nSmartTime = pacentry->nTime;
                            if (nSmartTime <= latestTolerated) {
                                latestEntry = nSmartTime;
                                if (nSmartTime > latestNow)
                                    latestNow = nSmartTime;
                                break;
                            }
                        }
                    }
                    int64_t blocktime = mapBlockIndex[wtxIn.hashBlock]->GetBlockTime();
                    wtx.nTimeSmart = std::max(latestEntry, std::min(blocktime, latestNow));
                } else
                    LogPrintf("AddToWallet(): found %s in block %s not in index\n",
                              wtxIn.GetHash().ToString(),
                              wtxIn.hashBlock.ToString());
            }
            AddToSpends(hash);
        }
        bool fUpdated = false;
        if (!fInsertedNew) {
            // Merge
            if (!wtxIn.hashUnset() && wtxIn.hashBlock != wtx.hashBlock) {
                wtx.hashBlock = wtxIn.hashBlock;
                fUpdated = true;
            }
            // If no longer abandoned, update
            if (wtxIn.hashBlock.IsNull() && wtx.isAbandoned()) {
                wtx.hashBlock = wtxIn.hashBlock;
                fUpdated = true;
            }
            if (wtxIn.nIndex != -1 && (wtxIn.nIndex != wtx.nIndex)) {
                wtx.nIndex = wtxIn.nIndex;
                fUpdated = true;
            }
            if (wtxIn.fFromMe && wtxIn.fFromMe != wtx.fFromMe) {
                wtx.fFromMe = wtxIn.fFromMe;
                fUpdated = true;
            }
        }

        //// debug print
        LogPrintf("AddToWallet %s  %s%s\n", wtxIn.GetHash().ToString(), (fInsertedNew ? "new" : ""),
                  (fUpdated ? "update" : ""));

        // Write to disk
        if (fInsertedNew || fUpdated)
            if (!pwalletdb->WriteTx(wtx))
                return false;

        // Break debit/credit balance caches:
        wtx.MarkDirty();

        // Notify UI of new or updated transaction
        NotifyTransactionChanged(this, hash, fInsertedNew ? CT_NEW : CT_UPDATED);

        // notify an external script when a wallet transaction comes in or is updated
        std::string strCmd = GetArg("-walletnotify", "");

        if (!strCmd.empty()) {
            boost::replace_all(strCmd, "%s", wtxIn.GetHash().GetHex());
            boost::thread t(runCommand, strCmd); // thread runs free
        }

    }
    LogPrintf("CWallet::AddToWallet -> ok\n");
    return true;
}

/**
 * Add a transaction to the wallet, or update it.
 * pblock is optional, but should be provided if the transaction is known to be in a block.
 * If fUpdate is true, existing transactions will be updated.
 */
bool CWallet::AddToWalletIfInvolvingMe(const CTransaction &tx, const CBlock *pblock, bool fUpdate) {
    {
//        LogPrintf("CWallet::AddToWalletIfInvolvingMe, tx=%s\n", tx.GetHash().ToString());
        AssertLockHeld(cs_wallet);
//        if (!tx.IsZerocoinSpend() && pblock) {
//            BOOST_FOREACH(const CTxIn &txin, tx.vin) {
//                std::pair <TxSpends::const_iterator, TxSpends::const_iterator> range = mapTxSpends.equal_range(
//                        txin.prevout);
//                while (range.first != range.second) {
//                    if (range.first->second != tx.GetHash()) {
//                        LogPrintf("Transaction %s (in block %s) conflicts with wallet transaction %s (both spend %s:%i)\n",
//                                  tx.GetHash().ToString(), pblock->GetHash().ToString(), range.first->second.ToString(),
//                                  range.first->first.hash.ToString(), range.first->first.n);
//                        MarkConflicted(pblock->GetHash(), range.first->second);
//                    }
//                    range.first++;
//                }
//            }
//        }

        bool fExisted = mapWallet.count(tx.GetHash()) != 0;
        if (fExisted && !fUpdate) return false;
        if (fExisted || IsMine(tx) || IsFromMe(tx)) {
            CWalletTx wtx(this, tx);

            // Get merkle branch if transaction was found in a block
            if (pblock)
                wtx.SetMerkleBranch(*pblock);

            // Do not flush the wallet here for performance reasons
            // this is safe, as in case of a crash, we rescan the necessary blocks on startup through our SetBestChain-mechanism
            CWalletDB walletdb(strWalletFile, "r+", false);

            return AddToWallet(wtx, false, &walletdb);
        }
    }
//    LogPrintf("CWallet::AddToWalletIfInvolvingMe -> out false!\n");
    return false;
}

bool CWallet::AbandonTransaction(const uint256 &hashTx) {
    LOCK2(cs_main, cs_wallet);

    // Do not flush the wallet here for performance reasons
    CWalletDB walletdb(strWalletFile, "r+", false);

    std::set <uint256> todo;
    std::set <uint256> done;

    // Can't mark abandoned if confirmed or in mempool
    assert(mapWallet.count(hashTx));
    CWalletTx &origtx = mapWallet[hashTx];
    if (origtx.GetDepthInMainChain() > 0 || origtx.InMempool() || origtx.InStempool()) {
        return false;
    }

    todo.insert(hashTx);

    while (!todo.empty()) {
        uint256 now = *todo.begin();
        todo.erase(now);
        done.insert(now);
        assert(mapWallet.count(now));
        CWalletTx &wtx = mapWallet[now];
        int currentconfirm = wtx.GetDepthInMainChain();
        // If the orig tx was not in block, none of its spends can be
        assert(currentconfirm <= 0);
        // if (currentconfirm < 0) {Tx and spends are already conflicted, no need to abandon}
        if (currentconfirm == 0 && !wtx.isAbandoned()) {
            // If the orig tx was not in block/mempool, none of its spends can be in mempool
            assert(!wtx.InMempool());
            assert(!wtx.InStempool());
            wtx.nIndex = -1;
            wtx.setAbandoned();
            wtx.MarkDirty();
            walletdb.WriteTx(wtx);
            NotifyTransactionChanged(this, wtx.GetHash(), CT_UPDATED);
            // Iterate over all its outputs, and mark transactions in the wallet that spend them abandoned too
            TxSpends::const_iterator iter = mapTxSpends.lower_bound(COutPoint(hashTx, 0));
            while (iter != mapTxSpends.end() && iter->first.hash == now) {
                if (!done.count(iter->second)) {
                    todo.insert(iter->second);
                }
                iter++;
            }
            // If a transaction changes 'conflicted' state, that changes the balance
            // available of the outputs it spends. So force those to be recomputed
            BOOST_FOREACH(const CTxIn &txin, wtx.vin)
            {
                if (mapWallet.count(txin.prevout.hash))
                    mapWallet[txin.prevout.hash].MarkDirty();
            }
        }

        if (wtx.IsZerocoinSpend()) {
            // find out coin serial number
            assert(wtx.vin.size() == 1);

            const CTxIn &txin = wtx.vin[0];
            CDataStream serializedCoinSpend((const char *)&*(txin.scriptSig.begin() + 4),
                                            (const char *)&*txin.scriptSig.end(),
                                            SER_NETWORK, PROTOCOL_VERSION);
            libzerocoin::CoinSpend spend(txin.nSequence >= ZC_MODULUS_V2_BASE_ID ? ZCParamsV2 : ZCParams,
                                         serializedCoinSpend);

            CBigNum serial = spend.getCoinSerialNumber();

            // mark corresponding mint as unspent
            list <CZerocoinEntry> pubCoins;
            walletdb.ListPubCoin(pubCoins);

            BOOST_FOREACH(const CZerocoinEntry &zerocoinItem, pubCoins) {
                if (zerocoinItem.serialNumber == serial) {
                    CZerocoinEntry modifiedItem = zerocoinItem;
                    modifiedItem.IsUsed = false;
                    pwalletMain->NotifyZerocoinChanged(pwalletMain, zerocoinItem.value.GetHex(),
                                                       std::string("New (") + std::to_string(zerocoinItem.denomination) + "mint)",
                                                       CT_UPDATED);
                    walletdb.WriteZerocoinEntry(modifiedItem);

                    // erase zerocoin spend entry
                    CZerocoinSpendEntry spendEntry;
                    spendEntry.coinSerial = serial;
                    walletdb.EraseCoinSpendSerialEntry(spendEntry);
                }
            }

        } else if (wtx.IsZerocoinSpendV3()) {
            // find out coin serial number
            assert(wtx.vin.size() == 1);

            const CTxIn &txin = wtx.vin[0];
            // NOTE(martun): +1 on the next line stands for 1 byte in which the opcode of
            // OP_ZEROCOINSPENDV3 is written. In zerocoin you will see +4 instead,
            // because the size of serialized spend is also written, probably in 3 bytes.
            CDataStream serializedCoinSpend((const char *)&*(txin.scriptSig.begin() + 1),
                                            (const char *)&*txin.scriptSig.end(),
                                            SER_NETWORK, PROTOCOL_VERSION);
            sigma::CoinSpendV3 spend(sigma::ParamsV3::get_default(),
                                         serializedCoinSpend);

            Scalar serial = spend.getCoinSerialNumber();

            // mark corresponding mint as unspent
            list <CZerocoinEntryV3> pubCoins;
            walletdb.ListPubCoinV3(pubCoins);

            BOOST_FOREACH(const CZerocoinEntryV3 &zerocoinItem, pubCoins) {
                if (zerocoinItem.serialNumber == serial) {
                    CZerocoinEntryV3 modifiedItem = zerocoinItem;
                    modifiedItem.IsUsed = false;
                    pwalletMain->NotifyZerocoinChanged(
                        pwalletMain,
                        zerocoinItem.value.GetHex(),
                        std::string("New (") + std::to_string((double)zerocoinItem.get_denomination_value() / COIN) + "mint)",
                        CT_UPDATED);
                    walletdb.WriteZerocoinEntry(modifiedItem);

                    // erase zerocoin spend entry
                    CZerocoinSpendEntryV3 spendEntry;
                    spendEntry.coinSerial = serial;
                    walletdb.EraseCoinSpendSerialEntry(spendEntry);
                }
            }
        }
    }

    return true;
}

void CWallet::MarkConflicted(const uint256 &hashBlock, const uint256 &hashTx) {
    LOCK2(cs_main, cs_wallet);

    int conflictconfirms = 0;
    if (mapBlockIndex.count(hashBlock)) {
        CBlockIndex *pindex = mapBlockIndex[hashBlock];
        if (chainActive.Contains(pindex)) {
            conflictconfirms = -(chainActive.Height() - pindex->nHeight + 1);
        }
    }
    // If number of conflict confirms cannot be determined, this means
    // that the block is still unknown or not yet part of the main chain,
    // for example when loading the wallet during a reindex. Do nothing in that
    // case.
    if (conflictconfirms >= 0)
        return;

    // Do not flush the wallet here for performance reasons
    CWalletDB walletdb(strWalletFile, "r+", false);

    std::set <uint256> todo;
    std::set <uint256> done;

    todo.insert(hashTx);

    while (!todo.empty()) {
        uint256 now = *todo.begin();
        todo.erase(now);
        done.insert(now);
        assert(mapWallet.count(now));
        CWalletTx &wtx = mapWallet[now];
        int currentconfirm = wtx.GetDepthInMainChain();
        if (conflictconfirms < currentconfirm) {
            // Block is 'more conflicted' than current confirm; update.
            // Mark transaction as conflicted with this block.
            wtx.nIndex = -1;
            wtx.hashBlock = hashBlock;
            wtx.MarkDirty();
            walletdb.WriteTx(wtx);
            // Iterate over all its outputs, and mark transactions in the wallet that spend them conflicted too
            TxSpends::const_iterator iter = mapTxSpends.lower_bound(COutPoint(now, 0));
            while (iter != mapTxSpends.end() && iter->first.hash == now) {
                if (!done.count(iter->second)) {
                    todo.insert(iter->second);
                }
                iter++;
            }
            // If a transaction changes 'conflicted' state, that changes the balance
            // available of the outputs it spends. So force those to be recomputed
            BOOST_FOREACH(const CTxIn &txin, wtx.vin)
            {
                if (mapWallet.count(txin.prevout.hash))
                    mapWallet[txin.prevout.hash].MarkDirty();
            }
        }
    }
}

void CWallet::SyncTransaction(const CTransaction &tx, const CBlockIndex *pindex, const CBlock *pblock) {
//    LogPrintf("SyncTransaction()\n");
    LOCK2(cs_main, cs_wallet);

    if (!AddToWalletIfInvolvingMe(tx, pblock, true)) {
//        LogPrintf("Not mine!\n");
        return; // Not one of ours
    }

    // If a transaction changes 'conflicted' state, that changes the balance
    // available of the outputs it spends. So force those to be
    // recomputed, also:
    BOOST_FOREACH(const CTxIn &txin, tx.vin)
    {
        if (mapWallet.count(txin.prevout.hash))
            mapWallet[txin.prevout.hash].MarkDirty();
    }
}


isminetype CWallet::IsMine(const CTxIn &txin) const {
    LOCK(cs_wallet);

    if (txin.IsZerocoinSpend()) {
        CWalletDB db(strWalletFile);
        uint32_t groupId = txin.nSequence;

        bool v2 = groupId >= ZC_MODULUS_V2_BASE_ID;
        if (v2) {
            groupId -= ZC_MODULUS_V2_BASE_ID;
        }

        CDataStream data(
            std::vector<unsigned char>(txin.scriptSig.begin() + 4, txin.scriptSig.end()),
            SER_NETWORK,
            PROTOCOL_VERSION
        );

        libzerocoin::CoinSpend spend(v2 ? ZCParamsV2 : ZCParams, data);

        if (db.HasCoinSpendSerialEntry(spend.getCoinSerialNumber())) {
            return ISMINE_SPENDABLE;
        }
    } else if (txin.IsZerocoinSpendV3()) {
        CWalletDB db(strWalletFile);

        CDataStream serializedCoinSpend(
            std::vector<char>(txin.scriptSig.begin() + 1, txin.scriptSig.end()),
            SER_NETWORK, PROTOCOL_VERSION);
        sigma::CoinSpendV3 spend(ZCParamsV3, serializedCoinSpend);

        if (db.HasCoinSpendSerialEntry(spend.getCoinSerialNumber())) {
            return ISMINE_SPENDABLE;
        }
    } else {
        map<uint256, CWalletTx>::const_iterator mi = mapWallet.find(txin.prevout.hash);
        if (mi != mapWallet.end()) {
            const CWalletTx &prev = (*mi).second;
            if (txin.prevout.n < prev.vout.size())
                return IsMine(prev.vout[txin.prevout.n]);
        }
    }

    return ISMINE_NO;
}

CAmount CWallet::GetDebit(const CTxIn &txin, const isminefilter &filter) const {
    LOCK(cs_wallet);

    if (txin.IsZerocoinSpend()) {
        if (!(filter & ISMINE_SPENDABLE)) {
            goto end;
        }

        CWalletDB db(strWalletFile);
        std::unique_ptr<libzerocoin::CoinSpend> spend;

        try {
            std::tie(spend, std::ignore) = ParseZerocoinSpend(txin);
        } catch (CBadTxIn&) {
            goto end;
        }

        if (db.HasCoinSpendSerialEntry(spend->getCoinSerialNumber())) {
            return spend->getDenomination() * COIN;
        }
    } else if (txin.IsZerocoinSpendV3()) {
        if (!(filter & ISMINE_SPENDABLE)) {
            goto end;
        }

        CWalletDB db(strWalletFile);
        std::unique_ptr<sigma::CoinSpendV3> spend;

        try {
            std::tie(spend, std::ignore) = ParseSigmaSpend(txin);
        } catch (CBadTxIn&) {
            goto end;
        }

        if (db.HasCoinSpendSerialEntry(spend->getCoinSerialNumber())) {
            return spend->getIntDenomination();
        }
    } else {
        map<uint256, CWalletTx>::const_iterator mi = mapWallet.find(txin.prevout.hash);
        if (mi != mapWallet.end()) {
            const CWalletTx &prev = (*mi).second;
            if (txin.prevout.n < prev.vout.size())
                if (IsMine(prev.vout[txin.prevout.n]) & filter)
                    return prev.vout[txin.prevout.n].nValue;
        }
    }

end:
    return 0;
}

isminetype CWallet::IsMine(const CTxOut &txout) const {
    LOCK(cs_wallet);

    if (txout.scriptPubKey.IsZerocoinMint()) {
        CWalletDB db(strWalletFile);
        CBigNum pub;

        try {
            pub = ParseZerocoinMintScript(txout.scriptPubKey);
        } catch (std::invalid_argument&) {
            return ISMINE_NO;
        }

        return db.HasZerocoinEntry(pub) ? ISMINE_SPENDABLE : ISMINE_NO;
    } else if (txout.scriptPubKey.IsZerocoinMintV3()) {
        CWalletDB db(strWalletFile);
        secp_primitives::GroupElement pub;

        try {
            pub = ParseSigmaMintScript(txout.scriptPubKey);
        } catch (std::invalid_argument&) {
            return ISMINE_NO;
        }

        return db.HasZerocoinEntry(pub) ? ISMINE_SPENDABLE : ISMINE_NO;
    } else {
        return ::IsMine(*this, txout.scriptPubKey);
    }
}

CAmount CWallet::GetCredit(const CTxOut &txout, const isminefilter &filter) const {
    if (!MoneyRange(txout.nValue))
        throw std::runtime_error(std::string(__func__) + ": value out of range");
    return ((IsMine(txout) & filter) ? txout.nValue : 0);
}

bool CWallet::IsChange(const uint256& tx, const CTxOut &txout) const {
    auto wtx = GetWalletTx(tx);
    if (!wtx) {
        throw std::invalid_argument("The specified transaction hash is not belong to the wallet");
    }

    return wtx->IsChange(txout);
}

CAmount CWallet::GetChange(const uint256& tx, const CTxOut &txout) const {
    if (!MoneyRange(txout.nValue))
        throw std::runtime_error(std::string(__func__) + ": value out of range");
    return (IsChange(tx, txout) ? txout.nValue : 0);
}

bool CWallet::IsMine(const CTransaction &tx) const {
    BOOST_FOREACH(const CTxOut &txout, tx.vout)
    if (IsMine(txout) && txout.nValue >= nMinimumInputValue)
        return true;
    return false;
}

bool CWallet::IsFromMe(const CTransaction &tx) const {
    return (GetDebit(tx, ISMINE_ALL) > 0);
}

CAmount CWallet::GetDebit(const CTransaction &tx, const isminefilter &filter) const {
    CAmount nDebit = 0;
    BOOST_FOREACH(const CTxIn &txin, tx.vin)
    {
        nDebit += GetDebit(txin, filter);
        if (!MoneyRange(nDebit))
            throw std::runtime_error(std::string(__func__) + ": value out of range");
    }
    return nDebit;
}

CAmount CWallet::GetCredit(const CTransaction &tx, const isminefilter &filter) const {
    CAmount nCredit = 0;
    BOOST_FOREACH(const CTxOut &txout, tx.vout)
    {
        nCredit += GetCredit(txout, filter);
        if (!MoneyRange(nCredit))
            throw std::runtime_error(std::string(__func__) + ": value out of range");
    }
    return nCredit;
}

CAmount CWallet::GetChange(const CTransaction &tx) const {
    CAmount nChange = 0;
    BOOST_FOREACH(const CTxOut &txout, tx.vout)
    {
        nChange += GetChange(tx.GetHash(), txout);
        if (!MoneyRange(nChange))
            throw std::runtime_error(std::string(__func__) + ": value out of range");
    }
    return nChange;
}

CPubKey CWallet::GenerateNewHDMasterKey() {
    CKey key;
    key.MakeNewKey(true);

    int64_t nCreationTime = GetTime();
    CKeyMetadata metadata(nCreationTime);

    // calculate the pubkey
    CPubKey pubkey = key.GetPubKey();
    assert(key.VerifyPubKey(pubkey));

    // set the hd keypath to "m" -> Master, refers the masterkeyid to itself
    metadata.hdKeypath = "m";
    metadata.hdMasterKeyID = pubkey.GetID();

    {
        LOCK(cs_wallet);

        // mem store the metadata
        mapKeyMetadata[pubkey.GetID()] = metadata;

        // write the key&metadata to the database
        if (!AddKeyPubKey(key, pubkey))
            throw std::runtime_error(std::string(__func__) + ": AddKeyPubKey failed");
    }

    return pubkey;
}

bool CWallet::SetHDMasterKey(const CPubKey &pubkey) {
    LOCK(cs_wallet);

    // ensure this wallet.dat can only be opened by clients supporting HD
    SetMinVersion(FEATURE_HD);

    // store the keyid (hash160) together with
    // the child index counter in the database
    // as a hdchain object
    CHDChain newHdChain;
    newHdChain.masterKeyID = pubkey.GetID();
    SetHDChain(newHdChain, false);

    return true;
}

bool CWallet::SetHDChain(const CHDChain &chain, bool memonly) {
    LOCK(cs_wallet);
    if (!memonly && !CWalletDB(strWalletFile).WriteHDChain(chain))
        throw runtime_error(std::string(__func__) + ": writing chain failed");

    hdChain = chain;
    return true;
}

int64_t CWalletTx::GetTxTime() const {
    int64_t n = nTimeSmart;
    return n ? n : nTimeReceived;
}

int CWalletTx::GetRequestCount() const {
    // Returns -1 if it wasn't being tracked
    int nRequests = -1;
    {
        LOCK(pwallet->cs_wallet);
        if (IsCoinBase()) {
            // Generated block
            if (!hashUnset()) {
                map<uint256, int>::const_iterator mi = pwallet->mapRequestCount.find(hashBlock);
                if (mi != pwallet->mapRequestCount.end())
                    nRequests = (*mi).second;
            }
        } else {
            // Did anyone request this transaction?
            map<uint256, int>::const_iterator mi = pwallet->mapRequestCount.find(GetHash());
            if (mi != pwallet->mapRequestCount.end()) {
                nRequests = (*mi).second;

                // How about the block it's in?
                if (nRequests == 0 && !hashUnset()) {
                    map<uint256, int>::const_iterator mi = pwallet->mapRequestCount.find(hashBlock);
                    if (mi != pwallet->mapRequestCount.end())
                        nRequests = (*mi).second;
                    else
                        nRequests = 1; // If it's in someone else's block it must have got out
                }
            }
        }
    }
    return nRequests;
}

void CWalletTx::GetAmounts(list <COutputEntry> &listReceived,
                           list <COutputEntry> &listSent, CAmount &nFee, string &strSentAccount,
                           const isminefilter &filter) const {
    nFee = 0;
    listReceived.clear();
    listSent.clear();
    strSentAccount = strFromAccount;

    // Compute fee:
    CAmount nDebit = GetDebit(filter);
    if (nDebit > 0) // debit>0 means we signed/sent this transaction
    {
        CAmount nValueOut = GetValueOut();
        nFee = nDebit - nValueOut;
    }

    // Sent/received.
    for (unsigned int i = 0; i < vout.size(); ++i) {
        const CTxOut &txout = vout[i];
        isminetype fIsMine = pwallet->IsMine(txout);
        // Only need to handle txouts if AT LEAST one of these is true:
        //   1) they debit from us (sent)
        //   2) the output is to us (received)
        if (nDebit > 0) {
            // Don't report 'change' txouts
            if (IsChange(static_cast<uint32_t>(i)))
                continue;
        } else if (!(fIsMine & filter))
            continue;

        // In either case, we need to get the destination address
        CTxDestination address;

        if (txout.scriptPubKey.IsZerocoinMint() || txout.scriptPubKey.IsZerocoinMintV3()) {
            address = CNoDestination();
        } else if (!ExtractDestination(txout.scriptPubKey, address) && !txout.scriptPubKey.IsUnspendable()) {
            LogPrintf("CWalletTx::GetAmounts: Unknown transaction type found, txid %s\n",
                      this->GetHash().ToString());
            address = CNoDestination();
        }

        COutputEntry output = {address, txout.nValue, (int) i};

        // If we are debited by the transaction, add the output as a "sent" entry
        if (nDebit > 0)
            listSent.push_back(output);

        // If we are receiving the output, add it as a "received" entry
        if (fIsMine & filter)
            listReceived.push_back(output);
    }

}

void CWalletTx::GetAccountAmounts(const string &strAccount, CAmount &nReceived,
                                  CAmount &nSent, CAmount &nFee, const isminefilter &filter) const {
    nReceived = nSent = nFee = 0;

    CAmount allFee;
    string strSentAccount;
    list <COutputEntry> listReceived;
    list <COutputEntry> listSent;
    GetAmounts(listReceived, listSent, allFee, strSentAccount, filter);

    if (strAccount == strSentAccount) {
        BOOST_FOREACH(const COutputEntry &s, listSent)
        nSent += s.amount;
        nFee = allFee;
    }
    {
        LOCK(pwallet->cs_wallet);
        BOOST_FOREACH(const COutputEntry &r, listReceived)
        {
            if (pwallet->mapAddressBook.count(r.destination)) {
                map<CTxDestination, CAddressBookData>::const_iterator mi = pwallet->mapAddressBook.find(r.destination);
                if (mi != pwallet->mapAddressBook.end() && (*mi).second.name == strAccount)
                    nReceived += r.amount;
            } else if (strAccount.empty()) {
                nReceived += r.amount;
            }
        }
    }
}

/**
 * Scan the block chain (starting in pindexStart) for transactions
 * from or to us. If fUpdate is true, found transactions that already
 * exist in the wallet will be updated.
 */
int CWallet::ScanForWalletTransactions(CBlockIndex *pindexStart, bool fUpdate) {
    int ret = 0;
    int64_t nNow = GetTime();
    const CChainParams &chainParams = Params();

    CBlockIndex *pindex = pindexStart;
    {
        LOCK2(cs_main, cs_wallet);

        // no need to read and scan block, if block was created before
        // our wallet birthday (as adjusted for block time variability)
        while (pindex && nTimeFirstKey && (pindex->GetBlockTime() < (nTimeFirstKey - 7200)))
            pindex = chainActive.Next(pindex);

        ShowProgress(_("Rescanning..."),
                     0); // show rescan progress in GUI as dialog or on splashscreen, if -rescan on startup
        double dProgressStart = Checkpoints::GuessVerificationProgress(chainParams.Checkpoints(), pindex, false);
        double dProgressTip = Checkpoints::GuessVerificationProgress(chainParams.Checkpoints(), chainActive.Tip(),
                                                                     false);
        while (pindex) {
            if (pindex->nHeight % 100 == 0 && dProgressTip - dProgressStart > 0.0)
                ShowProgress(_("Rescanning..."), std::max(1, std::min(99,
                                                                      (int) ((Checkpoints::GuessVerificationProgress(
                                                                              chainParams.Checkpoints(), pindex,
                                                                              false) - dProgressStart) /
                                                                             (dProgressTip - dProgressStart) * 100))));

            CBlock block;
            ReadBlockFromDisk(block, pindex, Params().GetConsensus());
            BOOST_FOREACH(CTransaction & tx, block.vtx)
            {
                if (AddToWalletIfInvolvingMe(tx, &block, fUpdate))
                    ret++;
            }
            pindex = chainActive.Next(pindex);
            if (GetTime() >= nNow + 60) {
                nNow = GetTime();
                LogPrintf("Still rescanning. At block %d. Progress=%f\n", pindex->nHeight,
                          Checkpoints::GuessVerificationProgress(chainParams.Checkpoints(), pindex));
            }
        }
        ShowProgress(_("Rescanning..."), 100); // hide progress dialog in GUI
    }
    return ret;
}

void CWallet::ReacceptWalletTransactions() {
    LogPrintf("CWallet::ReacceptWalletTransactions()\n");
    // If transactions aren't being broadcasted, don't let them into local mempool either
    if (!fBroadcastTransactions)
        return;
    LOCK2(cs_main, cs_wallet);
    std::map < int64_t, CWalletTx * > mapSorted;

    // Sort pending wallet transactions based on their initial wallet insertion order
    BOOST_FOREACH(PAIRTYPE(const uint256, CWalletTx)&item, mapWallet)
    {
        const uint256 &wtxid = item.first;
        CWalletTx &wtx = item.second;
        assert(wtx.GetHash() == wtxid);

        int nDepth = wtx.GetDepthInMainChain();

        if (wtx.IsCoinBase() && (nDepth == 0 && !wtx.isAbandoned()))
            continue;

        if (nDepth == 0 && !wtx.isAbandoned()) {
            mapSorted.insert(std::make_pair(wtx.nOrderPos, &wtx));
        }
    }

    // Try to add wallet transactions to memory pool
    BOOST_FOREACH(PAIRTYPE(const int64_t, CWalletTx *)&item, mapSorted)
    {
        CWalletTx &wtx = *(item.second);

        LOCK(mempool.cs);
        CValidationState state;
        // LogPrintf("CWallet::ReacceptWalletTransactions(): re-accepting transaction %s to mempool/stempool.\n", wtx.GetHash().ToString());

        // When re-accepting transaction back to the wallet after
        // the app was closed and re-opened, do NOT check their
        // serial numbers, and DO NOT try to mark their serial numbers
        // a second time. We assume those operations were already done.
        wtx.AcceptToMemoryPool(false, maxTxFee, state, false, false, false);
        // If Dandelion enabled, relay transaction once again.
        if (GetBoolArg("-dandelion", true)) {
            wtx.RelayWalletTransaction(false);
        }
    }
}

bool CWalletTx::RelayWalletTransaction(bool fCheckInputs) {
    assert(pwallet->GetBroadcastTransactions());
    if (!IsCoinBase() && !isAbandoned() && GetDepthInMainChain() == 0) {
        CValidationState state;
        /* GetDepthInMainChain already catches known conflicts. */
        if (InMempool() || InStempool() ||
            AcceptToMemoryPool(false, maxTxFee, state, fCheckInputs)) {
            // If Dandelion enabled, push inventory item to just one destination.
            if (GetBoolArg("-dandelion", true)) {
                int64_t nCurrTime = GetTimeMicros();
                int64_t nEmbargo = 1000000 * DANDELION_EMBARGO_MINIMUM
                        + PoissonNextSend(nCurrTime, DANDELION_EMBARGO_AVG_ADD);
                CNode::insertDandelionEmbargo(GetHash(), nEmbargo);
                //LogPrintf(
                //    "dandeliontx %s embargoed for %d seconds\n",
                //    GetHash().ToString(), (nEmbargo - nCurrTime) / 1000000);
                CInv inv(MSG_DANDELION_TX, GetHash());
                return CNode::localDandelionDestinationPushInventory(inv);
            } else {
                // LogPrintf("Relaying wtx %s\n", GetHash().ToString());
                RelayTransaction(*this);
                return true;
            }
        }
    }
    LogPrintf("CWalletTx::RelayWalletTransaction() --> invalid condition\n");
    return false;
}

set <uint256> CWalletTx::GetConflicts() const {
    set <uint256> result;
    if (pwallet != NULL) {
        uint256 myHash = GetHash();
        result = pwallet->GetConflicts(myHash);
        result.erase(myHash);
    }
    return result;
}

CAmount CWalletTx::GetDebit(const isminefilter &filter) const {
    if (vin.empty())
        return 0;

    CAmount debit = 0;
    if (filter & ISMINE_SPENDABLE) {
        if (fDebitCached)
            debit += nDebitCached;
        else {
            nDebitCached = pwallet->GetDebit(*this, ISMINE_SPENDABLE);
            fDebitCached = true;
            debit += nDebitCached;
        }
    }
    if (filter & ISMINE_WATCH_ONLY) {
        if (fWatchDebitCached)
            debit += nWatchDebitCached;
        else {
            nWatchDebitCached = pwallet->GetDebit(*this, ISMINE_WATCH_ONLY);
            fWatchDebitCached = true;
            debit += nWatchDebitCached;
        }
    }
    return debit;
}

CAmount CWalletTx::GetCredit(const isminefilter &filter) const {
    // Must wait until coinbase is safely deep enough in the chain before valuing it
    if (IsCoinBase() && GetBlocksToMaturity() > 0)
        return 0;

    int64_t credit = 0;
    if (filter & ISMINE_SPENDABLE) {
        // GetBalance can assume transactions in mapWallet won't change
        if (fCreditCached)
            credit += nCreditCached;
        else {
            nCreditCached = pwallet->GetCredit(*this, ISMINE_SPENDABLE);
            fCreditCached = true;
            credit += nCreditCached;
        }
    }
    if (filter & ISMINE_WATCH_ONLY) {
        if (fWatchCreditCached)
            credit += nWatchCreditCached;
        else {
            nWatchCreditCached = pwallet->GetCredit(*this, ISMINE_WATCH_ONLY);
            fWatchCreditCached = true;
            credit += nWatchCreditCached;
        }
    }
    return credit;
}

CAmount CWalletTx::GetImmatureCredit(bool fUseCache) const {
    if (IsCoinBase() && GetBlocksToMaturity() > 0 && IsInMainChain()) {
        if (fUseCache && fImmatureCreditCached)
            return nImmatureCreditCached;
        nImmatureCreditCached = pwallet->GetCredit(*this, ISMINE_SPENDABLE);
        fImmatureCreditCached = true;
        return nImmatureCreditCached;
    }

    return 0;
}

CAmount CWalletTx::GetAvailableCredit(bool fUseCache) const {
    if (pwallet == 0)
        return 0;

    // Must wait until coinbase is safely deep enough in the chain before valuing it
    if (IsCoinBase() && GetBlocksToMaturity() > 0)
        return 0;

    // We cannot use cache if vout contains mints due to it will not update when it spend
    if (fUseCache && fAvailableCreditCached && !IsZerocoinMint() && !IsZerocoinMintV3())
        return nAvailableCreditCached;

    CAmount nCredit = 0;
    uint256 hashTx = GetHash();
    for (unsigned int i = 0; i < vout.size(); i++) {
        if (!pwallet->IsSpent(hashTx, i)) {
            const CTxOut &txout = vout[i];
            bool isPrivate = txout.scriptPubKey.IsZerocoinMint() || txout.scriptPubKey.IsZerocoinMintV3();
            nCredit += isPrivate ? 0 : pwallet->GetCredit(txout, ISMINE_SPENDABLE);
            if (!MoneyRange(nCredit))
                throw std::runtime_error("CWalletTx::GetAvailableCredit() : value out of range");
        }
    }

    nAvailableCreditCached = nCredit;
    fAvailableCreditCached = true;
    return nCredit;
}

CAmount CWalletTx::GetImmatureWatchOnlyCredit(const bool &fUseCache) const {
    if (IsCoinBase() && GetBlocksToMaturity() > 0 && IsInMainChain()) {
        if (fUseCache && fImmatureWatchCreditCached)
            return nImmatureWatchCreditCached;
        nImmatureWatchCreditCached = pwallet->GetCredit(*this, ISMINE_WATCH_ONLY);
        fImmatureWatchCreditCached = true;
        return nImmatureWatchCreditCached;
    }

    return 0;
}

CAmount CWalletTx::GetAvailableWatchOnlyCredit(const bool &fUseCache) const {
    if (pwallet == 0)
        return 0;

    // Must wait until coinbase is safely deep enough in the chain before valuing it
    if (IsCoinBase() && GetBlocksToMaturity() > 0)
        return 0;

    if (fUseCache && fAvailableWatchCreditCached)
        return nAvailableWatchCreditCached;

    CAmount nCredit = 0;
    for (unsigned int i = 0; i < vout.size(); i++) {
        if (!pwallet->IsSpent(GetHash(), i)) {
            const CTxOut &txout = vout[i];
            nCredit += pwallet->GetCredit(txout, ISMINE_WATCH_ONLY);
            if (!MoneyRange(nCredit))
                throw std::runtime_error("CWalletTx::GetAvailableCredit() : value out of range");
        }
    }

    nAvailableWatchCreditCached = nCredit;
    fAvailableWatchCreditCached = true;
    return nCredit;
}

CAmount CWalletTx::GetChange() const {
    if (fChangeCached)
        return nChangeCached;
    nChangeCached = pwallet->GetChange(*this);
    fChangeCached = true;
    return nChangeCached;
}

bool CWalletTx::InMempool() const {
    LOCK(mempool.cs);
    if (mempool.exists(GetHash())) {
        return true;
    }
    return false;
}

bool CWalletTx::InStempool() const {
    LOCK(stempool.cs);
    if (stempool.exists(GetHash())) {
        return true;
    }
    return false;
}

bool CWalletTx::IsTrusted() const {
    // Quick answer in most cases.
    // Zerocoin spend is always false due to it use nSequence incorrectly.
    if (!IsZerocoinSpend() && !CheckFinalTx(*this))
        return false;
    int nDepth = GetDepthInMainChain();
    if (nDepth >= 1)
        return true;
    if (nDepth < 0)
        return false;
    if (!bSpendZeroConfChange || !IsFromMe(ISMINE_ALL)) // using wtx's cached debit
        return false;

    // Don't trust unconfirmed transactions from us unless they are in the mempool or stempool.
    if (!InMempool() && !InStempool())
        return false;

    // Trusted if all inputs are from us and are in the mempool:
    BOOST_FOREACH(const CTxIn &txin, vin)
    {
        if (txin.IsZerocoinSpend() || txin.IsZerocoinSpendV3()) {
            if (!(pwallet->IsMine(txin) & ISMINE_SPENDABLE)) {
                return false;
            }
        } else {
            // Transactions not sent by us: not trusted
            const CWalletTx *parent = pwallet->GetWalletTx(txin.prevout.hash);
            if (parent == NULL)
                return false;
            const CTxOut &parentOut = parent->vout[txin.prevout.n];
            if (pwallet->IsMine(parentOut) != ISMINE_SPENDABLE)
                return false;
        }
    }

    return true;
}

bool CWalletTx::IsChange(uint32_t out) const {
    if (out >= vout.size()) {
        throw std::invalid_argument("The specified output index is not valid");
    }

    if (changes.count(out)) {
        return true;
    }

    // Legacy transaction handling.
    // Zerocoin spend have one special output mode to spend to yourself with change address,
    // we don't want to identify that output as change.
    if (!IsZerocoinSpend() && ::IsMine(*pwallet, vout[out].scriptPubKey)) {
        CTxDestination address;
        if (!ExtractDestination(vout[out].scriptPubKey, address)) {
            return true;
        }

        LOCK(pwallet->cs_wallet);
        if (!pwallet->mapAddressBook.count(address)) {
            return true;
        }
    }

    return false;
}

bool CWalletTx::IsChange(const CTxOut& out) const {
    auto it = std::find(vout.begin(), vout.end(), out);
    if (it == vout.end()) {
        throw std::invalid_argument("The specified output does not belong to the transaction");
    }

    return IsChange(it - vout.begin());
}

bool CWalletTx::IsEquivalentTo(const CWalletTx &tx) const {
    CMutableTransaction tx1 = *this;
    CMutableTransaction tx2 = tx;
    for (unsigned int i = 0; i < tx1.vin.size(); i++) tx1.vin[i].scriptSig = CScript();
    for (unsigned int i = 0; i < tx2.vin.size(); i++) tx2.vin[i].scriptSig = CScript();
    return CTransaction(tx1) == CTransaction(tx2);
}

std::vector <uint256> CWallet::ResendWalletTransactionsBefore(int64_t nTime) {
    std::vector <uint256> result;

    LOCK(cs_wallet);
    // Sort them in chronological order
    multimap < unsigned int, CWalletTx * > mapSorted;
    BOOST_FOREACH(PAIRTYPE(const uint256, CWalletTx)&item, mapWallet)
    {
        CWalletTx &wtx = item.second;
        // Don't rebroadcast if newer than nTime:
        if (wtx.nTimeReceived > nTime)
            continue;
        mapSorted.insert(make_pair(wtx.nTimeReceived, &wtx));
    }
    BOOST_FOREACH(PAIRTYPE(const unsigned int, CWalletTx *)&item, mapSorted)
    {
        CWalletTx &wtx = *item.second;
        if (wtx.RelayWalletTransaction())
            result.push_back(wtx.GetHash());
    }
    return result;
}

void CWallet::ResendWalletTransactions(int64_t nBestBlockTime) {
    // Do this infrequently and randomly to avoid giving away
    // that these are our transactions.
    if (GetTime() < nNextResend || !fBroadcastTransactions)
        return;
    bool fFirst = (nNextResend == 0);
    nNextResend = GetTime() + GetRand(30 * 60);
    if (fFirst)
        return;

    // Only do it if there's been a new block since last time
    if (nBestBlockTime < nLastResend)
        return;
    nLastResend = GetTime();

    // Rebroadcast unconfirmed txes older than 5 minutes before the last
    // block was found:
    std::vector <uint256> relayed = ResendWalletTransactionsBefore(nBestBlockTime - 5 * 60);
    if (!relayed.empty())
        LogPrintf("%s: rebroadcast %u unconfirmed transactions\n", __func__, relayed.size());
}

/** @} */ // end of mapWallet




/** @defgroup Actions
 *
 * @{
 */


CAmount CWallet::GetBalance() const {
    CAmount nTotal = 0;
    {
        LOCK2(cs_main, cs_wallet);
        for (map<uint256, CWalletTx>::const_iterator it = mapWallet.begin(); it != mapWallet.end(); ++it) {
            const CWalletTx *pcoin = &(*it).second;
            if (pcoin->IsTrusted())
                nTotal += pcoin->GetAvailableCredit();
        }
    }

    return nTotal;
}

CAmount CWallet::GetAnonymizableBalance(bool fSkipDenominated) const {
    if (fLiteMode) return 0;

    std::vector <CompactTallyItem> vecTally;
    if (!SelectCoinsGrouppedByAddresses(vecTally, fSkipDenominated)) return 0;

    CAmount nTotal = 0;

    BOOST_FOREACH(CompactTallyItem & item, vecTally)
    {
        bool fIsDenominated = IsDenominatedAmount(item.nAmount);
        if (fSkipDenominated && fIsDenominated) continue;
        // assume that the fee to create denoms be PRIVATESEND_COLLATERAL at max
        if (item.nAmount >= vecPrivateSendDenominations.back() + (fIsDenominated ? 0 : PRIVATESEND_COLLATERAL))
            nTotal += item.nAmount;
    }

    return nTotal;
}

CAmount CWallet::GetAnonymizedBalance() const {
    if (fLiteMode) return 0;

    CAmount nTotal = 0;
    {
        LOCK2(cs_main, cs_wallet);
        for (map<uint256, CWalletTx>::const_iterator it = mapWallet.begin(); it != mapWallet.end(); ++it) {
            const CWalletTx *pcoin = &(*it).second;

            if (pcoin->IsTrusted())
                nTotal += 0;
//                nTotal += pcoin->GetAnonymizedCredit();
        }
    }

    return nTotal;
}

CAmount CWalletTx::GetAnonymizedCredit(bool fUseCache) const {
    if (pwallet == 0)
        return 0;

    // Must wait until coinbase is safely deep enough in the chain before valuing it
    if (IsCoinBase() && GetBlocksToMaturity() > 0)
        return 0;

//    if (fUseCache && fAnonymizedCreditCached)
//        return nAnonymizedCreditCached;

    CAmount nCredit = 0;
    uint256 hashTx = GetHash();
    for (unsigned int i = 0; i < vout.size(); i++) {
        const CTxOut &txout = vout[i];
        const CTxIn txin = CTxIn(hashTx, i);

        if (pwallet->IsSpent(hashTx, i) || !pwallet->IsDenominated(txin)) continue;

//        const int nRounds = pwallet->GetInputPrivateSendRounds(txin);
        const int nRounds = 0;
        if (nRounds >= nPrivateSendRounds) {
            nCredit += pwallet->GetCredit(txout, ISMINE_SPENDABLE);
            if (!MoneyRange(nCredit))
                throw std::runtime_error("CWalletTx::GetAnonymizedCredit() : value out of range");
        }
    }

//    nAnonymizedCreditCached = nCredit;
//    fAnonymizedCreditCached = true;
    return nCredit;
}


CAmount CWallet::GetNeedsToBeAnonymizedBalance(CAmount nMinBalance) const {
    if (fLiteMode) return 0;

    CAmount nAnonymizedBalance = GetAnonymizedBalance();
    CAmount nNeedsToAnonymizeBalance = nPrivateSendAmount * COIN - nAnonymizedBalance;

    // try to overshoot target DS balance up to nMinBalance
    nNeedsToAnonymizeBalance += nMinBalance;

    CAmount nAnonymizableBalance = GetAnonymizableBalance();

    // anonymizable balance is way too small
    if (nAnonymizableBalance < nMinBalance) return 0;

    // not enough funds to anonymze amount we want, try the max we can
    if (nNeedsToAnonymizeBalance > nAnonymizableBalance) nNeedsToAnonymizeBalance = nAnonymizableBalance;

    // we should never exceed the pool max
    if (nNeedsToAnonymizeBalance > PRIVATESEND_POOL_MAX) nNeedsToAnonymizeBalance = PRIVATESEND_POOL_MAX;

    return nNeedsToAnonymizeBalance;
}

CAmount CWallet::GetDenominatedBalance(bool unconfirmed) const {
    if (fLiteMode) return 0;

    CAmount nTotal = 0;
    {
        LOCK2(cs_main, cs_wallet);
        for (map<uint256, CWalletTx>::const_iterator it = mapWallet.begin(); it != mapWallet.end(); ++it) {
            const CWalletTx *pcoin = &(*it).second;

//            nTotal += pcoin->GetDenominatedCredit(unconfirmed);
        }
    }

    return nTotal;
}

std::vector<CRecipient> CWallet::CreateSigmaMintRecipients(
    const std::vector<sigma::PrivateCoinV3>& coins)
{
    std::vector<CRecipient> vecSend;
    std::transform(coins.begin(), coins.end(), std::back_inserter(vecSend),
        [](const sigma::PrivateCoinV3& coin) -> CRecipient {
            // Get a copy of the 'public' portion of the coin. You should
            // embed this into a Zerocoin 'MINT' transaction along with a series
            // of currency inputs totaling the assigned value of one zerocoin.
            auto& pubCoin = coin.getPublicCoin();

            if (!pubCoin.validate()) {
                throw std::runtime_error("Unable to mint a V3 sigma coin.");
            }

            // Create script for coin
            CScript scriptSerializedCoin;
            // opcode is inserted as 1 byte according to file script/script.h
            scriptSerializedCoin << OP_ZEROCOINMINTV3;

            // and this one will write the size in different byte lengths depending on the length of vector. If vector size is <0.4c, which is 76, will write the size of vector in just 1 byte. In our case the size is always 34, so must write that 34 in 1 byte.
            std::vector<unsigned char> vch = pubCoin.getValue().getvch();
            scriptSerializedCoin.insert(scriptSerializedCoin.end(), vch.begin(), vch.end());

            CAmount v;
            DenominationToInteger(pubCoin.getDenomination(), v);

            return {scriptSerializedCoin, v, false};
        }
    );

    return vecSend;
}

// coinsIn has to be sorted in descending order.
int CWallet::GetRequiredCoinCountForAmount(
        const CAmount& required,
        const std::vector<sigma::CoinDenominationV3>& denominations) {
    CAmount val = required;
    int result = 0;
    for (int i = 0; i < denominations.size(); i++)
    {
        CAmount denom;
        DenominationToInteger(denominations[i], denom);
        while (val >= denom) {
            val -= denom;
            result++;
        }
    }

    return result;
}

/** \brief denominations has to be sorted in descending order. Each denomination can be used multiple times.
 *
 *  \returns The amount which was possible to actually mint.
 */
CAmount CWallet::SelectMintCoinsForAmount(
        const CAmount& required,
        const std::vector<sigma::CoinDenominationV3>& denominations,
        std::vector<sigma::CoinDenominationV3>& coinsOut) {
    CAmount val = required;
    for (int i = 0; i < denominations.size(); i++)
    {
        CAmount denom;
        DenominationToInteger(denominations[i], denom);
        while (val >= denom)
        {
            val -= denom;
            coinsOut.push_back(denominations[i]);
        }
    }

    return required - val;
}

/** \brief coinsIn has to be sorted in descending order. Each coin can be used only once.
 *
 *  \returns The amount which was possible to actually spend.
 */
CAmount CWallet::SelectSpendCoinsForAmount(
        const CAmount& required,
        const std::list<CZerocoinEntryV3>& coinsIn,
        std::vector<CZerocoinEntryV3>& coinsOut) {
    CAmount val = required;
    for (auto coinIt = coinsIn.begin(); coinIt != coinsIn.end(); coinIt++)
    {
        if (coinIt->IsUsed)
          continue;
        CAmount denom = coinIt->get_denomination_value();
        if (val >= denom)
        {
            val -= denom;
            coinsOut.push_back(*coinIt);
        }
    }

    return required - val;
}

std::list<CZerocoinEntryV3> CWallet::GetAvailableCoins() const {
    LOCK2(cs_main, cs_wallet);

    std::list<CZerocoinEntryV3> coins;
    CWalletDB(strWalletFile).ListPubCoinV3(coins);

    // Filter out coins which are not confirmed, I.E. do not have at least 6 blocks
    // above them, after they were minted.
    // Also filter out used coins.
    coins.remove_if([](const CZerocoinEntryV3& coin) {
        CZerocoinStateV3* zerocoinState = CZerocoinStateV3::GetZerocoinState();
        if (coin.IsUsed)
            return true;

        int coinHeight =  zerocoinState->GetMintedCoinHeightAndId(
            PublicCoinV3(coin.value, coin.get_denomination())).first;

        if (coinHeight == -1) {
            // Coin still in the mempool.
            return true;
        }

        if (coinHeight + (ZC_MINT_CONFIRMATIONS - 1) > chainActive.Height()) {
            // Remove the coin from the candidates list, since it does not have the
            // required number of confirmations.
            return true;
        }

        return false;
    });

    return coins;
}

bool CWallet::GetCoinsToSpend(
        CAmount required,
        std::vector<CZerocoinEntryV3>& coinsToSpend_out,
        std::vector<sigma::CoinDenominationV3>& coinsToMint_out) const
{
    // Sanity check to make sure this function is never called with a too large
    // amount to spend, resulting to a possible crash due to out of memory condition.
    if (!MoneyRange(required)) {
        throw std::invalid_argument("Request to spend more than 21 MLN Zcoins.\n");
    }

    // We have Coins denomination * 10^8, we remove last 7 0's  and add one coin of denomination 100
    const uint64_t zeros = 10000000;

    // Anything below 0.1 zerocoin goes to the miners as a fee.
    if (required % zeros != 0) {
        required /= zeros;
        ++required;
    } else {
        required /= zeros;
    }

    std::list<CZerocoinEntryV3> coins = GetAvailableCoins();
    if (coins.empty())
        return false;

    // sort by highest denomination. if it is same denomination we will prefer the previous block
    auto comparer = [](const CZerocoinEntryV3& a, const CZerocoinEntryV3& b) -> bool {
        return a.get_denomination_value() != b.get_denomination_value() ? a.get_denomination_value() > b.get_denomination_value() : a.nHeight < b.nHeight;
    };
    coins.sort(comparer);

    std::vector<sigma::CoinDenominationV3> denominations;
    sigma::GetAllDenoms(denominations);

    // Value of the largest coin, I.E. 100 for now.
    CAmount max_coin_value;
    if (!DenominationToInteger(denominations[0], max_coin_value)) {
        throw runtime_error("Unknown sigma denomination.\n");
    }

    CAmount val = required + max_coin_value / zeros;

    // We need only last 2 rows of matrix of knapsack algorithm.
    std::vector<uint64_t> prev_row;
    prev_row.resize(val + 1);

    std::vector<uint64_t> next_row(val + 1, (INT_MAX - 1) / 2);

    auto coinIt = coins.rbegin();
    next_row[0] = 0;
    next_row[coinIt->get_denomination_value() / zeros] = 1;
    ++coinIt;

    for(; coinIt != coins.rend(); coinIt++) {
        std::swap(prev_row, next_row);
        CAmount denom_i = coinIt->get_denomination_value() / zeros;
        for(int j = 1; j <= val; j++) {
            next_row[j] = prev_row[j];
            if(j >= denom_i &&  next_row[j] > prev_row[j - denom_i] + 1) {
                    next_row[j] = prev_row[j - denom_i] + 1;
            }
        }
    }

    int index = val;
    uint64_t best_spend_val = val;

    int minimum = INT_MAX - 1;
    while(index >= required) {
        int temp_min = (next_row[index] + GetRequiredCoinCountForAmount(
            (index - required) * zeros, denominations));
        if (minimum > temp_min && next_row[index] != (INT_MAX - 1) / 2) {
            best_spend_val = index;
            minimum = temp_min;
        }
        --index;
    }
    best_spend_val *= zeros;

    if (minimum == INT_MAX - 1)
        return false;

    if (SelectMintCoinsForAmount(best_spend_val - required * zeros, denominations, coinsToMint_out) != best_spend_val - required * zeros) {
        throw std::runtime_error(
            "Problem with coin selection for re-mint while spending.\n");
    }
    if (SelectSpendCoinsForAmount(best_spend_val, coins, coinsToSpend_out) != best_spend_val) {
        throw std::runtime_error(
            "Problem with coin selection for spend.\n");
    }
    return true;
}

CAmount CWallet::GetUnconfirmedBalance() const {
    CAmount nTotal = 0;
    {
        LOCK2(cs_main, cs_wallet);
        for (map<uint256, CWalletTx>::const_iterator it = mapWallet.begin(); it != mapWallet.end(); ++it) {
            const CWalletTx *pcoin = &(*it).second;
            if (!pcoin->IsTrusted() && pcoin->GetDepthInMainChain() == 0 &&
                (pcoin->InMempool() || pcoin->InStempool()))
                nTotal += pcoin->GetAvailableCredit();
        }
    }
    return nTotal;
}

CAmount CWallet::GetImmatureBalance() const {
    CAmount nTotal = 0;
    {
        LOCK2(cs_main, cs_wallet);
        for (map<uint256, CWalletTx>::const_iterator it = mapWallet.begin(); it != mapWallet.end(); ++it) {
            const CWalletTx *pcoin = &(*it).second;
            nTotal += pcoin->GetImmatureCredit();
        }
    }
    return nTotal;
}

CAmount CWallet::GetWatchOnlyBalance() const {
    CAmount nTotal = 0;
    {
        LOCK2(cs_main, cs_wallet);
        for (map<uint256, CWalletTx>::const_iterator it = mapWallet.begin(); it != mapWallet.end(); ++it) {
            const CWalletTx *pcoin = &(*it).second;
            if (pcoin->IsTrusted())
                nTotal += pcoin->GetAvailableWatchOnlyCredit();
        }
    }

    return nTotal;
}

CAmount CWallet::GetUnconfirmedWatchOnlyBalance() const {
    CAmount nTotal = 0;
    {
        LOCK2(cs_main, cs_wallet);
        for (map<uint256, CWalletTx>::const_iterator it = mapWallet.begin(); it != mapWallet.end(); ++it) {
            const CWalletTx *pcoin = &(*it).second;
            if (!pcoin->IsTrusted() && pcoin->GetDepthInMainChain() == 0 &&
                (pcoin->InMempool() || pcoin->InStempool()))
                nTotal += pcoin->GetAvailableWatchOnlyCredit();
        }
    }
    return nTotal;
}

// Recursively determine the rounds of a given input (How deep is the PrivateSend chain for a given input)
int CWallet::GetRealInputPrivateSendRounds(CTxIn txin, int nRounds) const
{
    static std::map<uint256, CMutableTransaction> mDenomWtxes;

    if(nRounds >= 16) return 15; // 16 rounds max

    uint256 hash = txin.prevout.hash;
    unsigned int nout = txin.prevout.n;

    const CWalletTx* wtx = GetWalletTx(hash);
    if(wtx != NULL)
    {
        std::map<uint256, CMutableTransaction>::const_iterator mdwi = mDenomWtxes.find(hash);
        if (mdwi == mDenomWtxes.end()) {
            // not known yet, let's add it
            LogPrint("privatesend", "GetRealInputPrivateSendRounds INSERTING %s\n", hash.ToString());
            mDenomWtxes[hash] = CMutableTransaction(*wtx);
        } else if(mDenomWtxes[hash].vout[nout].nRounds != -10) {
            // found and it's not an initial value, just return it
            return mDenomWtxes[hash].vout[nout].nRounds;
        }


        // bounds check
        if (nout >= wtx->vout.size()) {
            // should never actually hit this
            LogPrint("privatesend", "GetRealInputPrivateSendRounds UPDATED   %s %3d %3d\n", hash.ToString(), nout, -4);
            return -4;
        }

        if (IsCollateralAmount(wtx->vout[nout].nValue)) {
            mDenomWtxes[hash].vout[nout].nRounds = -3;
            LogPrint("privatesend", "GetRealInputPrivateSendRounds UPDATED   %s %3d %3d\n", hash.ToString(), nout, mDenomWtxes[hash].vout[nout].nRounds);
            return mDenomWtxes[hash].vout[nout].nRounds;
        }

        //make sure the final output is non-denominate
        if (!IsDenominatedAmount(wtx->vout[nout].nValue)) { //NOT DENOM
            mDenomWtxes[hash].vout[nout].nRounds = -2;
            LogPrint("privatesend", "GetRealInputPrivateSendRounds UPDATED   %s %3d %3d\n", hash.ToString(), nout, mDenomWtxes[hash].vout[nout].nRounds);
            return mDenomWtxes[hash].vout[nout].nRounds;
        }

        bool fAllDenoms = true;
        BOOST_FOREACH(CTxOut out, wtx->vout) {
            fAllDenoms = fAllDenoms && IsDenominatedAmount(out.nValue);
        }

        // this one is denominated but there is another non-denominated output found in the same tx
        if (!fAllDenoms) {
            mDenomWtxes[hash].vout[nout].nRounds = 0;
            LogPrint("privatesend", "GetRealInputPrivateSendRounds UPDATED   %s %3d %3d\n", hash.ToString(), nout, mDenomWtxes[hash].vout[nout].nRounds);
            return mDenomWtxes[hash].vout[nout].nRounds;
        }

        int nShortest = -10; // an initial value, should be no way to get this by calculations
        bool fDenomFound = false;
        // only denoms here so let's look up
        BOOST_FOREACH(CTxIn txinNext, wtx->vin) {
            if (IsMine(txinNext)) {
                int n = GetRealInputPrivateSendRounds(txinNext, nRounds + 1);
                // denom found, find the shortest chain or initially assign nShortest with the first found value
                if(n >= 0 && (n < nShortest || nShortest == -10)) {
                    nShortest = n;
                    fDenomFound = true;
                }
            }
        }
        mDenomWtxes[hash].vout[nout].nRounds = fDenomFound
                                               ? (nShortest >= 15 ? 16 : nShortest + 1) // good, we a +1 to the shortest one but only 16 rounds max allowed
                                               : 0;            // too bad, we are the fist one in that chain
        LogPrint("privatesend", "GetRealInputPrivateSendRounds UPDATED   %s %3d %3d\n", hash.ToString(), nout, mDenomWtxes[hash].vout[nout].nRounds);
        return mDenomWtxes[hash].vout[nout].nRounds;
    }

    return nRounds - 1;
}

// respect current settings
int CWallet::GetInputPrivateSendRounds(CTxIn txin) const
{
    LOCK(cs_wallet);
    int realPrivateSendRounds = GetRealInputPrivateSendRounds(txin, 0);
    return realPrivateSendRounds > nPrivateSendRounds ? nPrivateSendRounds : realPrivateSendRounds;
}


bool CWallet::IsDenominated(const CTxIn &txin) const {
    LOCK(cs_wallet);

    map<uint256, CWalletTx>::const_iterator mi = mapWallet.find(txin.prevout.hash);
    if (mi != mapWallet.end()) {
        const CWalletTx &prev = (*mi).second;
        if (txin.prevout.n < prev.vout.size()) {
            return IsDenominatedAmount(prev.vout[txin.prevout.n].nValue);
        }
    }

    return false;
}

bool CWallet::IsDenominatedAmount(CAmount nInputAmount) const {
    BOOST_FOREACH(CAmount d, vecPrivateSendDenominations)
    if(nInputAmount == d)
        return true;
    return false;
}

int CWallet::CountInputsWithAmount(CAmount nInputAmount) {
    CAmount nTotal = 0;
    {
        LOCK2(cs_main, cs_wallet);
        for (map<uint256, CWalletTx>::const_iterator it = mapWallet.begin(); it != mapWallet.end(); ++it) {
            const CWalletTx *pcoin = &(*it).second;
            if (pcoin->IsTrusted()) {
                int nDepth = pcoin->GetDepthInMainChain(false);

                for (unsigned int i = 0; i < pcoin->vout.size(); i++) {
                    COutput out = COutput(pcoin, i, nDepth, true, true);
                    CTxIn txin = CTxIn(out.tx->GetHash(), out.i);

                    if (out.tx->vout[out.i].nValue != nInputAmount) continue;
                    if (!IsDenominatedAmount(pcoin->vout[i].nValue)) continue;
                    if (IsSpent(out.tx->GetHash(), i) || IsMine(pcoin->vout[i]) != ISMINE_SPENDABLE ||
                        !IsDenominated(txin))
                        continue;

                    nTotal++;
                }
            }
        }
    }

    return nTotal;
}

bool CWallet::HasCollateralInputs(bool fOnlyConfirmed) const {
    vector <COutput> vCoins;
    AvailableCoins(vCoins, fOnlyConfirmed, NULL, false, ONLY_PRIVATESEND_COLLATERAL);

    return !vCoins.empty();
}


bool CWallet::IsCollateralAmount(CAmount nInputAmount) const {
    // collateral inputs should always be a 2x..4x of PRIVATESEND_COLLATERAL
    return nInputAmount >= PRIVATESEND_COLLATERAL * 2 &&
           nInputAmount <= PRIVATESEND_COLLATERAL * 4 &&
           nInputAmount % PRIVATESEND_COLLATERAL == 0;
}

CAmount CWallet::GetImmatureWatchOnlyBalance() const {
    CAmount nTotal = 0;
    {
        LOCK2(cs_main, cs_wallet);
        for (map<uint256, CWalletTx>::const_iterator it = mapWallet.begin(); it != mapWallet.end(); ++it) {
            const CWalletTx *pcoin = &(*it).second;
            nTotal += pcoin->GetImmatureWatchOnlyCredit();
        }
    }
    return nTotal;
}

void CWallet::AvailableCoins(vector <COutput> &vCoins, bool fOnlyConfirmed, const CCoinControl *coinControl,
                             bool fIncludeZeroValue, AvailableCoinsType nCoinType, bool fUseInstantSend) const {
    vCoins.clear();

    {
        LOCK2(cs_main, cs_wallet);
        for (map<uint256, CWalletTx>::const_iterator it = mapWallet.begin(); it != mapWallet.end(); ++it) {
            const uint256 &wtxid = it->first;
            const CWalletTx *pcoin = &(*it).second;

            if (!CheckFinalTx(*pcoin))
                continue;

            if (fOnlyConfirmed && !pcoin->IsTrusted())
                continue;

            if (pcoin->IsCoinBase() && pcoin->GetBlocksToMaturity() > 0)
                continue;

            int nDepth = pcoin->GetDepthInMainChain(false);
            // do not use IX for inputs that have less then INSTANTSEND_CONFIRMATIONS_REQUIRED blockchain confirmations
//            if (fUseInstantSend && nDepth < INSTANTSEND_CONFIRMATIONS_REQUIRED)
//                continue;

            // We should not consider coins which aren't at least in our mempool
            // It's possible for these to be conflicted via ancestors which we may never be able to detect
            if (nDepth == 0 && !pcoin->InMempool())
                continue;

            for (unsigned int i = 0; i < pcoin->vout.size(); i++) {
                if (pcoin->vout[i].scriptPubKey.IsZerocoinMint() || pcoin->vout[i].scriptPubKey.IsZerocoinMintV3()) {
                    continue;
                }

                bool found = false;
                if (nCoinType == ONLY_DENOMINATED) {
                    found = IsDenominatedAmount(pcoin->vout[i].nValue);
                } else if (nCoinType == ONLY_NOT1000IFMN) {
                    found = !(fZNode && pcoin->vout[i].nValue == ZNODE_COIN_REQUIRED * COIN);
                } else if (nCoinType == ONLY_NONDENOMINATED_NOT1000IFMN) {
                    if (IsCollateralAmount(pcoin->vout[i].nValue)) continue; // do not use collateral amounts
                    found = !IsDenominatedAmount(pcoin->vout[i].nValue);
                    if (found && fZNode) found = pcoin->vout[i].nValue != ZNODE_COIN_REQUIRED * COIN; // do not use Hot MN funds
                } else if (nCoinType == ONLY_1000) {
                    found = pcoin->vout[i].nValue == ZNODE_COIN_REQUIRED * COIN;
                } else if (nCoinType == ONLY_PRIVATESEND_COLLATERAL) {
                    found = IsCollateralAmount(pcoin->vout[i].nValue);
                } else {
                    found = true;
                }
                if (!found) continue;

                isminetype mine = IsMine(pcoin->vout[i]);
                if (!(IsSpent(wtxid, i)) &&
                        mine != ISMINE_NO &&
                        (!IsLockedCoin((*it).first, i) || nCoinType == ONLY_1000) &&
                        (pcoin->vout[i].nValue > nMinimumInputValue) &&
                        (
                                !coinControl ||
                                !coinControl->HasSelected() ||
                                coinControl->fAllowOtherInputs ||
                                coinControl->IsSelected(COutPoint((*it).first, i))
                        )
                    ) {
                    vCoins.push_back(COutput(pcoin, i, nDepth,
                                             ((mine & ISMINE_SPENDABLE) != ISMINE_NO) ||
                                             (coinControl && coinControl->fAllowWatchOnly &&
                                              (mine & ISMINE_WATCH_SOLVABLE) != ISMINE_NO),
                                             (mine & (ISMINE_SPENDABLE | ISMINE_WATCH_SOLVABLE)) != ISMINE_NO));
                }
            }
        }
    }
}


bool CWallet::SelectCoinsDark(CAmount nValueMin, CAmount nValueMax, std::vector <CTxIn> &vecTxInRet, CAmount &nValueRet,
                              int nPrivateSendRoundsMin, int nPrivateSendRoundsMax) const {
    CCoinControl *coinControl = NULL;

    vecTxInRet.clear();
    nValueRet = 0;

    vector <COutput> vCoins;
    AvailableCoins(vCoins, true, coinControl, false, nPrivateSendRoundsMin < 0 ? ONLY_NONDENOMINATED_NOT1000IFMN : ONLY_DENOMINATED);

    //order the array so largest nondenom are first, then denominations, then very small inputs.
    sort(vCoins.rbegin(), vCoins.rend(), CompareByPriority());

    BOOST_FOREACH(const COutput &out, vCoins)
    {
        //do not allow inputs less than 1/10th of minimum value
        if (out.tx->vout[out.i].nValue < nValueMin / 10) continue;
        //do not allow collaterals to be selected
        if (IsCollateralAmount(out.tx->vout[out.i].nValue)) continue;
        if (fZNode && out.tx->vout[out.i].nValue == ZNODE_COIN_REQUIRED * COIN) continue; //znode input

        if (nValueRet + out.tx->vout[out.i].nValue <= nValueMax) {
            CTxIn txin = CTxIn(out.tx->GetHash(), out.i);

            int nRounds = GetInputPrivateSendRounds(txin);
            if (nRounds >= nPrivateSendRoundsMax) continue;
            if (nRounds < nPrivateSendRoundsMin) continue;

            txin.prevPubKey = out.tx->vout[out.i].scriptPubKey; // the inputs PubKey
            nValueRet += out.tx->vout[out.i].nValue;
            vecTxInRet.push_back(txin);
        }
    }

    return nValueRet >= nValueMin;
}

// znode
bool CWallet::GetCollateralTxIn(CTxIn& txinRet, CAmount& nValueRet) const
{
    vector<COutput> vCoins;

    AvailableCoins(vCoins);

    BOOST_FOREACH(const COutput& out, vCoins)
    {
        if(IsCollateralAmount(out.tx->vout[out.i].nValue))
        {
            txinRet = CTxIn(out.tx->GetHash(), out.i);
            txinRet.prevPubKey = out.tx->vout[out.i].scriptPubKey; // the inputs PubKey
            nValueRet = out.tx->vout[out.i].nValue;
            return true;
        }
    }

    return false;
}

bool CWallet::GetZnodeVinAndKeys(CTxIn &txinRet, CPubKey &pubKeyRet, CKey &keyRet, std::string strTxHash,
                                 std::string strOutputIndex) {
    // wait for reindex and/or import to finish
    if (fImporting || fReindex) return false;

    // Find possible candidates
    std::vector <COutput> vPossibleCoins;
    AvailableCoins(vPossibleCoins, true, NULL, false, ONLY_1000);
    if (vPossibleCoins.empty()) {
        LogPrintf("CWallet::GetZnodeVinAndKeys -- Could not locate any valid znode vin\n");
        return false;
    }

    if (strTxHash.empty()) // No output specified, select the first one
        return GetVinAndKeysFromOutput(vPossibleCoins[0], txinRet, pubKeyRet, keyRet);

    // Find specific vin
    uint256 txHash = uint256S(strTxHash);
    int nOutputIndex = atoi(strOutputIndex.c_str());

    BOOST_FOREACH(COutput & out, vPossibleCoins)
    if (out.tx->GetHash() == txHash && out.i == nOutputIndex) // found it!
        return GetVinAndKeysFromOutput(out, txinRet, pubKeyRet, keyRet);

    LogPrintf("CWallet::GetZnodeVinAndKeys -- Could not locate specified znode vin\n");
    return false;
}

bool CWallet::GetVinAndKeysFromOutput(COutput out, CTxIn &txinRet, CPubKey &pubKeyRet, CKey &keyRet) {
    // wait for reindex and/or import to finish
    if (fImporting || fReindex) return false;

    CScript pubScript;

    txinRet = CTxIn(out.tx->GetHash(), out.i);
    pubScript = out.tx->vout[out.i].scriptPubKey; // the inputs PubKey

    CTxDestination address1;
    ExtractDestination(pubScript, address1);
    CBitcoinAddress address2(address1);

    CKeyID keyID;
    if (!address2.GetKeyID(keyID)) {
        LogPrintf("CWallet::GetVinAndKeysFromOutput -- Address does not refer to a key\n");
        return false;
    }

    if (!GetKey(keyID, keyRet)) {
        LogPrintf("CWallet::GetVinAndKeysFromOutput -- Private key for address is not known\n");
        return false;
    }

    pubKeyRet = keyRet.GetPubKey();
    return true;
}

//[zcoin]
void CWallet::ListAvailableCoinsMintCoins(vector <COutput> &vCoins, bool fOnlyConfirmed) const {
    vCoins.clear();
    {
        LOCK(cs_wallet);
        list <CZerocoinEntry> listOwnCoins = list<CZerocoinEntry>();
        CWalletDB walletdb(pwalletMain->strWalletFile);
        walletdb.ListPubCoin(listOwnCoins);
        LogPrintf("listOwnCoins.size()=%s\n", listOwnCoins.size());
        for (map<uint256, CWalletTx>::const_iterator it = mapWallet.begin(); it != mapWallet.end(); ++it) {
            const CWalletTx *pcoin = &(*it).second;
//            LogPrintf("pcoin=%s\n", pcoin->GetHash().ToString());
            if (!CheckFinalTx(*pcoin)) {
                LogPrintf("!CheckFinalTx(*pcoin)=%s\n", !CheckFinalTx(*pcoin));
                continue;
            }

            if (fOnlyConfirmed && !pcoin->IsTrusted()) {
                LogPrintf("fOnlyConfirmed = %s, !pcoin->IsTrusted()\n", fOnlyConfirmed, !pcoin->IsTrusted());
                continue;
            }

            if (pcoin->IsCoinBase() && pcoin->GetBlocksToMaturity() > 0) {
                LogPrintf("Not trusted\n");
                continue;
            }

            int nDepth = pcoin->GetDepthInMainChain();
            if (nDepth < 0) {
                LogPrintf("nDepth=%s\n", nDepth);
                continue;
            }
            LogPrintf("pcoin->vout.size()=%s\n", pcoin->vout.size());

            for (unsigned int i = 0; i < pcoin->vout.size(); i++) {
                if (pcoin->vout[i].scriptPubKey.IsZerocoinMint()) {
                    CTxOut txout = pcoin->vout[i];
                    vector<unsigned char> vchZeroMint;
                    vchZeroMint.insert(vchZeroMint.end(), txout.scriptPubKey.begin() + 6,
                                       txout.scriptPubKey.begin() + txout.scriptPubKey.size());

                    CBigNum pubCoin;
                    pubCoin.setvch(vchZeroMint);
                    LogPrintf("Pubcoin=%s\n", pubCoin.ToString());
                    // CHECKING PROCESS
                    BOOST_FOREACH(const CZerocoinEntry &ownCoinItem, listOwnCoins) {
//                        LogPrintf("*******\n");
//                        LogPrintf("ownCoinItem.value=%s,\n", ownCoinItem.value.ToString());
//                        LogPrintf("ownCoinItem.IsUsed=%s\n, ", ownCoinItem.IsUsed);
//                        LogPrintf("ownCoinItem.randomness=%s\n, ", ownCoinItem.randomness);
//                        LogPrintf("ownCoinItem.serialNumber=%s\n, ", ownCoinItem.serialNumber);
                        if (ownCoinItem.value == pubCoin && ownCoinItem.IsUsed == false &&
                            ownCoinItem.randomness != 0 && ownCoinItem.serialNumber != 0) {
                            vCoins.push_back(COutput(pcoin, i, nDepth, true, true));
                            LogPrintf("-->OK\n");
                        }
                    }

                }
            }
        }
    }
}

static void ApproximateBestSubset(vector <pair<CAmount, pair<const CWalletTx *, unsigned int> >> vValue,
                                  const CAmount &nTotalLower,
                                  const CAmount &nTargetValue,
                                  vector<char> &vfBest, CAmount &nBest, int iterations = 1000) {
    vector<char> vfIncluded;

    vfBest.assign(vValue.size(), true);
    nBest = nTotalLower;

    seed_insecure_rand();

    for (int nRep = 0; nRep < iterations && nBest != nTargetValue; nRep++) {
        vfIncluded.assign(vValue.size(), false);
        CAmount nTotal = 0;
        bool fReachedTarget = false;
        for (int nPass = 0; nPass < 2 && !fReachedTarget; nPass++) {
            for (unsigned int i = 0; i < vValue.size(); i++) {
                //The solver here uses a randomized algorithm,
                //the randomness serves no real security purpose but is just
                //needed to prevent degenerate behavior and it is important
                //that the rng is fast. We do not use a constant random sequence,
                //because there may be some privacy improvement by making
                //the selection random.
                if (nPass == 0 ? insecure_rand() & 1 : !vfIncluded[i]) {
                    nTotal += vValue[i].first;
                    vfIncluded[i] = true;
                    if (nTotal >= nTargetValue) {
                        fReachedTarget = true;
                        if (nTotal < nBest) {
                            nBest = nTotal;
                            vfBest = vfIncluded;
                        }
                        nTotal -= vValue[i].first;
                        vfIncluded[i] = false;
                    }
                }
            }
        }
    }
}

bool CWallet::SelectCoinsMinConf(const CAmount &nTargetValue, const int nConfMine, const int nConfTheirs,
                                 const uint64_t nMaxAncestors, vector <COutput> vCoins,
                                 set <pair<const CWalletTx *, unsigned int>> &setCoinsRet,
                                 CAmount &nValueRet) const {
    setCoinsRet.clear();
    nValueRet = 0;

    // List of values less than target
    pair <CAmount, pair<const CWalletTx *, unsigned int>> coinLowestLarger;
    coinLowestLarger.first = std::numeric_limits<CAmount>::max();
    coinLowestLarger.second.first = NULL;
    vector <pair<CAmount, pair<const CWalletTx *, unsigned int> >> vValue;
    CAmount nTotalLower = 0;

    random_shuffle(vCoins.begin(), vCoins.end(), GetRandInt);

    BOOST_FOREACH(const COutput &output, vCoins)
    {
        if (!output.fSpendable)
            continue;

        const CWalletTx *pcoin = output.tx;

        if (output.nDepth < (pcoin->IsFromMe(ISMINE_ALL) ? nConfMine : nConfTheirs))
            continue;

        if (!mempool.TransactionWithinChainLimit(pcoin->GetHash(), nMaxAncestors))
            continue;

        int i = output.i;
        CAmount n = pcoin->vout[i].nValue;

        pair <CAmount, pair<const CWalletTx *, unsigned int>> coin = make_pair(n, make_pair(pcoin, i));

        if (n == nTargetValue) {
            setCoinsRet.insert(coin.second);
            nValueRet += coin.first;
            return true;
        } else if (n < nTargetValue + MIN_CHANGE) {
            vValue.push_back(coin);
            nTotalLower += n;
        } else if (n < coinLowestLarger.first) {
            coinLowestLarger = coin;
        }
    }

    if (nTotalLower == nTargetValue) {
        for (unsigned int i = 0; i < vValue.size(); ++i) {
            setCoinsRet.insert(vValue[i].second);
            nValueRet += vValue[i].first;
        }
        return true;
    }

    if (nTotalLower < nTargetValue) {
        if (coinLowestLarger.second.first == NULL)
            return false;
        setCoinsRet.insert(coinLowestLarger.second);
        nValueRet += coinLowestLarger.first;
        return true;
    }

    // Solve subset sum by stochastic approximation
    std::sort(vValue.begin(), vValue.end(), CompareValueOnly());
    std::reverse(vValue.begin(), vValue.end());
    vector<char> vfBest;
    CAmount nBest;

    ApproximateBestSubset(vValue, nTotalLower, nTargetValue, vfBest, nBest);
    if (nBest != nTargetValue && nTotalLower >= nTargetValue + MIN_CHANGE)
        ApproximateBestSubset(vValue, nTotalLower, nTargetValue + MIN_CHANGE, vfBest, nBest);

    // If we have a bigger coin and (either the stochastic approximation didn't find a good solution,
    //                                   or the next bigger coin is closer), return the bigger coin
    if (coinLowestLarger.second.first &&
        ((nBest != nTargetValue && nBest < nTargetValue + MIN_CHANGE) || coinLowestLarger.first <= nBest)) {
        setCoinsRet.insert(coinLowestLarger.second);
        nValueRet += coinLowestLarger.first;
    } else {
        for (unsigned int i = 0; i < vValue.size(); i++)
            if (vfBest[i]) {
                setCoinsRet.insert(vValue[i].second);
                nValueRet += vValue[i].first;
            }

        LogPrint("selectcoins", "SelectCoins() best subset: ");
        for (unsigned int i = 0; i < vValue.size(); i++)
            if (vfBest[i])
                LogPrint("selectcoins", "%s ", FormatMoney(vValue[i].first));
        LogPrint("selectcoins", "total %s\n", FormatMoney(nBest));
    }

    return true;
}

bool CWallet::SelectCoins(const vector <COutput> &vAvailableCoins, const CAmount &nTargetValue,
                          set <pair<const CWalletTx *, unsigned int>> &setCoinsRet, CAmount &nValueRet,
                          const CCoinControl *coinControl, AvailableCoinsType nCoinType, bool fUseInstantSend) const {
    vector <COutput> vCoins(vAvailableCoins);

    // coin control -> return all selected outputs (we want all selected to go into the transaction for sure)
    if (coinControl && coinControl->HasSelected() && !coinControl->fAllowOtherInputs) {
        BOOST_FOREACH(const COutput &out, vCoins)
        {
            if (!out.fSpendable)
                continue;
            if (nCoinType == ONLY_DENOMINATED) {
                CTxIn txin = CTxIn(out.tx->GetHash(), out.i);
                int nRounds = GetInputPrivateSendRounds(txin);
                // make sure it's actually anonymized
                if (nRounds < nPrivateSendRounds) continue;
            }
            nValueRet += out.tx->vout[out.i].nValue;
            setCoinsRet.insert(make_pair(out.tx, out.i));
        }
        return (nValueRet >= nTargetValue);
    }

    //if we're doing only denominated, we need to round up to the nearest smallest denomination
    if (nCoinType == ONLY_DENOMINATED) {
        CAmount nSmallestDenom = vecPrivateSendDenominations.back();
        // Make outputs by looping through denominations, from large to small
        BOOST_FOREACH(CAmount nDenom, vecPrivateSendDenominations)
        {
            BOOST_FOREACH(const COutput &out, vCoins)
            {
                //make sure it's the denom we're looking for, round the amount up to smallest denom
                if (out.tx->vout[out.i].nValue == nDenom && nValueRet + nDenom < nTargetValue + nSmallestDenom) {
                    CTxIn txin = CTxIn(out.tx->GetHash(), out.i);
                    int nRounds = GetInputPrivateSendRounds(txin);
                    // make sure it's actually anonymized
                    if (nRounds < nPrivateSendRounds) continue;
                    nValueRet += nDenom;
                    setCoinsRet.insert(make_pair(out.tx, out.i));
                }
            }
        }
        return (nValueRet >= nTargetValue);
    }

    // calculate value from preset inputs and store them
    set <pair<const CWalletTx *, uint32_t>> setPresetCoins;
    CAmount nValueFromPresetInputs = 0;

    std::vector <COutPoint> vPresetInputs;
    if (coinControl)
        coinControl->ListSelected(vPresetInputs);
    BOOST_FOREACH(const COutPoint &outpoint, vPresetInputs)
    {
        map<uint256, CWalletTx>::const_iterator it = mapWallet.find(outpoint.hash);
        if (it != mapWallet.end()) {
            const CWalletTx *pcoin = &it->second;
            // Clearly invalid input, fail
            if (pcoin->vout.size() <= outpoint.n)
                return false;
            nValueFromPresetInputs += pcoin->vout[outpoint.n].nValue;
            setPresetCoins.insert(make_pair(pcoin, outpoint.n));
        } else
            return false; // TODO: Allow non-wallet inputs
    }

    // remove preset inputs from vCoins
    for (vector<COutput>::iterator it = vCoins.begin();
         it != vCoins.end() && coinControl && coinControl->HasSelected();) {
        if (setPresetCoins.count(make_pair(it->tx, it->i)))
            it = vCoins.erase(it);
        else
            ++it;
    }

    size_t nMaxChainLength = std::min(GetArg("-limitancestorcount", DEFAULT_ANCESTOR_LIMIT),
                                      GetArg("-limitdescendantcount", DEFAULT_DESCENDANT_LIMIT));
    bool fRejectLongChains = GetBoolArg("-walletrejectlongchains", DEFAULT_WALLET_REJECT_LONG_CHAINS);

    bool res = nTargetValue <= nValueFromPresetInputs ||
               SelectCoinsMinConf(nTargetValue - nValueFromPresetInputs, 1, 6, 0, vCoins, setCoinsRet, nValueRet) ||
               SelectCoinsMinConf(nTargetValue - nValueFromPresetInputs, 1, 1, 0, vCoins, setCoinsRet, nValueRet) ||
               (bSpendZeroConfChange &&
                SelectCoinsMinConf(nTargetValue - nValueFromPresetInputs, 0, 1, 2, vCoins, setCoinsRet,
                                   nValueRet)) ||
               (bSpendZeroConfChange && SelectCoinsMinConf(nTargetValue - nValueFromPresetInputs, 0, 1,
                                                           std::min((size_t) 4, nMaxChainLength / 3), vCoins,
                                                           setCoinsRet, nValueRet)) ||
               (bSpendZeroConfChange &&
                SelectCoinsMinConf(nTargetValue - nValueFromPresetInputs, 0, 1, nMaxChainLength / 2, vCoins,
                                   setCoinsRet, nValueRet)) ||
               (bSpendZeroConfChange &&
                SelectCoinsMinConf(nTargetValue - nValueFromPresetInputs, 0, 1, nMaxChainLength, vCoins,
                                   setCoinsRet,
                                   nValueRet)) ||
               (bSpendZeroConfChange && !fRejectLongChains &&
                SelectCoinsMinConf(nTargetValue - nValueFromPresetInputs, 0, 1,
                                   std::numeric_limits<uint64_t>::max(),
                                   vCoins, setCoinsRet, nValueRet));

    // because SelectCoinsMinConf clears the setCoinsRet, we now add the possible inputs to the coinset
    setCoinsRet.insert(setPresetCoins.begin(), setPresetCoins.end());

    // add preset inputs to the total value selected
    nValueRet += nValueFromPresetInputs;

    return res;
}

bool CWallet::FundTransaction(CMutableTransaction &tx, CAmount &nFeeRet, bool overrideEstimatedFeeRate,
                              const CFeeRate &specificFeeRate, int &nChangePosInOut, std::string &strFailReason,
                              bool includeWatching, bool lockUnspents, const CTxDestination &destChange) {
    vector <CRecipient> vecSend;

    // Turn the txout set into a CRecipient vector
    BOOST_FOREACH(const CTxOut &txOut, tx.vout)
    {
        CRecipient recipient = {txOut.scriptPubKey, txOut.nValue, false};
        vecSend.push_back(recipient);
    }

    CCoinControl coinControl;
    coinControl.destChange = destChange;
    coinControl.fAllowOtherInputs = true;
    coinControl.fAllowWatchOnly = includeWatching;
    coinControl.fOverrideFeeRate = overrideEstimatedFeeRate;
    coinControl.nFeeRate = specificFeeRate;

    BOOST_FOREACH(const CTxIn &txin, tx.vin)
        coinControl.Select(txin.prevout);

    CReserveKey reservekey(this);
    CWalletTx wtx;
    if (!CreateTransaction(vecSend, wtx, reservekey, nFeeRet, nChangePosInOut, strFailReason, &coinControl, false))
        return false;

    if (nChangePosInOut != -1)
        tx.vout.insert(tx.vout.begin() + nChangePosInOut, wtx.vout[nChangePosInOut]);

    // Add new txins (keeping original txin scriptSig/order)
    BOOST_FOREACH(const CTxIn &txin, wtx.vin)
    {
        if (!coinControl.IsSelected(txin.prevout)) {
            tx.vin.push_back(txin);

            if (lockUnspents) {
                LOCK2(cs_main, cs_wallet);
                LockCoin(txin.prevout);
            }
        }
    }

    return true;
}

bool CWallet::ConvertList(std::vector <CTxIn> vecTxIn, std::vector <CAmount> &vecAmounts) {
    BOOST_FOREACH(CTxIn txin, vecTxIn) {
        if (mapWallet.count(txin.prevout.hash)) {
            CWalletTx &wtx = mapWallet[txin.prevout.hash];
            if (txin.prevout.n < wtx.vout.size()) {
                vecAmounts.push_back(wtx.vout[txin.prevout.n].nValue);
            }
        } else {
            LogPrintf("CWallet::ConvertList -- Couldn't find transaction\n");
        }
    }
    return true;
}

bool CWallet::SelectCoinsByDenominations(int nDenom, CAmount nValueMin, CAmount nValueMax,
                                         std::vector <CTxIn> &vecTxInRet, std::vector <COutput> &vCoinsRet,
                                         CAmount &nValueRet, int nPrivateSendRoundsMin, int nPrivateSendRoundsMax) {
    vecTxInRet.clear();
    vCoinsRet.clear();
    nValueRet = 0;

    vector <COutput> vCoins;
    AvailableCoins(vCoins, true, NULL, false, ONLY_DENOMINATED);

    std::random_shuffle(vCoins.rbegin(), vCoins.rend(), GetRandInt);

    // ( bit on if present )
    // bit 0 - 100ZCOIN+1
    // bit 1 - 10ZCOIN+1
    // bit 2 - 1ZCOIN+1
    // bit 3 - .1ZCOIN+1

    std::vector<int> vecBits;
    if (!darkSendPool.GetDenominationsBits(nDenom, vecBits)) {
        return false;
    }

    int nDenomResult = 0;

    InsecureRand insecureRand;
    BOOST_FOREACH(const COutput &out, vCoins)
    {
        // znode-like input should not be selected by AvailableCoins now anyway
        //if(out.tx->vout[out.i].nValue == 1000*COIN) continue;
        if (nValueRet + out.tx->vout[out.i].nValue <= nValueMax) {

            CTxIn txin = CTxIn(out.tx->GetHash(), out.i);

            int nRounds = GetInputPrivateSendRounds(txin);
            if (nRounds >= nPrivateSendRoundsMax) continue;
            if (nRounds < nPrivateSendRoundsMin) continue;

            BOOST_FOREACH(int nBit, vecBits) {
                if (out.tx->vout[out.i].nValue == vecPrivateSendDenominations[nBit]) {
                    if (nValueRet >= nValueMin) {
                        //randomly reduce the max amount we'll submit (for anonymity)
                        nValueMax -= insecureRand(nValueMax/5);
                        //on average use 50% of the inputs or less
                        int r = insecureRand(vCoins.size());
                        if ((int) vecTxInRet.size() > r) return true;
                    }
                    txin.prevPubKey = out.tx->vout[out.i].scriptPubKey; // the inputs PubKey
                    nValueRet += out.tx->vout[out.i].nValue;
                    vecTxInRet.push_back(txin);
                    vCoinsRet.push_back(out);
                    nDenomResult |= 1 << nBit;
                }
            }
        }
    }

    return nValueRet >= nValueMin && nDenom == nDenomResult;
}

bool CWallet::CreateCollateralTransaction(CMutableTransaction &txCollateral, std::string &strReason) {
    txCollateral.vin.clear();
    txCollateral.vout.clear();

    CReserveKey reservekey(this);
    CAmount nValue = 0;
    CTxIn txinCollateral;

    if (!GetCollateralTxIn(txinCollateral, nValue)) {
        strReason = "PrivateSend requires a collateral transaction and could not locate an acceptable input!";
        return false;
    }

    // make our change address
    CScript scriptChange;
    CPubKey vchPubKey;
    assert(reservekey.GetReservedKey(vchPubKey)); // should never fail, as we just unlocked
    scriptChange = GetScriptForDestination(vchPubKey.GetID());
    reservekey.KeepKey();

    txCollateral.vin.push_back(txinCollateral);

    //pay collateral charge in fees
    CTxOut txout = CTxOut(nValue - PRIVATESEND_COLLATERAL, scriptChange);
    txCollateral.vout.push_back(txout);
    CAmount amount;
    if (!SignSignature(*this, txinCollateral.prevPubKey, txCollateral, 0, amount, int(SIGHASH_ALL | SIGHASH_ANYONECANPAY))) {
        strReason = "Unable to sign collateral transaction!";
        return false;
    }

    return true;
}

bool CWallet::SelectCoinsGrouppedByAddresses(std::vector <CompactTallyItem> &vecTallyRet, bool fSkipDenominated,
                                             bool fAnonymizable) const {
    LOCK2(cs_main, cs_wallet);

    isminefilter filter = ISMINE_SPENDABLE;

    // try to use cache
    if (fAnonymizable) {
        if(fSkipDenominated && fAnonymizableTallyCachedNonDenom) {
            vecTallyRet = vecAnonymizableTallyCachedNonDenom;
            LogPrint("selectcoins", "SelectCoinsGrouppedByAddresses - using cache for non-denom inputs\n");
            return vecTallyRet.size() > 0;
        }
        if(!fSkipDenominated && fAnonymizableTallyCached) {
            vecTallyRet = vecAnonymizableTallyCached;
            LogPrint("selectcoins", "SelectCoinsGrouppedByAddresses - using cache for all inputs\n");
            return vecTallyRet.size() > 0;
        }
    }

    // Tally
    map <CBitcoinAddress, CompactTallyItem> mapTally;
    for (map<uint256, CWalletTx>::const_iterator it = mapWallet.begin(); it != mapWallet.end(); ++it) {
        const CWalletTx &wtx = (*it).second;

        if (wtx.IsCoinBase() && wtx.GetBlocksToMaturity() > 0) continue;
        if (!fAnonymizable && !wtx.IsTrusted()) continue;

        for (unsigned int i = 0; i < wtx.vout.size(); i++) {
            CTxDestination address;
            if (!ExtractDestination(wtx.vout[i].scriptPubKey, address)) continue;

            isminefilter mine = ::IsMine(*this, address);
            if (!(mine & filter)) continue;

            if (IsSpent(wtx.GetHash(), i) || IsLockedCoin(wtx.GetHash(), i)) continue;

            if (fSkipDenominated && IsDenominatedAmount(wtx.vout[i].nValue)) continue;

            if (fAnonymizable) {
                // ignore collaterals
                if (IsCollateralAmount(wtx.vout[i].nValue)) continue;
                if (fZNode && wtx.vout[i].nValue == ZNODE_COIN_REQUIRED * COIN) continue;
                // ignore outputs that are 10 times smaller then the smallest denomination
                // otherwise they will just lead to higher fee / lower priority
                if (wtx.vout[i].nValue <= vecPrivateSendDenominations.back() / 10) continue;
                // ignore anonymized
                if(GetInputPrivateSendRounds(CTxIn(wtx.GetHash(), i)) >= nPrivateSendRounds) continue;
            }

            CompactTallyItem &item = mapTally[address];
            item.address = address;
            item.nAmount += wtx.vout[i].nValue;
            item.vecTxIn.push_back(CTxIn(wtx.GetHash(), i));
        }
    }

    // construct resulting vector
    vecTallyRet.clear();
    BOOST_FOREACH(const PAIRTYPE(CBitcoinAddress, CompactTallyItem)&item, mapTally) {
        if (fAnonymizable && item.second.nAmount < vecPrivateSendDenominations.back()) continue;
        vecTallyRet.push_back(item.second);
    }

    // order by amounts per address, from smallest to largest
    sort(vecTallyRet.rbegin(), vecTallyRet.rend(), CompareByAmount());

    // cache anonymizable for later use
    if (fAnonymizable) {
        if (fSkipDenominated) {
            vecAnonymizableTallyCachedNonDenom = vecTallyRet;
            fAnonymizableTallyCachedNonDenom = true;
        } else {
            vecAnonymizableTallyCached = vecTallyRet;
            fAnonymizableTallyCached = true;
        }
    }

    // debug
    std::string strMessage = "SelectCoinsGrouppedByAddresses - vecTallyRet:\n";
    BOOST_FOREACH(CompactTallyItem & item, vecTallyRet)
        strMessage += strprintf("  %s %f\n", item.address.ToString().c_str(), float(item.nAmount) / COIN);
    LogPrint("selectcoins", "%s", strMessage);

    return vecTallyRet.size() > 0;
}

bool CWallet::CreateTransaction(const vector <CRecipient> &vecSend, CWalletTx &wtxNew, CReserveKey &reservekey,
                                CAmount &nFeeRet,
                                int &nChangePosInOut, std::string &strFailReason, const CCoinControl *coinControl,
                                bool sign, AvailableCoinsType nCoinType, bool fUseInstantSend) {
    LogPrintf("CreateTransaction()\n");
    CAmount nValue = 0;
    int nChangePosRequest = nChangePosInOut;
    unsigned int nSubtractFeeFromAmount = 0;
    BOOST_FOREACH(const CRecipient &recipient, vecSend)
    {
        if (nValue < 0 || recipient.nAmount < 0) {
            strFailReason = _("Transaction amounts must be positive");
            return false;
        }
        nValue += recipient.nAmount;

        if (recipient.fSubtractFeeFromAmount)
            nSubtractFeeFromAmount++;
    }
    if (vecSend.empty() || nValue < 0) {
        strFailReason = _("Transaction amounts must be positive");
        return false;
    }
    wtxNew.fTimeReceivedIsTxTime = true;
    wtxNew.BindWallet(this);
    CMutableTransaction txNew;

    // Discourage fee sniping.
    //
    // For a large miner the value of the transactions in the best block and
    // the mempool can exceed the cost of deliberately attempting to mine two
    // blocks to orphan the current best block. By setting nLockTime such that
    // only the next block can include the transaction, we discourage this
    // practice as the height restricted and limited blocksize gives miners
    // considering fee sniping fewer options for pulling off this attack.
    //
    // A simple way to think about this is from the wallet's point of view we
    // always want the blockchain to move forward. By setting nLockTime this
    // way we're basically making the statement that we only want this
    // transaction to appear in the next block; we don't want to potentially
    // encourage reorgs by allowing transactions to appear at lower heights
    // than the next block in forks of the best chain.
    //
    // Of course, the subsidy is high enough, and transaction volume low
    // enough, that fee sniping isn't a problem yet, but by implementing a fix
    // now we ensure code won't be written that makes assumptions about
    // nLockTime that preclude a fix later.
    txNew.nLockTime = chainActive.Height();

    // Secondly occasionally randomly pick a nLockTime even further back, so
    // that transactions that are delayed after signing for whatever reason,
    // e.g. high-latency mix networks and some CoinJoin implementations, have
    // better privacy.
    if (GetRandInt(10) == 0)
        txNew.nLockTime = std::max(0, (int) txNew.nLockTime - GetRandInt(100));

    assert(txNew.nLockTime <= (unsigned int) chainActive.Height());
    assert(txNew.nLockTime < LOCKTIME_THRESHOLD);

    {
        LOCK2(cs_main, cs_wallet);
        {
            std::vector <COutput> vAvailableCoins;
            AvailableCoins(vAvailableCoins, true, coinControl, false, nCoinType, fUseInstantSend);

            nFeeRet = payTxFee.GetFeePerK();
            // Start with no fee and loop until there is enough fee
            while (true) {
                nChangePosInOut = nChangePosRequest;
                txNew.vin.clear();
                txNew.vout.clear();
                txNew.wit.SetNull();

                wtxNew.fFromMe = true;
                wtxNew.changes.clear();

                CAmount nValueToSelect = nValue;
                if (nSubtractFeeFromAmount == 0)
                    nValueToSelect += nFeeRet;
                double dPriority = 0;
                // vouts to the payees
                BOOST_FOREACH(const CRecipient &recipient, vecSend)
                {
                    CTxOut txout(recipient.nAmount, recipient.scriptPubKey);

                    if (txout.IsDust(::minRelayTxFee)) {
                        if (recipient.fSubtractFeeFromAmount && nFeeRet > 0) {
                            if (txout.nValue < 0)
                                strFailReason = _("The transaction amount is too small to pay the fee");
                            else
                                strFailReason = _("The transaction amount is too small to send after the fee has been deducted");
                        } else
                            strFailReason = _("Transaction amount too small");
                        return false;
                    }
                    txNew.vout.push_back(txout);
                }

                // Choose coins to use
                set <pair<const CWalletTx *, unsigned int>> setCoins;
                CAmount nValueIn = 0;
                if (!SelectCoins(vAvailableCoins, nValueToSelect, setCoins, nValueIn, coinControl)) {
                    if (nCoinType == ONLY_NOT1000IFMN) {
                        strFailReason = _("Unable to locate enough funds for this transaction that are not equal 1000 XZC.");
                    } else if (nCoinType == ONLY_NONDENOMINATED_NOT1000IFMN) {
                        strFailReason = _("Unable to locate enough PrivateSend non-denominated funds for this transaction that are not equal 1000 XZC.");
                    } else if (nCoinType == ONLY_DENOMINATED) {
                        strFailReason = _("Unable to locate enough PrivateSend denominated funds for this transaction.");
                        strFailReason += _("PrivateSend uses exact denominated amounts to send funds, you might simply need to anonymize some more coins.");
                    } else if (nValueIn < nValueToSelect) {
                        strFailReason = _("Insufficient funds.");
                    }
                    return false;
                }

                BOOST_FOREACH(PAIRTYPE(const CWalletTx*, unsigned int) pcoin, setCoins)
                {
                    CAmount nCredit = pcoin.first->vout[pcoin.second].nValue;
                    //The coin age after the next block (depth+1) is used instead of the current,
                    //reflecting an assumption the user would accept a bit more delay for
                    //a chance at a free transaction.
                    //But mempool inputs might still be in the mempool, so their age stays 0
                    int age = pcoin.first->GetDepthInMainChain();
                    assert(age >= 0);
                    if (age != 0)
                        age += 1;
                    dPriority += (double) nCredit * age;
                }

                const CAmount nChange = nValueIn - nValueToSelect;
                if (nChange > 0) {
                    //over pay for denominated transactions
                    if (nCoinType == ONLY_DENOMINATED) {
                        nFeeRet += nChange;
                        wtxNew.mapValue["DS"] = "1";
                        // recheck skipped denominations during next mixing
                        darkSendPool.ClearSkippedDenominations();
                    } else {
                        // Fill a vout to ourself
                        // TODO: pass in scriptChange instead of reservekey so
                        // change transaction isn't always pay-to-bitcoin-address
                        CScript scriptChange;

                        // coin control: send change to custom address
                        if (coinControl && !boost::get<CNoDestination>(&coinControl->destChange))
                            scriptChange = GetScriptForDestination(coinControl->destChange);

                            // no coin control: send change to newly generated address
                        else {
                            // Note: We use a new key here to keep it from being obvious which side is the change.
                            //  The drawback is that by not reusing a previous key, the change may be lost if a
                            //  backup is restored, if the backup doesn't have the new private key for the change.
                            //  If we reused the old key, it would be possible to add code to look for and
                            //  rediscover unknown transactions that were written with keys of ours to recover
                            //  post-backup change.

                            // Reserve a new key pair from key pool
                            CPubKey vchPubKey;
                            bool ret;
                            ret = reservekey.GetReservedKey(vchPubKey);
                            if (!ret) {
                                strFailReason = _("Keypool ran out, please call keypoolrefill first");
                                return false;
                            }

                            scriptChange = GetScriptForDestination(vchPubKey.GetID());
                        }

                        CTxOut newTxOut(nChange, scriptChange);

                        // We do not move dust-change to fees, because the sender would end up paying more than requested.
                        // This would be against the purpose of the all-inclusive feature.
                        // So instead we raise the change and deduct from the recipient.
                        if (nSubtractFeeFromAmount > 0 && newTxOut.IsDust(::minRelayTxFee)) {
                            CAmount nDust = newTxOut.GetDustThreshold(::minRelayTxFee) - newTxOut.nValue;
                            newTxOut.nValue += nDust; // raise change until no more dust
                            for (unsigned int i = 0; i < vecSend.size(); i++) // subtract from first recipient
                            {
                                if (vecSend[i].fSubtractFeeFromAmount) {
                                    txNew.vout[i].nValue -= nDust;
                                    if (txNew.vout[i].IsDust(::minRelayTxFee)) {
                                        strFailReason = _(
                                                "The transaction amount is too small to send after the fee has been deducted");
                                        return false;
                                    }
                                    break;
                                }
                            }
                        }

                        // Never create dust outputs; if we would, just
                        // add the dust to the fee.
                        if (newTxOut.IsDust(::minRelayTxFee)) {
                            nChangePosInOut = -1;
                            nFeeRet += nChange;
                            reservekey.ReturnKey();
                        } else {
                            if (nChangePosInOut == -1) {
                                // Insert change txn at random position:
                                nChangePosInOut = GetRandInt(txNew.vout.size() + 1);
                            } else if ((unsigned int) nChangePosInOut > txNew.vout.size()) {
                                strFailReason = _("Change index out of range");
                                return false;
                            }

                            vector<CTxOut>::iterator position = txNew.vout.begin() + nChangePosInOut;
                            txNew.vout.insert(position, newTxOut);
                            wtxNew.changes.insert(static_cast<uint32_t>(nChangePosInOut));
                        }
                    }
                } else
                    reservekey.ReturnKey();

                // Fill vin
                //
                // Note how the sequence number is set to max()-1 so that the
                // nLockTime set above actually works.
                BOOST_FOREACH(const PAIRTYPE(const CWalletTx *, unsigned int) &coin, setCoins)
                    txNew.vin.push_back(CTxIn(coin.first->GetHash(), coin.second, CScript(), std::numeric_limits < unsigned int > ::max() - 1));

                // Sign
                int nIn = 0;
                CTransaction txNewConst(txNew);
                BOOST_FOREACH(const PAIRTYPE(const CWalletTx *, unsigned int) &coin, setCoins)
                {
                    bool signSuccess;
                    const CScript &scriptPubKey = coin.first->vout[coin.second].scriptPubKey;
                    SignatureData sigdata;
                    if (sign)
                        signSuccess = ProduceSignature(TransactionSignatureCreator(this, &txNewConst, nIn, coin.first->vout[coin.second].nValue, SIGHASH_ALL),
                                scriptPubKey, sigdata);
                    else
                        signSuccess = ProduceSignature(DummySignatureCreator(this), scriptPubKey, sigdata);

                    if (!signSuccess) {
                        strFailReason = _("Signing transaction failed");
                        return false;
                    } else {
                        UpdateTransaction(txNew, nIn, sigdata);
                    }

                    nIn++;
                }

                unsigned int nBytes = GetVirtualTransactionSize(txNew);

                // Remove scriptSigs if we used dummy signatures for fee calculation
                if (!sign) {
                    BOOST_FOREACH(CTxIn & vin, txNew.vin)
                        vin.scriptSig = CScript();
                    txNew.wit.SetNull();
                }

                // Embed the constructed transaction data in wtxNew.
                *static_cast<CTransaction *>(&wtxNew) = CTransaction(txNew);

                // Limit size
                if (GetTransactionWeight(txNew) >= MAX_STANDARD_TX_WEIGHT) {
                    strFailReason = _("Transaction too large");
                    return false;
                }

                dPriority = wtxNew.ComputePriority(dPriority, nBytes);

                // Can we complete this as a free transaction?
                if (fSendFreeTransactions && nBytes <= MAX_FREE_TRANSACTION_CREATE_SIZE) {
                    // Not enough fee: enough priority?
                    double dPriorityNeeded = mempool.estimateSmartPriority(nTxConfirmTarget);
                    // Require at least hard-coded AllowFree.
                    if (dPriority >= dPriorityNeeded && AllowFree(dPriority))
                        break;
                }

                CAmount nFeeNeeded = GetMinimumFee(nBytes, nTxConfirmTarget, mempool);
                if (coinControl && nFeeNeeded > 0 && coinControl->nMinimumTotalFee > nFeeNeeded) {
                    nFeeNeeded = coinControl->nMinimumTotalFee;
                }
                if (coinControl && coinControl->fOverrideFeeRate)
                    nFeeNeeded = coinControl->nFeeRate.GetFee(nBytes);

                // If we made it here and we aren't even able to meet the relay fee on the next pass, give up
                // because we must be at the maximum allowed fee.
                if (nFeeNeeded < ::minRelayTxFee.GetFee(nBytes))
                {
                    strFailReason = _("Transaction too large for fee policy");
                    return false;
                }

                if (nFeeRet >= nFeeNeeded)
                    break; // Done, enough fee included.

                // Include more fee and try again.
                nFeeRet = nFeeNeeded;
                continue;
            }
        }
    }

    if (GetBoolArg("-walletrejectlongchains", DEFAULT_WALLET_REJECT_LONG_CHAINS)) {
        // Lastly, ensure this tx will pass the mempool's chain limits
        LockPoints lp;
        CTxMemPoolEntry entry(txNew, 0, 0, 0, 0, false, 0, false, 0, lp);
        CTxMemPool::setEntries setAncestors;
        size_t nLimitAncestors = GetArg("-limitancestorcount", DEFAULT_ANCESTOR_LIMIT);
        size_t nLimitAncestorSize = GetArg("-limitancestorsize", DEFAULT_ANCESTOR_SIZE_LIMIT) * 1000;
        size_t nLimitDescendants = GetArg("-limitdescendantcount", DEFAULT_DESCENDANT_LIMIT);
        size_t nLimitDescendantSize = GetArg("-limitdescendantsize", DEFAULT_DESCENDANT_SIZE_LIMIT) * 1000;
        std::string errString;
        if (!mempool.CalculateMemPoolAncestors(entry, setAncestors, nLimitAncestors, nLimitAncestorSize,
                                               nLimitDescendants, nLimitDescendantSize, errString)) {
            strFailReason = _("Transaction has too long of a mempool chain");
            return false;
        }
    }
    return true;
}

void CWallet::CommitTransaction(CWalletTx& tx)
{
    LOCK2(cs_main, cs_wallet);

    LogPrintf("CommitTransaction fBroadcastTransactions = %B:\n%s", fBroadcastTransactions, tx.ToString());

    {
        // This is only to keep the database open to defeat the auto-flush for the
        // duration of this scope.  This is the only place where this optimization
        // maybe makes sense; please don't do it anywhere else.
        std::unique_ptr<CWalletDB> db(fFileBacked ? new CWalletDB(strWalletFile, "r+") : nullptr);

        // Add tx to wallet, because if it has change it's also ours,
        // otherwise just for transaction history.
        AddToWallet(tx, false, db.get());
    }

    // Track how many getdata requests our transaction gets
    mapRequestCount[tx.GetHash()] = 0;

    if (fBroadcastTransactions) {
        bool zeroSpend = tx.IsZerocoinSpend() || tx.IsZerocoinSpendV3();
        CValidationState state;

        // The old Zerocoin spend use a special way to check inputs but not for Sigma spend.
        // The Sigma spend will share the same logic as normal transactions for inputs checking.
        if (!tx.AcceptToMemoryPool(false, maxTxFee, state, !tx.IsZerocoinSpend(), zeroSpend)) {
            LogPrintf("CommitTransaction(): Transaction cannot be broadcast immediately, %s\n", state.GetRejectReason());
            // TODO: if we expect the failure to be long term or permanent, instead delete wtx from the wallet and return failure.
        } else {
            LogPrintf("Successfully accepted txn %s to mempool/stempool, relaying!\n", tx.GetHash().ToString());
            tx.RelayWalletTransaction(!tx.IsZerocoinSpend() /* fCheckInputs */);
        }
    }
}

/**
 * Call after CreateTransaction unless you want to abort
 */
bool CWallet::CommitTransaction(CWalletTx &wtxNew, CReserveKey &reservekey) {
    {
        LOCK2(cs_main, cs_wallet);
        LogPrintf("CommitTransaction fBroadcastTransactions = %B:\n%s",
                  fBroadcastTransactions, wtxNew.ToString());
        {
            // This is only to keep the database open to defeat the auto-flush for the
            // duration of this scope.  This is the only place where this optimization
            // maybe makes sense; please don't do it anywhere else.
            CWalletDB *pwalletdb = fFileBacked ? new CWalletDB(strWalletFile, "r+") : NULL;

            // Take key pair from key pool so it won't be used again
            reservekey.KeepKey();

            // Add tx to wallet, because if it has change it's also ours,
            // otherwise just for transaction history.
            AddToWallet(wtxNew, false, pwalletdb);

            // Notify that old coins are spent
            set < CWalletTx * > setCoins;
            BOOST_FOREACH(const CTxIn &txin, wtxNew.vin)
            {
                CWalletTx &coin = mapWallet[txin.prevout.hash];
                coin.BindWallet(this);
                NotifyTransactionChanged(this, coin.GetHash(), CT_UPDATED);
            }

            if (fFileBacked)
                delete pwalletdb;
        }

        // Track how many getdata requests our transaction gets
        mapRequestCount[wtxNew.GetHash()] = 0;

        if (fBroadcastTransactions) {
            CValidationState state;
            // Broadcast
            if (!wtxNew.AcceptToMemoryPool(false, maxTxFee, state, true)) {
                LogPrintf("CommitTransaction(): Transaction cannot be broadcast immediately, %s\n",
                          state.GetRejectReason());
                // TODO: if we expect the failure to be long term or permanent, instead delete wtx from the wallet and return failure.
            } else {
                LogPrintf("Successfully accepted txn %s to mempool/stempool, relaying!\n",
                          wtxNew.GetHash().ToString());
                wtxNew.RelayWalletTransaction();
            }
        }
    }
    return true;
}

bool CWallet::EraseFromWallet(uint256 hash) {
    if (!fFileBacked)
        return false;
    {
        LOCK(cs_wallet);
        if (mapWallet.erase(hash))
            CWalletDB(strWalletFile).EraseTx(hash);
    }
    return true;
}
<<<<<<< HEAD
=======
bool CWallet::CreateZerocoinMintModel(string &stringError, std::vector<std::pair<int,int>> denominationPairs) {
    // temporarily disable zerocoin

    stringError = "Zerocoin functionality has been disabled until the pending Sigma release.";
    return false;

    libzerocoin::CoinDenomination denomination;
    // Always use modulus v2
    libzerocoin::Params *zcParams = ZCParamsV2;
>>>>>>> 856383a8

bool CWallet::CreateZerocoinMintModel(
        string &stringError,
        const std::vector<std::pair<std::string,int>>& denominationPairs,
        MintAlgorithm algo) {
    if(algo == SIGMA) {
        // Convert denominations from string to sigma denominations.
        std::vector<std::pair<sigma::CoinDenominationV3, int>> sigma_denominations;
        for(const std::pair<std::string,int>& pair: denominationPairs) {
            sigma::CoinDenominationV3 denom;
            if (!StringToDenomination(pair.first, denom)) {
                stringError = "Unrecognized sigma denomination " + pair.first;
                return false;
            }
            sigma_denominations.push_back(std::make_pair(denom, pair.second));
        }
        return CreateZerocoinMintModelV3(stringError, sigma_denominations);
    }
    else if (algo == ZEROCOIN) {
        // Convert denominations from string to integers.
        std::vector<std::pair<int, int>> int_denominations;
        for(const std::pair<std::string,int>& pair: denominationPairs) {
            int_denominations.push_back(std::make_pair(std::atoi(pair.first.c_str()), pair.second));
        }
        return CreateZerocoinMintModelV2(stringError, int_denominations);
    }
    else
        return false;
}

bool CWallet::CreateZerocoinMintModelV3(
        string &stringError,
        const std::vector<std::pair<sigma::CoinDenominationV3, int>>& denominationPairs) {
    vector<CRecipient> vecSend;
    vector<sigma::PrivateCoinV3> privCoins;
    CWalletTx wtx;

    for(const std::pair<sigma::CoinDenominationV3, int>& denominationPair: denominationPairs) {
        sigma::CoinDenominationV3 denomination = denominationPair.first;
        int64_t denominationValue;
        if (!DenominationToInteger(denomination, denominationValue)) {
            throw runtime_error(
                "mintzerocoin <amount>(0.1, 0.5, 1, 10, 100) (\"zcoinaddress\")\n");
        }

        int64_t coinCount = denominationPair.second;

        LogPrintf("rpcWallet.mintzerocoin() denomination = %s, nAmount = %s \n",
            denominationValue, coinCount);

        if(coinCount < 0) {
            throw runtime_error("Coin count negative (\"zcoinaddress\")\n");
        }

        sigma::ParamsV3* zcParams = sigma::ParamsV3::get_default();

        for(int64_t i = 0; i < coinCount; i++) {
            // The following constructor does all the work of minting a brand
            // new zerocoin. It stores all the private values inside the
            // PrivateCoin object. This includes the coin secrets, which must be
            // stored in a secure location (wallet) at the client.
            sigma::PrivateCoinV3 newCoin(zcParams, denomination, ZEROCOIN_TX_VERSION_3);
            // Get a copy of the 'public' portion of the coin. You should
            // embed this into a Zerocoin 'MINT' transaction along with a series
            // of currency inputs totaling the assigned value of one zerocoin.

            sigma::PublicCoinV3 pubCoin = newCoin.getPublicCoin();

            // Validate
            if (!pubCoin.validate()) {
                stringError = "Unable to mint a V3 sigma coin.";
                return false;
            }

            // Create script for coin
            CScript scriptSerializedCoin;
            // opcode is inserted as 1 byte according to file script/script.h
            scriptSerializedCoin << OP_ZEROCOINMINTV3;

            // MARTUN: Commenting this for now.
            // this one will probably be written as int64_t, which means it will be written in as few bytes as necessary, and one more byte for sign. In our case our 34 will take 2 bytes, 1 for the number 34 and another one for the sign.
            // scriptSerializedCoin << pubCoin.getValue().memoryRequired();

            // and this one will write the size in different byte lengths depending on the length of vector. If vector size is <0.4c, which is 76, will write the size of vector in just 1 byte. In our case the size is always 34, so must write that 34 in 1 byte.
            std::vector<unsigned char> vch = pubCoin.getValue().getvch();
            scriptSerializedCoin.insert(scriptSerializedCoin.end(), vch.begin(), vch.end());

            CRecipient recipient = {scriptSerializedCoin, denominationValue, false};

            vecSend.push_back(recipient);
            privCoins.push_back(newCoin);
        }
    }

    stringError = pwalletMain->MintAndStoreZerocoinV3(vecSend, privCoins, wtx);

    if (stringError != "") {
        return false;
    }

    return true;
}

bool CWallet::CreateZerocoinMintModelV2(
        string &stringError,
        const std::vector<std::pair<int,int>>& denominationPairs) {
    libzerocoin::CoinDenomination denomination;
    // Always use modulus v2
    libzerocoin::Params *zcParams = ZCParamsV2;

    vector<CRecipient> vecSend;
    vector<libzerocoin::PrivateCoin> privCoins;
    CWalletTx wtx;

    std::pair<int,int> denominationPair;
    BOOST_FOREACH(denominationPair, denominationPairs){
        int denominationValue = denominationPair.first;
        switch(denominationValue){
            case 1:
                denomination = libzerocoin::ZQ_LOVELACE;
                break;
            case 10:
                denomination = libzerocoin::ZQ_GOLDWASSER;
                break;
            case 25:
                denomination = libzerocoin::ZQ_RACKOFF;
                break;
            case 50:
                denomination = libzerocoin::ZQ_PEDERSEN;
                break;
            case 100:
                denomination = libzerocoin::ZQ_WILLIAMSON;
                break;
            default:
                throw runtime_error(
                    "mintzerocoin <amount>(1,10,25,50,100) (\"zcoinaddress\")\n");
        }

        int64_t amount = denominationPair.second;

        LogPrintf("rpcWallet.mintzerocoin() denomination = %s, nAmount = %s \n", denominationValue, amount);

        if(amount < 0){
                throw runtime_error(
                    "mintzerocoin <amount>(1,10,25,50,100) (\"zcoinaddress\")\n");
        }

        for(int64_t i=0; i<amount; i++){
            // The following constructor does all the work of minting a brand
            // new zerocoin. It stores all the private values inside the
            // PrivateCoin object. This includes the coin secrets, which must be
            // stored in a secure location (wallet) at the client.
            libzerocoin::PrivateCoin newCoin(zcParams, denomination, ZEROCOIN_TX_VERSION_2);
            // Get a copy of the 'public' portion of the coin. You should
            // embed this into a Zerocoin 'MINT' transaction along with a series
            // of currency inputs totaling the assigned value of one zerocoin.

            libzerocoin::PublicCoin pubCoin = newCoin.getPublicCoin();

            //Validate
            bool validCoin = pubCoin.validate();

            // loop until we find a valid coin
            while(!validCoin){
                newCoin = libzerocoin::PrivateCoin(zcParams, denomination, ZEROCOIN_TX_VERSION_2);
                pubCoin = newCoin.getPublicCoin();
                validCoin = pubCoin.validate();
            }

            // Create script for coin
            CScript scriptSerializedCoin =
                    CScript() << OP_ZEROCOINMINT << pubCoin.getValue().getvch().size() << pubCoin.getValue().getvch();

            CRecipient recipient = {scriptSerializedCoin, (denominationValue * COIN), false};

            vecSend.push_back(recipient);
            privCoins.push_back(newCoin);
        }
    }

    stringError = pwalletMain->MintAndStoreZerocoin(vecSend, privCoins, wtx);

    if (stringError != ""){
        return false;
    }

    return true;
}

<<<<<<< HEAD
bool CWallet::CreateZerocoinMintModel(string &stringError, const string& denomAmount, MintAlgorithm algo) {
    //TODO(martun) check if it is time to start minting v3 sigma mints. Not sure how we can
    // access the current block number in the waller side, so adding an algo parameter.
    if(algo == SIGMA)
        return CreateZerocoinMintModelV3(stringError, denomAmount);
    else if (algo == ZEROCOIN)
        return CreateZerocoinMintModelV2(stringError, denomAmount);
    else
        return false;
}

bool CWallet::CreateZerocoinMintModelV3(string &stringError, const string& denomAmount) {
    if (!fFileBacked)
        return false;

    int64_t nAmount = 0;
    sigma::CoinDenominationV3 denomination;
    // Amount
    if (!StringToDenomination(denomAmount, denomination)) {
        return false;
    }
    DenominationToInteger(denomination, nAmount);

    // Set up the Zerocoin Params object
    sigma::ParamsV3 *zcParams = sigma::ParamsV3::get_default();

    // The following constructor does all the work of minting a brand
    // new zerocoin. It stores all the private values inside the
    // PrivateCoin object. This includes the coin secrets, which must be
    // stored in a secure location (wallet) at the client.
    sigma::PrivateCoinV3 newCoin(zcParams, denomination, ZEROCOIN_TX_VERSION_3);

    // Get a copy of the 'public' portion of the coin. You should
    // embed this into a Zerocoin 'MINT' transaction along with a series
    // of currency inputs totaling the assigned value of one zerocoin.
    sigma::PublicCoinV3 pubCoin = newCoin.getPublicCoin();

    // Validate
    if (pubCoin.validate()) {
        // Create script for coin
        CScript scriptSerializedCoin;
        // opcode is inserted as 1 byte according to file script/script.h
        scriptSerializedCoin << OP_ZEROCOINMINTV3;

        // MARTUN: Commenting this for now.
        // this one will probably be written as int64_t, which means it will be written in as few bytes as necessary, and one more byte for sign. In our case our 34 will take 2 bytes, 1 for the number 34 and another one for the sign.
        // scriptSerializedCoin << pubCoin.getValue().memoryRequired();

        // and this one will write the size in different byte lengths depending on the length of vector. If vector size is <0.4c, which is 76, will write the size of vector in just 1 byte. In our case the size is always 34, so must write that 34 in 1 byte.
        std::vector<unsigned char> vch = pubCoin.getValue().getvch();
        scriptSerializedCoin.insert(scriptSerializedCoin.end(), vch.begin(), vch.end());

        // Wallet comments
        CWalletTx wtx;
        bool isSigmaMint = true;
        stringError = MintZerocoin(scriptSerializedCoin, nAmount, isSigmaMint, wtx);

        if (stringError != "")
            return false;

        const unsigned char *ecdsaSecretKey = newCoin.getEcdsaSeckey();
        CZerocoinEntryV3 zerocoinTx;
        zerocoinTx.IsUsed = false;
        zerocoinTx.set_denomination(denomination);
        zerocoinTx.value = pubCoin.getValue();
        zerocoinTx.randomness = newCoin.getRandomness();
        zerocoinTx.serialNumber = newCoin.getSerialNumber();
        zerocoinTx.ecdsaSecretKey = std::vector<unsigned char>(ecdsaSecretKey, ecdsaSecretKey+32);
        LogPrintf("CreateZerocoinMintModel() -> NotifyZerocoinChanged\n");
        LogPrintf("pubcoin=%s, isUsed=%s\n", zerocoinTx.value.GetHex(), zerocoinTx.IsUsed);
        LogPrintf("randomness=%s, serialNumber=%s\n", zerocoinTx.randomness, zerocoinTx.serialNumber);
        NotifyZerocoinChanged(
            this,
            zerocoinTx.value.GetHex(),
            "New (" + std::to_string(zerocoinTx.get_denomination_value() / COIN) + " mint)",
            CT_NEW);
        if (!CWalletDB(strWalletFile).WriteZerocoinEntry(zerocoinTx))
            return false;
        return true;
    } else {
        return false;
    }
}

bool CWallet::CreateZerocoinMintModelV2(string &stringError, const string& denomAmount) {
=======
bool CWallet::CreateZerocoinMintModel(string &stringError, string denomAmount) {
    // temporarily disable zerocoin
    stringError = "Zerocoin functionality has been disabled until the pending Sigma release.";
    return false;
>>>>>>> 856383a8

    if (!fFileBacked)
        return false;

    int64_t nAmount = 0;
    libzerocoin::CoinDenomination denomination;
    // Amount
    if (denomAmount == "1") {
        denomination = libzerocoin::ZQ_LOVELACE;
        nAmount = roundint64(1 * COIN);
    } else if (denomAmount == "10") {
        denomination = libzerocoin::ZQ_GOLDWASSER;
        nAmount = roundint64(10 * COIN);
    } else if (denomAmount == "25") {
        denomination = libzerocoin::ZQ_RACKOFF;
        nAmount = roundint64(25 * COIN);
    } else if (denomAmount == "50") {
        denomination = libzerocoin::ZQ_PEDERSEN;
        nAmount = roundint64(50 * COIN);
    } else if (denomAmount == "100") {
        denomination = libzerocoin::ZQ_WILLIAMSON;
        nAmount = roundint64(100 * COIN);
    } else {
        return false;
    }

    // Set up the Zerocoin Params object
    libzerocoin::Params *zcParams = ZCParamsV2;

	int mintVersion = ZEROCOIN_TX_VERSION_1;

	// do not use v2 mint until certain moment when it would be understood by peers
	{
		LOCK(cs_main);
        if (chainActive.Height() >= Params().GetConsensus().nSpendV15StartBlock)
			mintVersion = ZEROCOIN_TX_VERSION_2;
	}

    // The following constructor does all the work of minting a brand
    // new zerocoin. It stores all the private values inside the
    // PrivateCoin object. This includes the coin secrets, which must be
    // stored in a secure location (wallet) at the client.
    libzerocoin::PrivateCoin newCoin(zcParams, denomination, mintVersion);

    // Get a copy of the 'public' portion of the coin. You should
    // embed this into a Zerocoin 'MINT' transaction along with a series
    // of currency inputs totaling the assigned value of one zerocoin.
    libzerocoin::PublicCoin pubCoin = newCoin.getPublicCoin();

    // Validate
    if (pubCoin.validate()) {
        //TODOS
        CScript scriptSerializedCoin =
                CScript() << OP_ZEROCOINMINT << pubCoin.getValue().getvch().size() << pubCoin.getValue().getvch();

        // Wallet comments
        CWalletTx wtx;
        bool isSigmaMint = false;
        stringError = MintZerocoin(scriptSerializedCoin, nAmount, isSigmaMint, wtx);

        if (stringError != "")
            return false;

        const unsigned char *ecdsaSecretKey = newCoin.getEcdsaSeckey();
        CZerocoinEntry zerocoinTx;
        zerocoinTx.IsUsed = false;
        zerocoinTx.denomination = denomination;
        zerocoinTx.value = pubCoin.getValue();
        zerocoinTx.randomness = newCoin.getRandomness();
        zerocoinTx.serialNumber = newCoin.getSerialNumber();
        zerocoinTx.ecdsaSecretKey = std::vector<unsigned char>(ecdsaSecretKey, ecdsaSecretKey+32);
        LogPrintf("CreateZerocoinMintModel() -> NotifyZerocoinChanged\n");
        LogPrintf("pubcoin=%s, isUsed=%s\n", zerocoinTx.value.GetHex(), zerocoinTx.IsUsed);
        LogPrintf("randomness=%s, serialNumber=%s\n", zerocoinTx.randomness, zerocoinTx.serialNumber);
        NotifyZerocoinChanged(this, zerocoinTx.value.GetHex(), "New (" + std::to_string(zerocoinTx.denomination) + " mint)", CT_NEW);
        if (!CWalletDB(strWalletFile).WriteZerocoinEntry(zerocoinTx))
            return false;
        return true;
    } else {
        return false;
    }
}

<<<<<<< HEAD
bool CWallet::CheckDenomination(string denomAmount, int64_t& nAmount, libzerocoin::CoinDenomination& denomination){
=======
bool CWallet::CreateZerocoinSpendModel(string &stringError, string thirdPartyAddress, string denomAmount, bool forceUsed) {
    // temporarily disable zerocoin
    stringError = "Zerocoin functionality has been disabled until the pending Sigma release.";
    return false;

    if (!fFileBacked)
        return false;

    int64_t nAmount = 0;
    libzerocoin::CoinDenomination denomination;
>>>>>>> 856383a8
    // Amount
    if (denomAmount == "1") {
        denomination = libzerocoin::ZQ_LOVELACE;
        nAmount = roundint64(1 * COIN);
    } else if (denomAmount == "10") {
        denomination = libzerocoin::ZQ_GOLDWASSER;
        nAmount = roundint64(10 * COIN);
    } else if (denomAmount == "25") {
        denomination = libzerocoin::ZQ_RACKOFF;
        nAmount = roundint64(25 * COIN);
    } else if (denomAmount == "50") {
        denomination = libzerocoin::ZQ_PEDERSEN;
        nAmount = roundint64(50 * COIN);
    } else if (denomAmount == "100") {
        denomination = libzerocoin::ZQ_WILLIAMSON;
        nAmount = roundint64(100 * COIN);
    } else {
        return false;
    }
    return true;
}

bool CWallet::CheckHasV2Mint(libzerocoin::CoinDenomination denomination, bool forceUsed){
    // Check if there is v2 mint, spend it first
    bool result = false;
    list <CZerocoinEntry> listOwnCoins;
    CWalletDB(strWalletFile).ListPubCoin(listOwnCoins);
    listOwnCoins.sort(CompHeight);
    CZerocoinEntry coinToUse;
    bool fModulusV2 = chainActive.Height() >= Params().GetConsensus().nModulusV2StartBlock;
    CZerocoinState *zerocoinState = CZerocoinState::GetZerocoinState();

    CBigNum accumulatorValue;
    uint256 accumulatorBlockHash;      // to be used in zerocoin spend v2

    int coinId = INT_MAX;
    int coinHeight;
    BOOST_FOREACH(const CZerocoinEntry &minIdPubcoin, listOwnCoins) {
        if (minIdPubcoin.denomination == denomination
            && ((minIdPubcoin.IsUsed == false && !forceUsed) || (minIdPubcoin.IsUsed == true && forceUsed))
            && minIdPubcoin.randomness != 0
            && minIdPubcoin.serialNumber != 0) {

            int id;
            coinHeight = zerocoinState->GetMintedCoinHeightAndId(minIdPubcoin.value, minIdPubcoin.denomination, id);
            if (coinHeight > 0
                && id < coinId
                && coinHeight + (ZC_MINT_CONFIRMATIONS-1) <= chainActive.Height()
                && zerocoinState->GetAccumulatorValueForSpend(
                    &chainActive,
                    chainActive.Height()-(ZC_MINT_CONFIRMATIONS-1),
                    denomination,
                    id,
                    accumulatorValue,
                    accumulatorBlockHash,
                    fModulusV2) > 1
                    ) {
                result = true;
            }
        }
    }
    return result;
}

bool CWallet::CreateZerocoinSpendModel(
        string &stringError,
        string thirdPartyAddress,
        string denomAmount,
        bool forceUsed,
        bool dontSpendSigma) {
    // Clean the stringError, otherwise even if the Spend passes, it returns false.
    stringError = "";

    if (!fFileBacked)
        return false;

    int64_t nAmount = 0;
    libzerocoin::CoinDenomination denomination;
    bool v2MintFound = false;
    if (CheckDenomination(denomAmount, nAmount, denomination)) {
        // If requested denomination can be a V2 denomination, check if there is any
        // mint of given denomination. Mints which do not have
        // 6 confirmations will NOT be considered.
        v2MintFound = CheckHasV2Mint(denomination, forceUsed);
    }

    // Wallet comments
    CWalletTx wtx;
    uint256 txHash;

    bool zcSelectedIsUsed;

    if (v2MintFound) {
        // Always spend V2 old mints first.
        CBigNum coinSerial;
        CBigNum zcSelectedValue;
        stringError = SpendZerocoin(
            thirdPartyAddress, nAmount, denomination,
            wtx, coinSerial, txHash, zcSelectedValue,
            zcSelectedIsUsed, forceUsed);
    } else if (!dontSpendSigma) {
        sigma::CoinDenominationV3 denomination_v3;
        if (!StringToDenomination(denomAmount, denomination_v3)) {
            stringError = "Unable to convert denomination string to value.";
            return false;
        }
        // Spend V3 sigma mint.
        Scalar coinSerial;
        GroupElement zcSelectedValue;
        stringError = SpendZerocoinV3(
                thirdPartyAddress,
                denomination_v3,
                wtx,
                coinSerial,
                txHash,
                zcSelectedValue,
                zcSelectedIsUsed,
                forceUsed);
    } else {
        // There were no V2 mints we could spend, and dontSpendSigma flag is passed, report  an error
        stringError = "No zerocoin mints to spend, spending sigma mints disabled. At least 2 mints with at least 6 confirmations are required to spend a coin.";
    }

    if (stringError != "")
        return false;

    return true;
}

bool CWallet::CreateZerocoinSpendModel(CWalletTx& wtx, string &stringError, string& thirdPartyAddress, const vector<string>& denomAmounts, bool forceUsed) {
<<<<<<< HEAD
    // try to spend V2 coins, if fails, try to spend V3 sigma coins.
    if (!CreateZerocoinSpendModelV2(wtx, stringError, thirdPartyAddress, denomAmounts, forceUsed)) {
        return CreateZerocoinSpendModelV3(wtx, stringError, thirdPartyAddress, denomAmounts, forceUsed);
    }
return true;
}

bool CWallet::CreateZerocoinSpendModelV2(
        CWalletTx& wtx,
        string &stringError,
        string& thirdPartyAddress,
        const vector<string>& denomAmounts,
        bool forceUsed) {
=======
    // temporarily disable zerocoin
    stringError = "Zerocoin functionality has been disabled until the pending Sigma release.";
    return false;

>>>>>>> 856383a8
    if (!fFileBacked)
        return false;

    vector<pair<int64_t, libzerocoin::CoinDenomination>> denominations;
    for(vector<string>::const_iterator it = denomAmounts.begin(); it != denomAmounts.end(); it++){
        const string& denomAmount = *it;
        int64_t nAmount = 0;
        libzerocoin::CoinDenomination denomination;
        // Amount
        if (denomAmount == "1") {
            denomination = libzerocoin::ZQ_LOVELACE;
            nAmount = roundint64(1 * COIN);
        } else if (denomAmount == "10") {
            denomination = libzerocoin::ZQ_GOLDWASSER;
            nAmount = roundint64(10 * COIN);
        } else if (denomAmount == "25") {
            denomination = libzerocoin::ZQ_RACKOFF;
            nAmount = roundint64(25 * COIN);
        } else if (denomAmount == "50") {
            denomination = libzerocoin::ZQ_PEDERSEN;
            nAmount = roundint64(50 * COIN);
        } else if (denomAmount == "100") {
            denomination = libzerocoin::ZQ_WILLIAMSON;
            nAmount = roundint64(100 * COIN);
        } else {
            return false;
        }
        denominations.push_back(make_pair(nAmount, denomination));
    }
    vector<CBigNum> coinSerials;
    uint256 txHash;
    vector<CBigNum> zcSelectedValues;
    stringError = SpendMultipleZerocoin(thirdPartyAddress, denominations, wtx, coinSerials, txHash, zcSelectedValues, forceUsed);
    if (stringError != "")
        return false;
    return true;
 }

// TODO(martun): check this function. These string denominations which come from
// outside may not be parsed properly.
bool CWallet::CreateZerocoinSpendModelV3(
        CWalletTx& wtx,
        string &stringError,
        string& thirdPartyAddress,
        const vector<string>& denomAmounts,
        bool forceUsed) {
    if (!fFileBacked)
        return false;

    vector<sigma::CoinDenominationV3> denominations;
    for(vector<string>::const_iterator it = denomAmounts.begin(); it != denomAmounts.end(); it++){
        const string& denomAmount = *it;
        sigma::CoinDenominationV3 denomination;
        // Amount
        if (!StringToDenomination(denomAmount, denomination)) {
            stringError = "Unable to convert denomination.";
            return false;
        }
        denominations.push_back(denomination);
    }
    vector<Scalar> coinSerials;
    uint256 txHash;
    vector<GroupElement> zcSelectedValues;
    stringError = SpendMultipleZerocoinV3(
        thirdPartyAddress, denominations, wtx,
        coinSerials, txHash, zcSelectedValues, forceUsed);
    if (stringError != "")
        return false;
    return true;
}


/**
 * @brief CWallet::CreateZerocoinMintTransaction
 * @param vecSend
 * @param wtxNew
 * @param reservekey
 * @param nFeeRet
 * @param strFailReason
 * @param coinControl
 * @return
 */
bool CWallet::CreateZerocoinMintTransaction(const vector <CRecipient> &vecSend, CWalletTx &wtxNew,
                                            CReserveKey &reservekey,
                                            CAmount &nFeeRet, int &nChangePosInOut, std::string &strFailReason, bool isSigmaMint,
                                            const CCoinControl *coinControl, bool sign) {
    // temporarily disable zerocoin
    strFailReason = "Zerocoin functionality has been disabled until the pending Sigma release.";
    return false;

    CAmount nValue = 0;
    int nChangePosRequest = nChangePosInOut;
    unsigned int nSubtractFeeFromAmount = 0;
    BOOST_FOREACH(const CRecipient &recipient, vecSend)
    {
        if (nValue < 0 || recipient.nAmount < 0) {
            strFailReason = _("Transaction amounts must be positive");
            return false;
        }
        nValue += recipient.nAmount;
//        if (recipient.fSubtractFeeFromAmount)
//            nSubtractFeeFromAmount++;
    }
    if (vecSend.empty() || nValue < 0) {
        strFailReason = _("Transaction amounts must be positive");
        return false;
    }
    wtxNew.fTimeReceivedIsTxTime = true;
    wtxNew.BindWallet(this);
    CMutableTransaction txNew;
    txNew.nLockTime = chainActive.Height();
    if (GetRandInt(10) == 0)
        txNew.nLockTime = std::max(0, (int) txNew.nLockTime - GetRandInt(100));

    assert(txNew.nLockTime <= (unsigned int) chainActive.Height());
    assert(txNew.nLockTime < LOCKTIME_THRESHOLD);

    {
        LOCK2(cs_main, cs_wallet);
        {
            std::vector <COutput> vAvailableCoins;
            AvailableCoins(vAvailableCoins, true, coinControl);


            nFeeRet = payTxFee.GetFeePerK();
            LogPrintf("nFeeRet=%s\n", nFeeRet);
            // Start with no fee and loop until there is enough fee
            while (true) {
                nChangePosInOut = nChangePosRequest;
                txNew.vin.clear();
                txNew.vout.clear();
                txNew.wit.SetNull();

                wtxNew.fFromMe = true;
                wtxNew.changes.clear();

                CAmount nValueToSelect = nValue + nFeeRet;
//                if (nSubtractFeeFromAmount == 0)
//                    nValueToSelect += nFeeRet;
                double dPriority = 0;
                // vouts to the payees
                BOOST_FOREACH(const CRecipient &recipient, vecSend)
                {
                    CTxOut txout(recipient.nAmount, recipient.scriptPubKey);
                    LogPrintf("txout:%s\n", txout.ToString());

//                    if (recipient.fSubtractFeeFromAmount) {
//                        txout.nValue -= nFeeRet / nSubtractFeeFromAmount; // Subtract fee equally from each selected recipient

//                        if (fFirst) // first receiver pays the remainder not divisible by output count
//                        {
//                            fFirst = false;
//                            txout.nValue -= nFeeRet % nSubtractFeeFromAmount;
//                        }
//                    }

                    if (txout.IsDust(::minRelayTxFee)) {
                        if (recipient.fSubtractFeeFromAmount && nFeeRet > 0) {
                            if (txout.nValue < 0)
                                strFailReason = _("The transaction amount is too small to pay the fee");
                            else
                                strFailReason = _(
                                        "The transaction amount is too small to send after the fee has been deducted");
                        } else
                            strFailReason = _("Transaction amount too small");
                        return false;
                    }
                    txNew.vout.push_back(txout);
                }

                // Choose coins to use
                set <pair<const CWalletTx *, unsigned int>> setCoins;
                CAmount nValueIn = 0;
                if (!SelectCoins(vAvailableCoins, nValueToSelect, setCoins, nValueIn, coinControl)) {
                    if (nValueIn < nValueToSelect) {
                        strFailReason = _("Insufficient funds.");
                    }
                    return false;
                }
                BOOST_FOREACH(PAIRTYPE(const CWalletTx*, unsigned int) pcoin, setCoins)
                {
                    CAmount nCredit = pcoin.first->vout[pcoin.second].nValue;
                    //The coin age after the next block (depth+1) is used instead of the current,
                    //reflecting an assumption the user would accept a bit more delay for
                    //a chance at a free transaction.
                    //But mempool inputs might still be in the mempool, so their age stays 0
                    int age = pcoin.first->GetDepthInMainChain();
                    assert(age >= 0);
                    if (age != 0)
                        age += 1;
                    dPriority += (double) nCredit * age;
                }

                CAmount nChange = nValueIn - nValueToSelect;

                if(!isSigmaMint){
                    // NOTE: this depends on the exact behaviour of GetMinFee
                    if (nFeeRet < CTransaction::nMinTxFee && nChange > 0 && nChange < CENT) {
                        int64_t nMoveToFee = min(nChange, CTransaction::nMinTxFee - nFeeRet);
                        nChange -= nMoveToFee;
                        nFeeRet += nMoveToFee;
                    }
                }
                if (nChange > 0) {
                    // Fill a vout to ourself
                    // TODO: pass in scriptChange instead of reservekey so
                    // change transaction isn't always pay-to-bitcoin-address
                    CScript scriptChange;

                    // coin control: send change to custom address
                    if (coinControl && !boost::get<CNoDestination>(&coinControl->destChange)) {
                        scriptChange = GetScriptForDestination(coinControl->destChange);
                    }
                        // send change to one of the specified change addresses
                    else if (mapArgs.count("-change") && mapMultiArgs["-change"].size() > 0) {
                        CBitcoinAddress
                        address(mapMultiArgs["-change"][GetRandInt(mapMultiArgs["-change"].size())]);
                        CKeyID keyID;
                        if (!address.GetKeyID(keyID)) {
                            strFailReason = _("Bad change address");
                            return false;
                        }
                        scriptChange = GetScriptForDestination(keyID);
                    }
                        // no coin control: send change to newly generated address
                    else {
                        // Note: We use a new key here to keep it from being obvious which side is the change.
                        //  The drawback is that by not reusing a previous key, the change may be lost if a
                        //  backup is restored, if the backup doesn't have the new private key for the change.
                        //  If we reused the old key, it would be possible to add code to look for and
                        //  rediscover unknown transactions that were written with keys of ours to recover
                        //  post-backup change.

                        // Reserve a new key pair from key pool
                        CPubKey vchPubKey;
                        bool ret;
                        ret = reservekey.GetReservedKey(vchPubKey);
                        if (!ret) {
                            strFailReason = _("Keypool ran out, please call keypoolrefill first");
                            return false;
                        }

                        scriptChange = GetScriptForDestination(vchPubKey.GetID());
                    }

                    CTxOut newTxOut(nChange, scriptChange);

                    // We do not move dust-change to fees, because the sender would end up paying more than requested.
                    // This would be against the purpose of the all-inclusive feature.
                    // So instead we raise the change and deduct from the recipient.
                    if (nSubtractFeeFromAmount > 0 && newTxOut.IsDust(::minRelayTxFee)) {
                        CAmount nDust = newTxOut.GetDustThreshold(::minRelayTxFee) - newTxOut.nValue;
                        newTxOut.nValue += nDust; // raise change until no more dust
                        for (unsigned int i = 0; i < vecSend.size(); i++) // subtract from first recipient
                        {
                            if (vecSend[i].fSubtractFeeFromAmount) {
                                txNew.vout[i].nValue -= nDust;
                                if (txNew.vout[i].IsDust(::minRelayTxFee)) {
                                    strFailReason = _(
                                            "The transaction amount is too small to send after the fee has been deducted");
                                    return false;
                                }
                                break;
                            }
                        }
                    }
                    // Never create dust outputs; if we would, just
                    // add the dust to the fee.
                    if (newTxOut.IsDust(::minRelayTxFee)) {
                        nChangePosInOut = -1;
                        nFeeRet += nChange;
                        reservekey.ReturnKey();
                    } else {
                        if (nChangePosInOut == -1) {
                            // Insert change txn at random position:
                            nChangePosInOut = GetRandInt(txNew.vout.size() + 1);
                        } else if ((unsigned int) nChangePosInOut > txNew.vout.size()) {
                            strFailReason = _("Change index out of range");
                            return false;
                        }

                        vector<CTxOut>::iterator position = txNew.vout.begin() + nChangePosInOut;
                        txNew.vout.insert(position, newTxOut);
                        wtxNew.changes.insert(static_cast<uint32_t>(nChangePosInOut));
                    }
                } else
                    reservekey.ReturnKey();
                // Fill vin
                //
                // Note how the sequence number is set to max()-1 so that the
                // nLockTime set above actually works.
                BOOST_FOREACH(const PAIRTYPE(const CWalletTx *, unsigned int) &coin, setCoins)
                    txNew.vin.push_back(CTxIn(coin.first->GetHash(), coin.second, CScript(),
                                          std::numeric_limits < unsigned int > ::max() - 1));

                // Sign
                int nIn = 0;
                CTransaction txNewConst(txNew);
                BOOST_FOREACH(const PAIRTYPE(const CWalletTx *, unsigned int) &coin, setCoins)
                {
                    bool signSuccess;
                    const CScript &scriptPubKey = coin.first->vout[coin.second].scriptPubKey;
                    SignatureData sigdata;
                    if (sign)
                        signSuccess = ProduceSignature(TransactionSignatureCreator(this, &txNewConst, nIn,
                                                                                   coin.first->vout[coin.second].nValue,
                                                                                   SIGHASH_ALL), scriptPubKey,
                                                       sigdata);
                    else
                        signSuccess = ProduceSignature(DummySignatureCreator(this), scriptPubKey, sigdata);

                    if (!signSuccess) {
                        strFailReason = _("Signing transaction failed");
                        return false;
                    } else {
                        UpdateTransaction(txNew, nIn, sigdata);
                    }
                    nIn++;
                }
                unsigned int nBytes = GetVirtualTransactionSize(txNew);
                // Remove scriptSigs if we used dummy signatures for fee calculation
                if (!sign) {
                    BOOST_FOREACH(CTxIn & vin, txNew.vin)
                    vin.scriptSig = CScript();
                    txNew.wit.SetNull();
                }
                // Embed the constructed transaction data in wtxNew.
                *static_cast<CTransaction *>(&wtxNew) = CTransaction(txNew);

                // Limit size
                if (GetTransactionWeight(txNew) >= MAX_STANDARD_TX_WEIGHT) {
                    strFailReason = _("Transaction too large");
                    return false;
                }
                dPriority = wtxNew.ComputePriority(dPriority, nBytes);

                // Can we complete this as a free transaction?
                if (fSendFreeTransactions && nBytes <= MAX_FREE_TRANSACTION_CREATE_SIZE) {
                    // Not enough fee: enough priority?
                    double dPriorityNeeded = mempool.estimateSmartPriority(nTxConfirmTarget);
                    // Require at least hard-coded AllowFree.
                    if (dPriority >= dPriorityNeeded && AllowFree(dPriority))
                        break;
                }
                CAmount nFeeNeeded;
                if(isSigmaMint) {
                    nFeeNeeded = GetMinimumFee(nBytes, nTxConfirmTarget, mempool);
//                LogPrintf("nFeeNeeded=%s\n", nFeeNeeded);
                    if (coinControl && nFeeNeeded > 0 && coinControl->nMinimumTotalFee > nFeeNeeded) {
                        nFeeNeeded = coinControl->nMinimumTotalFee;
                    }
//                LogPrintf("nFeeNeeded=%s\n", nFeeNeeded);
                    if (coinControl && coinControl->fOverrideFeeRate)
                        nFeeNeeded = coinControl->nFeeRate.GetFee(nBytes);
//                LogPrintf("nFeeNeeded=%s\n", nFeeNeeded);
//                LogPrintf("nFeeRet=%s\n", nFeeRet);
                    // If we made it here and we aren't even able to meet the relay fee on the next pass, give up
                    // because we must be at the maximum allowed fee.
//                if (nFeeNeeded < ::minRelayTxFee.GetFee(nBytes)) {
//                    strFailReason = _("Transaction too large for fee policy");
//                    return false;
//                }
                } else{
                    int64_t nPayFee = payTxFee.GetFeePerK() * (1 + (int64_t) GetTransactionWeight(txNew) / 1000);
                    //                bool fAllowFree = false;					// No free TXs in XZC
                    int64_t nMinFee = wtxNew.GetMinFee(1, false, GMF_SEND);
                    nFeeNeeded = nPayFee;
                    if (nFeeNeeded < nMinFee) {
                        nFeeNeeded = nMinFee;
                    }
                }
                if (nFeeRet >= nFeeNeeded)
                    break; // Done, enough fee included.

                // Include more fee and try again.
                nFeeRet = nFeeNeeded;
                continue;
            }
        }
    }

    if (GetBoolArg("-walletrejectlongchains", DEFAULT_WALLET_REJECT_LONG_CHAINS)) {
        // Lastly, ensure this tx will pass the mempool's chain limits
        LockPoints lp;
        CTxMemPoolEntry entry(txNew, 0, 0, 0, 0, false, 0, false, 0, lp);
        CTxMemPool::setEntries setAncestors;
        size_t nLimitAncestors = GetArg("-limitancestorcount", DEFAULT_ANCESTOR_LIMIT);
        size_t nLimitAncestorSize = GetArg("-limitancestorsize", DEFAULT_ANCESTOR_SIZE_LIMIT) * 1000;
        size_t nLimitDescendants = GetArg("-limitdescendantcount", DEFAULT_DESCENDANT_LIMIT);
        size_t nLimitDescendantSize = GetArg("-limitdescendantsize", DEFAULT_DESCENDANT_SIZE_LIMIT) * 1000;
        std::string errString;
        if (!mempool.CalculateMemPoolAncestors(entry, setAncestors, nLimitAncestors, nLimitAncestorSize,
                                               nLimitDescendants, nLimitDescendantSize, errString)) {
            strFailReason = _("Transaction has too long of a mempool chain");
            return false;
        }
    }
    return true;
}

bool
CWallet::CreateZerocoinMintTransaction(CScript pubCoin, int64_t nValue, CWalletTx &wtxNew, CReserveKey &reservekey,
                                       int64_t &nFeeRet, std::string &strFailReason, bool isSigmaMint,
                                       const CCoinControl *coinControl) {
    vector <CRecipient> vecSend;
    CRecipient recipient = {pubCoin, nValue, false};
    vecSend.push_back(recipient);
    int nChangePosRet = -1;
    return CreateZerocoinMintTransaction(vecSend, wtxNew, reservekey, nFeeRet, nChangePosRet, strFailReason, isSigmaMint,
                                         coinControl);
}

/**
 * @brief CWallet::CreateZerocoinSpendTransaction
 * @param nValue
 * @param denomination
 * @param wtxNew
 * @param reservekey
 * @param coinSerial
 * @param txHash
 * @param zcSelectedValue
 * @param zcSelectedIsUsed
 * @param strFailReason
 * @return
 */
bool CWallet::CreateZerocoinSpendTransaction(std::string &thirdPartyaddress, int64_t nValue, libzerocoin::CoinDenomination denomination,
                                             CWalletTx &wtxNew, CReserveKey &reservekey, CBigNum &coinSerial,
                                             uint256 &txHash, CBigNum &zcSelectedValue, bool &zcSelectedIsUsed,
                                             std::string &strFailReason, bool forceUsed) {

    // temporarily disable zerocoin
    strFailReason = "Zerocoin functionality has been disabled until the pending Sigma release.";
    return false;

    if (nValue <= 0) {
        strFailReason = _("Transaction amounts must be positive");
        return false;
    }

    wtxNew.BindWallet(this);
    CMutableTransaction txNew;
    {
        LOCK2(cs_main, cs_wallet);
        {
            txNew.vin.clear();
            txNew.vout.clear();
            txNew.wit.SetNull();
            //wtxNew.fFromMe = true;


            CScript scriptChange;
            if(thirdPartyaddress == ""){
            	// Reserve a new key pair from key pool
            	CPubKey vchPubKey;
            	assert(reservekey.GetReservedKey(vchPubKey)); // should never fail, as we just unlocked
            	scriptChange = GetScriptForDestination(vchPubKey.GetID());
            }else{

            	CBitcoinAddress address(thirdPartyaddress);
            	if (!address.IsValid()){
            		strFailReason = _("Invalid zcoin address");
            		return false;
            	}
            	// Parse Zcoin address
            	scriptChange = GetScriptForDestination(CBitcoinAddress(thirdPartyaddress).Get());
            }

            CTxOut newTxOut(nValue, scriptChange);

            // Insert change txn at random position:
            vector<CTxOut>::iterator position = txNew.vout.begin() + GetRandInt(txNew.vout.size() + 1);
            txNew.vout.insert(position, newTxOut);
//            LogPrintf("txNew:%s\n", txNew.ToString());
            LogPrintf("txNew.GetHash():%s\n", txNew.GetHash().ToString());

            // Fill vin

            // Set up the Zerocoin Params object
            bool fModulusV2 = chainActive.Height() >= Params().GetConsensus().nModulusV2StartBlock;
            libzerocoin::Params *zcParams = fModulusV2 ? ZCParamsV2 : ZCParams;

            // Select not yet used coin from the wallet with minimal possible id

            list <CZerocoinEntry> listOwnCoins;
            CWalletDB(strWalletFile).ListPubCoin(listOwnCoins);
            listOwnCoins.sort(CompHeight);
            CZerocoinEntry coinToUse;
            CZerocoinState *zerocoinState = CZerocoinState::GetZerocoinState();

            CBigNum accumulatorValue;
            uint256 accumulatorBlockHash;      // to be used in zerocoin spend v2

            int coinId = INT_MAX;
            int coinHeight;

            BOOST_FOREACH(const CZerocoinEntry &minIdPubcoin, listOwnCoins) {
                if (minIdPubcoin.denomination == denomination
                        && ((minIdPubcoin.IsUsed == false && !forceUsed) || (minIdPubcoin.IsUsed == true && forceUsed))
                        && minIdPubcoin.randomness != 0
                        && minIdPubcoin.serialNumber != 0) {

                    int id;
                    coinHeight = zerocoinState->GetMintedCoinHeightAndId(minIdPubcoin.value, minIdPubcoin.denomination, id);
                    if (coinHeight > 0
                            && id < coinId
                            && coinHeight + (ZC_MINT_CONFIRMATIONS-1) <= chainActive.Height()
                            && zerocoinState->GetAccumulatorValueForSpend(
                                    &chainActive,
                                    chainActive.Height()-(ZC_MINT_CONFIRMATIONS-1),
                                    denomination,
                                    id,
                                    accumulatorValue,
                                    accumulatorBlockHash,
                                    fModulusV2) > 1
                            ) {
                        coinId = id;
                        coinToUse = minIdPubcoin;
                    }
                }
            }

            if (coinId == INT_MAX){
                strFailReason = _("it has to have at least two mint coins with at least 6 confirmation in order to spend a coin");
                return false;
            }

            libzerocoin::Accumulator accumulator(zcParams, accumulatorValue, denomination);
            // 2. Get pubcoin from the private coin
            libzerocoin::PublicCoin pubCoinSelected(zcParams, coinToUse.value, denomination);

            // Now make sure the coin is valid.
            if (!pubCoinSelected.validate()) {
                // If this returns false, don't accept the coin for any purpose!
                // Any ZEROCOIN_MINT with an invalid coin should NOT be
                // accepted as a valid transaction in the block chain.
                strFailReason = _("the selected mint coin is an invalid coin");
                return false;
            }

            // 4. Get witness from the index
            libzerocoin::AccumulatorWitness witness =
                    zerocoinState->GetWitnessForSpend(&chainActive,
                                                      chainActive.Height()-(ZC_MINT_CONFIRMATIONS-1),
                                                      denomination, coinId,
                                                      coinToUse.value,
                                                      fModulusV2);

            int serializedId = coinId + (fModulusV2 ? ZC_MODULUS_V2_BASE_ID : 0);

            CTxIn newTxIn;
            newTxIn.nSequence = serializedId;
            newTxIn.scriptSig = CScript();
            newTxIn.prevout.SetNull();
            txNew.vin.push_back(newTxIn);

            bool useVersion2 = IsZerocoinTxV2(denomination, Params().GetConsensus(), coinId);

            // We use incomplete transaction hash for now as a metadata
            libzerocoin::SpendMetaData metaData(serializedId, txNew.GetHash());

            // Construct the CoinSpend object. This acts like a signature on the
            // transaction.
            libzerocoin::PrivateCoin privateCoin(zcParams, denomination);

            int txVersion = ZEROCOIN_TX_VERSION_1;
            if (useVersion2) {
                // Use version 2 if possible, for older mints stay with 1.5
                txVersion = coinToUse.IsCorrectV2Mint() ? ZEROCOIN_TX_VERSION_2 : ZEROCOIN_TX_VERSION_1_5;
            }
            else {
                int nHeight;
                {
                    LOCK(cs_main);
                    nHeight = chainActive.Height();
                }
                if (nHeight >= Params().GetConsensus().nSpendV15StartBlock)
                    txVersion = ZEROCOIN_TX_VERSION_1_5;
            }

            LogPrintf("CreateZerocoinSpendTransation: tx version=%d, tx metadata hash=%s\n", txVersion, txNew.GetHash().ToString());

            privateCoin.setVersion(txVersion);
            privateCoin.setPublicCoin(pubCoinSelected);
            privateCoin.setRandomness(coinToUse.randomness);
            privateCoin.setSerialNumber(coinToUse.serialNumber);
            privateCoin.setEcdsaSeckey(coinToUse.ecdsaSecretKey);

            libzerocoin::CoinSpend spend(zcParams, privateCoin, accumulator, witness, metaData, accumulatorBlockHash);
            spend.setVersion(txVersion);

            // This is a sanity check. The CoinSpend object should always verify,
            // but why not check before we put it onto the wire?
            if (!spend.Verify(accumulator, metaData)) {
                strFailReason = _("the spend coin transaction did not verify");
                return false;
            }

            // Serialize the CoinSpend object into a buffer.
            CDataStream serializedCoinSpend(SER_NETWORK, PROTOCOL_VERSION);
            serializedCoinSpend << spend;

            CScript tmp = CScript() << OP_ZEROCOINSPEND << serializedCoinSpend.size();
            tmp.insert(tmp.end(), serializedCoinSpend.begin(), serializedCoinSpend.end());
            txNew.vin[0].scriptSig.assign(tmp.begin(), tmp.end());

            // Embed the constructed transaction data in wtxNew.
            *static_cast<CTransaction *>(&wtxNew) = CTransaction(txNew);

            // Limit size
            if (GetTransactionWeight(txNew) >= MAX_STANDARD_TX_WEIGHT) {
                strFailReason = _("Transaction too large");
                return false;
            }

            /*zerocoinSelected.IsUsed = true;
        zerocoinSelected.randomness = 0;
        zerocoinSelected.serialNumber = 0;
        CWalletDB(strWalletFile).WriteZerocoinEntry(zerocoinSelected);*/

            std::list <CZerocoinSpendEntry> listCoinSpendSerial;
            CWalletDB(strWalletFile).ListCoinSpendSerial(listCoinSpendSerial);
            BOOST_FOREACH(const CZerocoinSpendEntry &item, listCoinSpendSerial){
                if (!forceUsed && spend.getCoinSerialNumber() == item.coinSerial) {
                    // THIS SELECEDTED COIN HAS BEEN USED, SO UPDATE ITS STATUS
                    CZerocoinEntry pubCoinTx;
                    pubCoinTx.nHeight = coinHeight;
                    pubCoinTx.denomination = coinToUse.denomination;
                    pubCoinTx.id = coinId;
                    pubCoinTx.IsUsed = true;
                    pubCoinTx.randomness = coinToUse.randomness;
                    pubCoinTx.serialNumber = coinToUse.serialNumber;
                    pubCoinTx.value = coinToUse.value;
                    pubCoinTx.ecdsaSecretKey = coinToUse.ecdsaSecretKey;
                    CWalletDB(strWalletFile).WriteZerocoinEntry(pubCoinTx);
                    LogPrintf("CreateZerocoinSpendTransaction() -> NotifyZerocoinChanged\n");
                    LogPrintf("pubcoin=%s, isUsed=Used\n", coinToUse.value.GetHex());
                    pwalletMain->NotifyZerocoinChanged(pwalletMain, coinToUse.value.GetHex(), "Used (" + std::to_string(coinToUse.denomination) + " mint)",
                                                       CT_UPDATED);
                    strFailReason = _("the coin spend has been used");
                    return false;
                }
            }

            coinSerial = spend.getCoinSerialNumber();
            txHash = wtxNew.GetHash();
            LogPrintf("txHash:\n%s", txHash.ToString());
            zcSelectedValue = coinToUse.value;
            zcSelectedIsUsed = coinToUse.IsUsed;

            CZerocoinSpendEntry entry;
            entry.coinSerial = coinSerial;
            entry.hashTx = txHash;
            entry.pubCoin = zcSelectedValue;
            entry.id = serializedId;
            entry.denomination = coinToUse.denomination;
            LogPrintf("WriteCoinSpendSerialEntry, serialNumber=%s\n", coinSerial.ToString());
            if (!CWalletDB(strWalletFile).WriteCoinSpendSerialEntry(entry)) {
                strFailReason = _("it cannot write coin serial number into wallet");
            }

            coinToUse.IsUsed = true;
            coinToUse.id = coinId;
            coinToUse.nHeight = coinHeight;
            CWalletDB(strWalletFile).WriteZerocoinEntry(coinToUse);
            pwalletMain->NotifyZerocoinChanged(pwalletMain, coinToUse.value.GetHex(), "Used (" + std::to_string(coinToUse.denomination) + " mint)",
                                               CT_UPDATED);
        }
    }

    return true;
}

<<<<<<< HEAD
bool CWallet::CreateZerocoinSpendTransactionV3(
        std::string &thirdPartyaddress,
        sigma::CoinDenominationV3 denomination,
        CWalletTx &wtxNew, CReserveKey &reservekey,
        CAmount& nFeeRet, Scalar &coinSerial,
        uint256 &txHash, GroupElement &zcSelectedValue, bool &zcSelectedIsUsed,
        std::string &strFailReason,  bool forceUsed,
        const CCoinControl *coinControl) {
    int64_t nValue;
    if (!DenominationToInteger(denomination, nValue)) {
        strFailReason = _("Unable to convert denomination to integer.");
        return false;
    }
=======
/**
 * @brief CWallet::CreateMultipleZerocoinSpendTransaction
 * @param thirdPartyaddress
 * @param denominations
 * @param wtxNew
 * @param reservekey
 * @param coinSerial
 * @param txHash
 * @param zcSelectedValue
 * @param zcSelectedIsUsed
 * @param strFailReason
 * @return
 */
bool CWallet::CreateMultipleZerocoinSpendTransaction(std::string &thirdPartyaddress, const std::vector<std::pair<int64_t, libzerocoin::CoinDenomination>>& denominations,
                                             CWalletTx &wtxNew, CReserveKey &reservekey, vector<CBigNum> &coinSerials, uint256 &txHash, vector<CBigNum> &zcSelectedValues,
                                             std::string &strFailReason, bool forceUsed) 
{
    // temporarily disable zerocoin
    strFailReason = "Zerocoin functionality has been disabled until the pending Sigma release.";
    return false;
>>>>>>> 856383a8

    wtxNew.BindWallet(this);
    CMutableTransaction txNew;
    {
        LOCK2(cs_main, cs_wallet);
        {
            txNew.vin.clear();
            txNew.vout.clear();
            txNew.wit.SetNull();

            CScript scriptChange;
            if(thirdPartyaddress == "") {
                // Reserve a new key pair from key pool
                CPubKey vchPubKey;
                assert(reservekey.GetReservedKey(vchPubKey)); // should never fail, as we just unlocked
                scriptChange = GetScriptForDestination(vchPubKey.GetID());
            } else {
                CBitcoinAddress address(thirdPartyaddress);
                if (!address.IsValid()){
                    strFailReason = _("Invalid zcoin address");
                    return false;
                }
                // Parse Zcoin address
                scriptChange = GetScriptForDestination(CBitcoinAddress(thirdPartyaddress).Get());
            }

            CTxOut newTxOut(nValue, scriptChange);

            // Insert change txn at random position:
            vector<CTxOut>::iterator position = txNew.vout.begin() + GetRandInt(txNew.vout.size() + 1);
            txNew.vout.insert(position, newTxOut);
//            LogPrintf("txNew:%s\n", txNew.ToString());
            LogPrintf("txNew.GetHash():%s\n", txNew.GetHash().ToString());

            // Fill vin

            // Set up the Zerocoin Params object
            sigma::ParamsV3* zcParams = sigma::ParamsV3::get_default();

            // Select not yet used coin from the wallet with minimal possible id

            list <CZerocoinEntryV3> listOwnCoins;
            CWalletDB(strWalletFile).ListPubCoinV3(listOwnCoins);
            listOwnCoins.sort(CompHeightV3);
            CZerocoinEntryV3 coinToUse;
            CZerocoinStateV3 *zerocoinState = CZerocoinStateV3::GetZerocoinState();

            std::vector<PublicCoinV3> anonimity_set;
            uint256 blockHash;

            int coinId = INT_MAX;
            int coinHeight;

            BOOST_FOREACH(const CZerocoinEntryV3 &minIdPubcoin, listOwnCoins) {
                if (minIdPubcoin.get_denomination() == denomination
                    && ((minIdPubcoin.IsUsed == false && !forceUsed) || (minIdPubcoin.IsUsed == true && forceUsed))
                    && minIdPubcoin.randomness != uint64_t(0)
                    && minIdPubcoin.serialNumber != uint64_t(0)) {

                    std::pair<int, int> coinHeightAndId = zerocoinState->GetMintedCoinHeightAndId(
                            PublicCoinV3(minIdPubcoin.value, denomination));
                    coinHeight = coinHeightAndId.first;
                    int coinGroupID = coinHeightAndId.second;
                    if (coinHeight > 0
                        && coinGroupID < coinId // Always spend coin with smallest ID that matches.
                        && coinHeight + (ZC_MINT_CONFIRMATIONS-1) <= chainActive.Height()
                        && zerocoinState->GetCoinSetForSpend(
                            &chainActive,
                            chainActive.Height()-(ZC_MINT_CONFIRMATIONS-1),
                            denomination,
                            coinGroupID,
                            blockHash,
                            anonimity_set) > 1 )  {
                        coinId = coinGroupID;
                        coinToUse = minIdPubcoin;
                    }
                }
            }

            if (coinId == INT_MAX) {
                strFailReason = _("it has to have at least two mint coins with at least 6 confirmation in order to spend a coin");
                return false;
            }

            // 2. Get pubcoin from the private coin
            sigma::PublicCoinV3 pubCoinSelected(coinToUse.value, denomination);

            // Now make sure the coin is valid.
            if (!pubCoinSelected.validate()) {
                // If this returns false, don't accept the coin for any purpose!
                // Any ZEROCOIN_MINT with an invalid coin should NOT be
                // accepted as a valid transaction in the block chain.
                strFailReason = _("the selected mint coin is an invalid coin");
                return false;
            }

            int serializedId = coinId;

            CTxIn newTxIn;
            newTxIn.scriptSig = CScript();
            newTxIn.prevout.n = serializedId;
            txNew.vin.push_back(newTxIn);

            // We use incomplete transaction hash as metadata.
            sigma::SpendMetaDataV3 metaData(serializedId, blockHash, txNew.GetHash());

            // Construct the CoinSpend object. This acts like a signature on the
            // transaction.
            sigma::PrivateCoinV3 privateCoin(zcParams, denomination);

            int txVersion = ZEROCOIN_TX_VERSION_3;

            LogPrintf("CreateZerocoinSpendTransation: tx version=%d, tx metadata hash=%s\n", txVersion, txNew.GetHash().ToString());

            privateCoin.setVersion(txVersion);
            privateCoin.setPublicCoin(pubCoinSelected);
            privateCoin.setRandomness(coinToUse.randomness);
            privateCoin.setSerialNumber(coinToUse.serialNumber);
            privateCoin.setEcdsaSeckey(coinToUse.ecdsaSecretKey);

            sigma::CoinSpendV3 spend(zcParams, privateCoin, anonimity_set, metaData);
            spend.setVersion(txVersion);

            // This is a sanity check. The CoinSpend object should always verify,
            // but why not check before we put it onto the wire?
            if (!spend.Verify(anonimity_set, metaData)) {
                strFailReason = _("the spend coin transaction did not verify");
                return false;
            }

            // Serialize the CoinSpend object into a buffer.
            CDataStream serializedCoinSpend(SER_NETWORK, PROTOCOL_VERSION);
            serializedCoinSpend << spend;

            CScript tmp = CScript() << OP_ZEROCOINSPENDV3;
            // NOTE(martun): Do not write the size first, doesn't look like necessary.
            // If we write it, it will get written in different number of bytes depending
            // on the number itself, and "CScript" does not provide a function to read
            // it back properly.
            // << serializedCoinSpend.size();
            // NOTE(martun): "insert" is not the same as "operator<<", as operator<<
            // also writes the vector size before the vector itself.
            tmp.insert(tmp.end(), serializedCoinSpend.begin(), serializedCoinSpend.end());
            txNew.vin[0].scriptSig.assign(tmp.begin(), tmp.end());

            std::list <CZerocoinSpendEntryV3> listCoinSpendSerial;
            CWalletDB(strWalletFile).ListCoinSpendSerial(listCoinSpendSerial);
            BOOST_FOREACH(const CZerocoinSpendEntryV3 &item, listCoinSpendSerial) {
                if (!forceUsed && spend.getCoinSerialNumber() == item.coinSerial) {
                    // THIS SELECEDTED COIN HAS BEEN USED, SO UPDATE ITS STATUS
                    CZerocoinEntryV3 pubCoinTx;
                    pubCoinTx.nHeight = coinHeight;
                    pubCoinTx.set_denomination_value(coinToUse.get_denomination_value());
                    pubCoinTx.id = coinId;
                    pubCoinTx.IsUsed = true;
                    pubCoinTx.randomness = coinToUse.randomness;
                    pubCoinTx.serialNumber = coinToUse.serialNumber;
                    pubCoinTx.value = coinToUse.value;
                    pubCoinTx.ecdsaSecretKey = coinToUse.ecdsaSecretKey;
                    CWalletDB(strWalletFile).WriteZerocoinEntry(pubCoinTx);
                    LogPrintf("CreateZerocoinSpendTransaction() -> NotifyZerocoinChanged\n");
                    LogPrintf("pubcoin=%s, isUsed=Used\n", coinToUse.value.GetHex());
                    pwalletMain->NotifyZerocoinChanged(
                        pwalletMain,
                        coinToUse.value.GetHex(),
                        "Used (" + std::to_string(coinToUse.get_denomination_value() / COIN) + " mint)",
                        CT_UPDATED);
                    strFailReason = _("the coin spend has been used");
                    return false;
                }
            }

            coinSerial = spend.getCoinSerialNumber();

            unsigned int nBytes = GetVirtualTransactionSize(txNew);
            CAmount nFeeNeeded = GetMinimumFee(nBytes, nTxConfirmTarget, mempool);
            if (coinControl && nFeeNeeded > 0 && coinControl->nMinimumTotalFee > nFeeNeeded) {
                nFeeNeeded = coinControl->nMinimumTotalFee;
            }
            if (coinControl && coinControl->fOverrideFeeRate)
                nFeeNeeded = coinControl->nFeeRate.GetFee(nBytes);
            nFeeRet = nFeeNeeded;
            txNew.vout[0].nValue -= nFeeRet;

            CMutableTransaction txTemp(txNew);
            txTemp.vin[0].scriptSig.clear();
            // We use incomplete transaction hash as metadata.
            sigma::SpendMetaDataV3 metaDataNew(serializedId, blockHash, txTemp.GetHash());
            spend.updateMetaData(privateCoin, metaDataNew);
            // Serialize the CoinSpend object into a buffer.
            CDataStream serializedCoinSpendNew(SER_NETWORK, PROTOCOL_VERSION);
            serializedCoinSpendNew << spend;

            CScript tmpNew = CScript() << OP_ZEROCOINSPENDV3;
            tmpNew.insert(tmpNew.end(), serializedCoinSpendNew.begin(), serializedCoinSpendNew.end());
            txNew.vin[0].scriptSig.assign(tmpNew.begin(), tmpNew.end());

            // Embed the constructed transaction data in wtxNew.
            // NOTE(martun): change the next line, it's not good coding style.
            *static_cast<CTransaction *>(&wtxNew) = CTransaction(txNew);

            // Limit size
            if (GetTransactionWeight(txNew) >= MAX_STANDARD_TX_WEIGHT) {
                strFailReason = _("Transaction too large");
                return false;
            }
            wtxNew.UpdateHash();
            txHash = wtxNew.GetHash();
            LogPrintf("txHash:\n%s", txHash.ToString());
            zcSelectedValue = coinToUse.value;
            zcSelectedIsUsed = coinToUse.IsUsed;

            CZerocoinSpendEntryV3 entry;
            entry.coinSerial = coinSerial;
            entry.hashTx = txHash;
            entry.pubCoin = zcSelectedValue;
            entry.id = serializedId;
            entry.set_denomination_value(coinToUse.get_denomination_value());
            LogPrintf("WriteCoinSpendSerialEntry, serialNumber=%s\n", coinSerial.tostring());
            if (!CWalletDB(strWalletFile).WriteCoinSpendSerialEntry(entry)) {
                strFailReason = _("it cannot write coin serial number into wallet");
            }

            coinToUse.IsUsed = true;
            coinToUse.id = coinId;
            coinToUse.nHeight = coinHeight;
            CWalletDB(strWalletFile).WriteZerocoinEntry(coinToUse);
            pwalletMain->NotifyZerocoinChanged(
                pwalletMain, coinToUse.value.GetHex(),
                "Used (" + std::to_string(coinToUse.get_denomination_value() / COIN) + " mint)",
                CT_UPDATED);
        }
    }

    return true;
}

CWalletTx CWallet::CreateZerocoinSpendTransactionV3(
    const std::vector<CRecipient>& recipients,
    CAmount& fee,
    std::vector<CZerocoinEntryV3>& selected,
    std::vector<CZerocoinEntryV3>& changes)
{
    // sanity check
    if (IsLocked()) {
        throw std::runtime_error(_("Wallet locked"));
    }

    // create transaction
    SigmaSpendBuilder builder(*this);

    CWalletTx tx = builder.Build(recipients, fee);
    selected = builder.selected;
    changes = builder.changes;

    return tx;
}

/**
 * @brief CWallet::CreateMultipleZerocoinSpendTransaction
 * @param thirdPartyaddress
 * @param denominations
 * @param wtxNew
 * @param reservekey
 * @param coinSerial
 * @param txHash
 * @param zcSelectedValue
 * @param zcSelectedIsUsed
 * @param strFailReason
 * @return
 */
bool CWallet::CreateMultipleZerocoinSpendTransaction(std::string &thirdPartyaddress, const std::vector<std::pair<int64_t, libzerocoin::CoinDenomination>>& denominations,
                                             CWalletTx &wtxNew, CReserveKey &reservekey, vector<CBigNum> &coinSerials, uint256 &txHash, vector<CBigNum> &zcSelectedValues,
                                             std::string &strFailReason, bool forceUsed)
{
    wtxNew.BindWallet(this);
    CMutableTransaction txNew;
    {
        LOCK2(cs_main, cs_wallet);
        {
            txNew.vin.clear();
            txNew.vout.clear();
            txNew.wit.SetNull();
            wtxNew.fFromMe = true;
            CScript scriptChange;
            if(thirdPartyaddress == ""){
                // Reserve a new key pair from key pool
                CPubKey vchPubKey;
                assert(reservekey.GetReservedKey(vchPubKey)); // should never fail, as we just unlocked
                scriptChange = GetScriptForDestination(vchPubKey.GetID());
            }else{
                 CBitcoinAddress address(thirdPartyaddress);
                if (!address.IsValid()){
                    strFailReason = _("Invalid zcoin address");
                    return false;
                }
                // Parse Zcoin address
                scriptChange = GetScriptForDestination(CBitcoinAddress(thirdPartyaddress).Get());
            }

            // Set up the Zerocoin Params object
            bool fModulusV2 = chainActive.Height() >= Params().GetConsensus().nModulusV2StartBlock;
            libzerocoin::Params *zcParams = fModulusV2 ? ZCParamsV2 : ZCParams;
            // objects holding spend inputs & storage values while tx is formed
            struct TempStorage {
                libzerocoin::PrivateCoin privateCoin;
                libzerocoin::Accumulator accumulator;
                libzerocoin::CoinDenomination denomination;
                uint256 accumulatorBlockHash;
                CZerocoinEntry coinToUse;
                int serializedId;
                int txVersion;
                int coinHeight;
                int coinId;
            };
            vector<TempStorage> tempStorages;


            // object storing coins being used for this spend (to avoid duplicates being considered)
            set<CBigNum> tempCoinsToUse;

            // total value of all inputs. Iteritively created in the following loop
            int64_t nValue = 0;
            for (std::vector<std::pair<int64_t, libzerocoin::CoinDenomination>>::const_iterator it = denominations.begin(); it != denominations.end(); it++)
            {
                if ((*it).first <= 0) {
                strFailReason = _("Transaction amounts must be positive");
                    return false;
                }
                nValue += (*it).first;
                libzerocoin::CoinDenomination denomination  = (*it).second;
                LogPrintf("denomination: %s\n", denomination);

                // Fill vin
                // Select not yet used coin from the wallet with minimal possible id
                list <CZerocoinEntry> listOwnCoins;
                CWalletDB(strWalletFile).ListPubCoin(listOwnCoins);
                listOwnCoins.sort(CompHeight);
                CZerocoinEntry coinToUse;
                CZerocoinState *zerocoinState = CZerocoinState::GetZerocoinState();
                CBigNum accumulatorValue;
                uint256 accumulatorBlockHash;      // to be used in zerocoin spend v2
                int coinId = INT_MAX;
                int coinHeight;
                BOOST_FOREACH(const CZerocoinEntry &minIdPubcoin, listOwnCoins) {
                    if (minIdPubcoin.denomination == denomination
                        && ((minIdPubcoin.IsUsed == false && !forceUsed) || (minIdPubcoin.IsUsed == true && forceUsed))
                        && minIdPubcoin.randomness != 0
                        && minIdPubcoin.serialNumber != 0
                        && (tempCoinsToUse.find(minIdPubcoin.value)==tempCoinsToUse.end())) {
                        int id;
                        coinHeight = zerocoinState->GetMintedCoinHeightAndId(minIdPubcoin.value, minIdPubcoin.denomination, id);
                        if (coinHeight > 0
                            && id < coinId
                            && coinHeight + (ZC_MINT_CONFIRMATIONS-1) <= chainActive.Height()
                            && zerocoinState->GetAccumulatorValueForSpend(
                                    &chainActive,
                                    chainActive.Height()-(ZC_MINT_CONFIRMATIONS-1),
                                    denomination,
                                    id,
                                    accumulatorValue,
                                    accumulatorBlockHash,
                                    fModulusV2) > 1) {
                            coinId = id;
                            coinToUse = minIdPubcoin;
                            tempCoinsToUse.insert(minIdPubcoin.value);
                            break;
                        }
                    }
                }

                // If no suitable coin found, fail.
                if (coinId == INT_MAX){
                    strFailReason = _("it has to have at least two mint coins with at least 6 confirmation in order to spend a coin");
                    return false;
                }
                // 1. Get the current accumulator for denomination selected
                libzerocoin::Accumulator accumulator(zcParams, accumulatorValue, denomination);
                // 2. Get pubcoin from the private coin
                libzerocoin::PublicCoin pubCoinSelected(zcParams, coinToUse.value, denomination);
                 // Now make sure the coin is valid.
                if (!pubCoinSelected.validate()) {
                    // If this returns false, don't accept the coin for any purpose!
                    // Any ZEROCOIN_MINT with an invalid coin should NOT be
                    // accepted as a valid transaction in the block chain.
                    strFailReason = _("the selected mint coin is an invalid coin");
                    return false;
                }
                 // 4. Get witness for the accumulator and selected coin
                libzerocoin::AccumulatorWitness witness =
                        zerocoinState->GetWitnessForSpend(&chainActive,
                                                          chainActive.Height()-(ZC_MINT_CONFIRMATIONS-1),
                                                          denomination, coinId,
                                                          coinToUse.value,
                                                          fModulusV2);

                // Generate TxIn info
                int serializedId = coinId + (fModulusV2 ? ZC_MODULUS_V2_BASE_ID : 0);
                CTxIn newTxIn;
                newTxIn.nSequence = serializedId;
                newTxIn.scriptSig = CScript();
                newTxIn.prevout.SetNull();
                txNew.vin.push_back(newTxIn);
                bool useVersion2 = IsZerocoinTxV2(denomination, Params().GetConsensus(), coinId);

                // Construct the CoinSpend object. This acts like a signature on the
                // transaction.
                libzerocoin::PrivateCoin privateCoin(zcParams, denomination);
                int txVersion = ZEROCOIN_TX_VERSION_1;
                if (useVersion2) {
                    // Use version 2 if possible, for older mints stay with 1.5
                    txVersion = coinToUse.IsCorrectV2Mint() ? ZEROCOIN_TX_VERSION_2 : ZEROCOIN_TX_VERSION_1_5;
                }
                else {
                    int nHeight;
                    {
                        LOCK(cs_main);
                        nHeight = chainActive.Height();
                    }
                    if (nHeight >= Params().GetConsensus().nSpendV15StartBlock){
                        txVersion = ZEROCOIN_TX_VERSION_1_5;
                    }
                }
                LogPrintf("CreateZerocoinSpendTransaction: tx version=%d, tx metadata hash=%s\n", txVersion, txNew.GetHash().ToString());

                // Set all values in the private coin object
                privateCoin.setVersion(txVersion);
                privateCoin.setPublicCoin(pubCoinSelected);
                privateCoin.setRandomness(coinToUse.randomness);
                privateCoin.setSerialNumber(coinToUse.serialNumber);
                privateCoin.setEcdsaSeckey(coinToUse.ecdsaSecretKey);


                LogPrintf("creating tempStorage object..\n");
                // Push created TxIn values into a tempStorage object (used in the next loop)
                TempStorage tempStorage {
                    privateCoin,
                    accumulator,
                    denomination,
                    accumulatorBlockHash,
                    coinToUse,
                    serializedId,
                    txVersion,
                    coinHeight,
                    coinId,
                };
                tempStorages.push_back(tempStorage);
            }

            // We now have the total coin amount to send. Create a single TxOut with this value.
            CTxOut newTxOut(nValue, scriptChange);
            // Insert single txout
            vector<CTxOut>::iterator position = txNew.vout.begin();
            txNew.vout.insert(position, newTxOut);

            /* We split the processing of the transaction into two loops.
             * The metaData hash is the hash of the transaction sans the zerocoin-related info (spend info).
             * Transaction processing is split to have the same txHash in every metaData object -
             * if the hash is different (as it would be if we did all steps for a TxIn in one loop) the transaction creation will fail.
            */

            // Remove all zerocoin related info
            CMutableTransaction txTemp = txNew;
            BOOST_FOREACH(CTxIn &txTempIn, txTemp.vin) {
                txTempIn.scriptSig.clear();
                txTempIn.prevout.SetNull();
            }

            uint256 txHashForMetadata = txTemp.GetHash();
            LogPrintf("txNew.GetHash: %s\n", txHashForMetadata.ToString());

            for (std::vector<std::pair<int64_t, libzerocoin::CoinDenomination>>::const_iterator it = denominations.begin(); it != denominations.end(); it++)
            {
                unsigned index = it - denominations.begin();

                TempStorage tempStorage = tempStorages.at(index);
                libzerocoin::SpendMetaData metaData(tempStorage.serializedId, txHashForMetadata);
                CZerocoinEntry coinToUse = tempStorage.coinToUse;

                 //have to recreate coin witness as it can't be stored in an object, hence we can't store it in tempStorage..
                CZerocoinState *zerocoinState = CZerocoinState::GetZerocoinState();
                libzerocoin::AccumulatorWitness witness =
                zerocoinState->GetWitnessForSpend(&chainActive,
                                                  chainActive.Height()-(ZC_MINT_CONFIRMATIONS-1),
                                                  tempStorage.denomination, tempStorage.coinId,
                                                  coinToUse.value,
                                                  fModulusV2);

                // Recreate CoinSpend object
                 libzerocoin::CoinSpend spend(zcParams,
                                             tempStorage.privateCoin,
                                             tempStorage.accumulator,
                                             witness,
                                             metaData,
                                             tempStorage.accumulatorBlockHash);
                spend.setVersion(tempStorage.txVersion);

                // Verify the coinSpend
                if (!spend.Verify(tempStorage.accumulator, metaData)) {
                    strFailReason = _("the spend coin transaction did not verify");
                    return false;
                }
                 // Serialize the CoinSpend object into a buffer.
                CDataStream serializedCoinSpend(SER_NETWORK, PROTOCOL_VERSION);
                serializedCoinSpend << spend;

                // Insert the spend script into the tx object
                CScript tmp = CScript() << OP_ZEROCOINSPEND << serializedCoinSpend.size();
                tmp.insert(tmp.end(), serializedCoinSpend.begin(), serializedCoinSpend.end());
                txNew.vin[index].scriptSig.assign(tmp.begin(), tmp.end());

                // Try to find this coin in the list of spent coin serials.
                // If found, notify that a coin that was previously thought to be available is actually used, and fail.
                std::list <CZerocoinSpendEntry> listCoinSpendSerial;
                CWalletDB(strWalletFile).ListCoinSpendSerial(listCoinSpendSerial);
                BOOST_FOREACH(const CZerocoinSpendEntry &item, listCoinSpendSerial){
                    if (!forceUsed && spend.getCoinSerialNumber() == item.coinSerial) {
                        // THIS SELECTED COIN HAS BEEN USED, SO UPDATE ITS STATUS
                        CZerocoinEntry pubCoinTx;
                        pubCoinTx.nHeight = tempStorage.coinHeight;
                        pubCoinTx.denomination = coinToUse.denomination;
                        pubCoinTx.id = tempStorage.coinId;
                        pubCoinTx.IsUsed = true;
                        pubCoinTx.randomness = coinToUse.randomness;
                        pubCoinTx.serialNumber = coinToUse.serialNumber;
                        pubCoinTx.value = coinToUse.value;
                        pubCoinTx.ecdsaSecretKey = coinToUse.ecdsaSecretKey;
                        CWalletDB(strWalletFile).WriteZerocoinEntry(pubCoinTx);
                        LogPrintf("CreateZerocoinSpendTransaction() -> NotifyZerocoinChanged\n");
                        LogPrintf("pubcoin=%s, isUsed=Used\n", coinToUse.value.GetHex());
                        pwalletMain->NotifyZerocoinChanged(pwalletMain, coinToUse.value.GetHex(), "Used (" + std::to_string(coinToUse.denomination) + " mint)",
                                                           CT_UPDATED);
                        strFailReason = _("the coin spend has been used");
                        return false;
                    }
                }
            }


            // Embed the constructed transaction data in wtxNew.
            *static_cast<CTransaction *>(&wtxNew) = CTransaction(txNew);

            txHash = wtxNew.GetHash();
            LogPrintf("wtxNew.txHash:%s\n", txHash.ToString());

             // Limit size
            if (GetTransactionWeight(txNew) >= MAX_STANDARD_TX_WEIGHT) {
                strFailReason = _("Transaction too large");
                return false;
            }

            // After transaction creation and verification, this last loop is to notify the wallet of changes to zerocoin spend info.
            for (std::vector<std::pair<int64_t, libzerocoin::CoinDenomination>>::const_iterator it = denominations.begin(); it != denominations.end(); it++)
            {
                unsigned index = it - denominations.begin();
                TempStorage tempStorage = tempStorages.at(index);
                CZerocoinEntry coinToUse = tempStorage.coinToUse;

                // Update the wallet with info on this zerocoin spend
                coinSerials.push_back(tempStorage.privateCoin.getSerialNumber());
                zcSelectedValues.push_back(coinToUse.value);

                CZerocoinSpendEntry entry;
                entry.coinSerial = coinSerials[index];
                entry.hashTx = txHash;
                entry.pubCoin = coinToUse.value;
                entry.id = tempStorage.serializedId;
                entry.denomination = coinToUse.denomination;
                LogPrintf("WriteCoinSpendSerialEntry, serialNumber=%s\n", entry.coinSerial.ToString());
                if (!CWalletDB(strWalletFile).WriteCoinSpendSerialEntry(entry)) {
                    strFailReason = _("it cannot write coin serial number into wallet");
                }
                coinToUse.IsUsed = true;
                coinToUse.id = tempStorage.coinId;
                coinToUse.nHeight = tempStorage.coinHeight;
                CWalletDB(strWalletFile).WriteZerocoinEntry(coinToUse);
                pwalletMain->NotifyZerocoinChanged(pwalletMain, coinToUse.value.GetHex(), "Used (" + std::to_string(coinToUse.denomination) + " mint)", CT_UPDATED);
            }
        }
    }
     return true;
}

bool CWallet::CreateMultipleZerocoinSpendTransactionV3(
        std::string &thirdPartyaddress,
        const std::vector<sigma::CoinDenominationV3>& denominations,
        CWalletTx &wtxNew,
        CReserveKey &reservekey,
        CAmount& nFeeRet,
        vector<Scalar> &coinSerials,
        uint256 &txHash,
        vector<GroupElement> &zcSelectedValues,
        std::string &strFailReason,
        bool forceUsed,
        const CCoinControl *coinControl)
{
    wtxNew.BindWallet(this);
    CMutableTransaction txNew;
    {
        LOCK2(cs_main, cs_wallet);
        {
            txNew.vin.clear();
            txNew.vout.clear();
            txNew.wit.SetNull();
            wtxNew.fFromMe = true;
            CScript scriptChange;
            if(thirdPartyaddress == "") {
                // Reserve a new key pair from key pool
                CPubKey vchPubKey;
                assert(reservekey.GetReservedKey(vchPubKey)); // should never fail, as we just unlocked
                scriptChange = GetScriptForDestination(vchPubKey.GetID());
            }else{
                CBitcoinAddress address(thirdPartyaddress);
                if (!address.IsValid()) {
                    strFailReason = _("Invalid zcoin address");
                    return false;
                }
                // Parse Zcoin address
                scriptChange = GetScriptForDestination(CBitcoinAddress(thirdPartyaddress).Get());
            }

            // Set up the Zerocoin Params object
            sigma::ParamsV3* zcParams = sigma::ParamsV3::get_default();
//             objects holding spend inputs & storage values while tx is formed
            struct TempStorage {
                sigma::PrivateCoinV3 privateCoin;
                std::vector<PublicCoinV3> anonimity_set;
                sigma::CoinDenominationV3 denomination;
                uint256 blockHash;
                CZerocoinEntryV3 coinToUse;
                int serializedId;
                int txVersion;
                int coinHeight;
                int coinId;
            };
            vector<TempStorage> tempStorages;

            // object storing coins being used for this spend (to avoid duplicates being considered)
            unordered_set<GroupElement> tempCoinsToUse;

            // Total value of all inputs. Iteritively created in the following loop
            // The value is in multiples of COIN = 100 mln.
            int64_t nValue = 0;
            for (std::vector<sigma::CoinDenominationV3>::const_iterator it = denominations.begin();
                 it != denominations.end();
                 it++)
            {
                sigma::CoinDenominationV3 denomination = *it;
                int64_t denomination_value;
                if (!DenominationToInteger(denomination, denomination_value)) {
                    strFailReason = _("Unable to convert denomination to integer.");
                    return false;
                }

                if (denomination_value <= 0) {
                    strFailReason = _("Transaction amounts must be positive");
                    return false;
                }
                nValue += denomination_value;
                LogPrintf("denomination: %s\n", *it);

                // Fill vin
                // Select not yet used coin from the wallet with minimal possible id
                list <CZerocoinEntryV3> listOwnCoins;
                CWalletDB(strWalletFile).ListPubCoinV3(listOwnCoins);
                listOwnCoins.sort(CompHeightV3);
                CZerocoinEntryV3 coinToUse;
                CZerocoinStateV3 *zerocoinState = CZerocoinStateV3::GetZerocoinState();
                std::vector<PublicCoinV3> anonimity_set;
                uint256 blockHash;
                int coinId = INT_MAX;
                int coinHeight;
                BOOST_FOREACH(const CZerocoinEntryV3 &minIdPubcoin, listOwnCoins) {
                    if (minIdPubcoin.get_denomination() == (*it)
                        && ((minIdPubcoin.IsUsed == false && !forceUsed) || (minIdPubcoin.IsUsed == true && forceUsed))
                        && minIdPubcoin.randomness != uint64_t(0)
                        && minIdPubcoin.serialNumber != uint64_t(0)
                        && (tempCoinsToUse.find(minIdPubcoin.value)==tempCoinsToUse.end())) {
                        int id;
                        std::pair<int, int> coinHeightAndId =
                            zerocoinState->GetMintedCoinHeightAndId(
                                PublicCoinV3(minIdPubcoin.value, denomination));
                        coinHeight = coinHeightAndId.first;
                        id = coinHeightAndId.second;
                        if (coinHeight > 0
                            && id < coinId
                            && coinHeight + (ZC_MINT_CONFIRMATIONS-1) <= chainActive.Height()
                            && zerocoinState->GetCoinSetForSpend(
                                &chainActive,
                                chainActive.Height()-(ZC_MINT_CONFIRMATIONS-1),
                                denomination,
                                id,
                                blockHash,
                                anonimity_set) > 1 ) {
                            coinId = id;
                            coinToUse = minIdPubcoin;
                            tempCoinsToUse.insert(minIdPubcoin.value);
                            break;
                        }
                    }
                }

                // If no suitable coin found, fail.
                if (coinId == INT_MAX) {
                    strFailReason = _("it has to have at least two mint coins with at least 6 confirmation in order to spend a coin");
                    return false;
                }
                // 2. Get pubcoin from the private coin
                sigma::PublicCoinV3 pubCoinSelected(coinToUse.value, denomination);
                // Now make sure the coin is valid.
                if (!pubCoinSelected.validate()) {
                    // If this returns false, don't accept the coin for any purpose!
                    // Any ZEROCOIN_MINT with an invalid coin should NOT be
                    // accepted as a valid transaction in the block chain.
                    strFailReason = _("the selected mint coin is an invalid coin");
                    return false;
                }

                // Generate TxIn info
                int serializedId = coinId;
                CTxIn newTxIn;
                newTxIn.scriptSig = CScript();
                newTxIn.prevout.n = serializedId;
                txNew.vin.push_back(newTxIn);

                // Construct the CoinSpend object. This acts like a signature on the
                // transaction.
                sigma::PrivateCoinV3 privateCoin(zcParams, denomination);
                int txVersion = ZEROCOIN_TX_VERSION_3;

                LogPrintf("CreateZerocoinSpendTransaction: tx version=%d, tx metadata hash=%s\n", txVersion, txNew.GetHash().ToString());

                // Set all values in the private coin object
                privateCoin.setVersion(txVersion);
                privateCoin.setPublicCoin(pubCoinSelected);
                privateCoin.setRandomness(coinToUse.randomness);
                privateCoin.setSerialNumber(coinToUse.serialNumber);
                privateCoin.setEcdsaSeckey(coinToUse.ecdsaSecretKey);

                LogPrintf("creating tempStorage object..\n");
                // Push created TxIn values into a tempStorage object (used in the next loop)
                TempStorage tempStorage {
                        privateCoin,
                        anonimity_set,
                        denomination,
                        blockHash,
                        coinToUse,
                        serializedId,
                        txVersion,
                        coinHeight,
                        coinId,
                };
                tempStorages.push_back(tempStorage);
            }

            // We now have the total coin amount to send. Create a single TxOut with this value.
            CTxOut newTxOut(nValue, scriptChange);
            // Insert single txout
            vector<CTxOut>::iterator position = txNew.vout.begin();
            txNew.vout.insert(position, newTxOut);

            /* We split the processing of the transaction into two loops.
             * The metaData hash is the hash of the transaction sans the zerocoin-related info (spend info).
             * Transaction processing is split to have the same txHash in every metaData object -
             * if the hash is different (as it would be if we did all steps for a TxIn in one loop) the transaction creation will fail.
            */

            // Remove all zerocoin related info
            CMutableTransaction txTemp = txNew;
            BOOST_FOREACH(CTxIn &txTempIn, txTemp.vin) {
                txTempIn.scriptSig.clear();
            }

            uint256 txHashForMetadata = txTemp.GetHash();
            LogPrintf("txNew.GetHash: %s\n", txHashForMetadata.ToString());
            std::vector<sigma::CoinSpendV3> spends;
            // Iterator of std::vector<std::pair<int64_t, sigma::CoinDenominationV3>>::const_iterator
            for (auto it = denominations.begin(); it != denominations.end(); it++)
            {
                unsigned index = it - denominations.begin();

                // We use incomplete transaction hash for now as a metadata
                sigma::SpendMetaDataV3 metaData(
                    tempStorages[index].serializedId,
                    tempStorages[index].blockHash,
                    txHashForMetadata);


                TempStorage tempStorage = tempStorages.at(index);
                CZerocoinEntryV3 coinToUse = tempStorage.coinToUse;

                // Recreate CoinSpend object
                sigma::CoinSpendV3 spend(zcParams,
                                         tempStorage.privateCoin,
                                         tempStorage.anonimity_set,
                                         metaData);
                spend.setVersion(tempStorage.txVersion);
                spends.push_back(spend);
                // Verify the coinSpend
                if (!spend.Verify(tempStorage.anonimity_set, metaData)) {
                    strFailReason = _("the spend coin transaction did not verify");
                    return false;
                }
                // Serialize the CoinSpend object into a buffer.
                CDataStream serializedCoinSpend(SER_NETWORK, PROTOCOL_VERSION);
                serializedCoinSpend << spend;

                // Insert the spend script into the tx object
                CScript tmp = CScript() << OP_ZEROCOINSPENDV3;

                // NOTE(martun): Do not write the size first, doesn't look like necessary.
                // If we write it, it will get written in different number of bytes depending
                // on the number itself, and "CScript" does not provide a function to read
                // it back properly.
                // << serializedCoinSpend.size();
                // NOTE(martun): "insert" is not the same as "operator<<", as operator<<
                // also writes the vector size before the vector itself.
                tmp.insert(tmp.end(), serializedCoinSpend.begin(), serializedCoinSpend.end());
                txNew.vin[index].scriptSig.assign(tmp.begin(), tmp.end());

                // Try to find this coin in the list of spent coin serials.
                // If found, notify that a coin that was previously thought to be available is actually used, and fail.
                std::list <CZerocoinSpendEntryV3> listCoinSpendSerial;
                CWalletDB(strWalletFile).ListCoinSpendSerial(listCoinSpendSerial);
                BOOST_FOREACH(const CZerocoinSpendEntryV3 &item, listCoinSpendSerial){
                    if (!forceUsed && spend.getCoinSerialNumber() == item.coinSerial) {
                        // THIS SELECTED COIN HAS BEEN USED, SO UPDATE ITS STATUS
                        CZerocoinEntryV3 pubCoinTx;
                        pubCoinTx.nHeight = tempStorage.coinHeight;
                        pubCoinTx.set_denomination_value(coinToUse.get_denomination_value());
                        pubCoinTx.id = tempStorage.coinId;
                        pubCoinTx.IsUsed = true;
                        pubCoinTx.randomness = coinToUse.randomness;
                        pubCoinTx.serialNumber = coinToUse.serialNumber;
                        pubCoinTx.value = coinToUse.value;
                        pubCoinTx.ecdsaSecretKey = coinToUse.ecdsaSecretKey;
                        CWalletDB(strWalletFile).WriteZerocoinEntry(pubCoinTx);
                        LogPrintf("CreateZerocoinSpendTransaction() -> NotifyZerocoinChanged\n");
                        LogPrintf("pubcoin=%s, isUsed=Used\n", coinToUse.value.GetHex());
                        pwalletMain->NotifyZerocoinChanged(
                            pwalletMain,
                            coinToUse.value.GetHex(),
                            "Used ("+std::to_string(coinToUse.get_denomination_value() / COIN) + " mint)",
                            CT_UPDATED);
                        strFailReason = _("the coin spend has been used");
                        return false;
                    }
                }
            }

            unsigned int nBytes = GetVirtualTransactionSize(txNew);
            CAmount nFeeNeeded = GetMinimumFee(nBytes, nTxConfirmTarget, mempool);
            if (coinControl && nFeeNeeded > 0 && coinControl->nMinimumTotalFee > nFeeNeeded) {
                nFeeNeeded = coinControl->nMinimumTotalFee;
            }
            if (coinControl && coinControl->fOverrideFeeRate)
                nFeeNeeded = coinControl->nFeeRate.GetFee(nBytes);
            nFeeRet = nFeeNeeded;
            txNew.vout[0].nValue -= nFeeRet;

            CMutableTransaction txTempNew(txNew);
            BOOST_FOREACH(CTxIn &txTempIn, txTempNew.vin) {
                if (txTempIn.scriptSig.IsZerocoinSpendV3()) {
                    txTempIn.scriptSig.clear();
                }
            }

            for(int i = 0; i < txNew.vin.size(); i++){
                // We use incomplete transaction hash as metadata.
                sigma::SpendMetaDataV3 metaDataNew(tempStorages[i].serializedId, tempStorages[i].blockHash, txTempNew.GetHash());
                spends[i].updateMetaData(tempStorages[i].privateCoin, metaDataNew);
                // Serialize the CoinSpend object into a buffer.
                CDataStream serializedCoinSpendNew(SER_NETWORK, PROTOCOL_VERSION);
                serializedCoinSpendNew << spends[i];
                CScript tmpNew = CScript() << OP_ZEROCOINSPENDV3;
                tmpNew.insert(tmpNew.end(), serializedCoinSpendNew.begin(), serializedCoinSpendNew.end());
                txNew.vin[i].scriptSig.assign(tmpNew.begin(), tmpNew.end());
            }

            // Embed the constructed transaction data in wtxNew.
            *static_cast<CTransaction *>(&wtxNew) = CTransaction(txNew);

            // Limit size
            if (GetTransactionWeight(txNew) >= MAX_STANDARD_TX_WEIGHT) {
                strFailReason = _("Transaction too large");
                return false;
            }

            txHash = wtxNew.GetHash();
            LogPrintf("wtxNew.txHash:%s\n", txHash.ToString());

            // After transaction creation and verification, this last loop is to notify the wallet of changes to zerocoin spend info.
            for (auto it = denominations.begin(); it != denominations.end(); it++)
            {
                unsigned index = it - denominations.begin();
                TempStorage tempStorage = tempStorages.at(index);
                CZerocoinEntryV3 coinToUse = tempStorage.coinToUse;

                // Update the wallet with info on this zerocoin spend
                coinSerials.push_back(tempStorage.privateCoin.getSerialNumber());
                zcSelectedValues.push_back(coinToUse.value);

                CZerocoinSpendEntryV3 entry;
                entry.coinSerial = coinSerials[index];
                entry.hashTx = txHash;
                entry.pubCoin = coinToUse.value;
                entry.id = tempStorage.serializedId;
                entry.set_denomination_value(coinToUse.get_denomination_value());
                LogPrintf("WriteCoinSpendSerialEntry, serialNumber=%s\n", entry.coinSerial.tostring());
                if (!CWalletDB(strWalletFile).WriteCoinSpendSerialEntry(entry)) {
                    strFailReason = _("it cannot write coin serial number into wallet");
                }
                coinToUse.IsUsed = true;
                coinToUse.id = tempStorage.coinId;
                coinToUse.nHeight = tempStorage.coinHeight;
                CWalletDB(strWalletFile).WriteZerocoinEntry(coinToUse);
                pwalletMain->NotifyZerocoinChanged(
                    pwalletMain,
                    coinToUse.value.GetHex(),
                    "Used (" + std::to_string(coinToUse.get_denomination_value()) + " mint)",
                    CT_UPDATED);
            }
        }
    }
    return true;
}

bool CWallet::SpendOldMints(string& stringError)
{
    list <CZerocoinEntry> listPubCoin;
    CWalletDB(strWalletFile).ListPubCoin(listPubCoin);

    CZerocoinState *zerocoinState = CZerocoinState::GetZerocoinState();
    vector<string> denomAmounts;

    int coinHeight;
    bool NoUnconfirmedCoins = true;
    BOOST_FOREACH(const CZerocoinEntry &pubcoin, listPubCoin) {
        if((pubcoin.IsUsed == false)
           && pubcoin.randomness != 0
           && pubcoin.serialNumber != 0) {
            int id;
            coinHeight = zerocoinState->GetMintedCoinHeightAndId(pubcoin.value, pubcoin.denomination, id);
            if (coinHeight > 0 && coinHeight + (ZC_MINT_CONFIRMATIONS - 1) <= chainActive.Height()) {
                string denomAmount;
                if (pubcoin.denomination == libzerocoin::ZQ_LOVELACE) {
                    denomAmount = "1";
                } else if (pubcoin.denomination == libzerocoin::ZQ_GOLDWASSER) {
                    denomAmount = "10";
                } else if (pubcoin.denomination == libzerocoin::ZQ_RACKOFF) {
                    denomAmount = "25";
                } else if (pubcoin.denomination == libzerocoin::ZQ_PEDERSEN) {
                    denomAmount = "50";
                } else if (pubcoin.denomination == libzerocoin::ZQ_WILLIAMSON) {
                    denomAmount = "100";
                } else {
                    return false;
                }
                denomAmounts.push_back(denomAmount);
            } else
                NoUnconfirmedCoins = false;
        }
    }
    //if we pass empty string as thirdPartyaddress, it will spend coins to self
    std::string thirdPartyaddress = "";
    CWalletTx wtx;

    // Because each transaction has a limit of around 75 KB, and each
    // spend has size 25 KB, we're not able to fit more than 2 old zerocoin spends
    // in a single transaction.
    for(unsigned int i = 0; i < denomAmounts.size(); i += 2) {
        wtx.Init(NULL);
        vector<string> denoms;
        denoms.push_back(denomAmounts[i]);
        if(i + 1 < denomAmounts.size())
            denoms.push_back(denomAmounts[i + 1]);
        if (!CreateZerocoinSpendModelV2(wtx, stringError, thirdPartyaddress, denoms))
            return false;
    }
    return NoUnconfirmedCoins;
}

bool CWallet::CommitZerocoinSpendTransaction(CWalletTx &wtxNew, CReserveKey &reservekey) {
    {
        LOCK2(cs_main, cs_wallet);
        LogPrintf("CommitZerocoinSpendTransaction:\n%s", wtxNew.ToString());
        LogPrintf("Transaction ID:%s\n", wtxNew.GetHash().ToString());
        {
            // This is only to keep the database open to defeat the auto-flush for the
            // duration of this scope.  This is the only place where this optimization
            // maybe makes sense; please don't do it anywhere else.
            CWalletDB *pwalletdb = fFileBacked ? new CWalletDB(strWalletFile, "w") : NULL;

            // Take key pair from key pool so it won't be used again
            reservekey.KeepKey();

            // Add tx to wallet, because if it has change it's also ours,
            // otherwise just for transaction history.
            AddToWallet(wtxNew, false, pwalletdb);

            if (fFileBacked)
                delete pwalletdb;
        }

        // Track how many getdata requests our transaction gets
        mapRequestCount[wtxNew.GetHash()] = 0;

        if (fBroadcastTransactions) {
            CValidationState state;

            // The old Zerocoin spend use a special way to check inputs but not for Sigma spend.
            // The Sigma spend will share the same logic as normal transactions for inputs checking.
            if (!wtxNew.AcceptToMemoryPool(false, maxTxFee, state, wtxNew.IsZerocoinSpendV3(), true)) {
                LogPrintf("CommitZerocoinSpendTransaction(): Transaction cannot be broadcast immediately, %s\n",
                          state.GetRejectReason());
                // TODO: if we expect the failure to be long term or permanent,
                // instead delete wtx from the wallet and return failure.
            } else {
                wtxNew.RelayWalletTransaction(wtxNew.IsZerocoinSpendV3() /* fCheckInputs */);
            }
        }
    }
    return true;
}

string CWallet::MintAndStoreZerocoin(vector<CRecipient> vecSend,
                                     vector<libzerocoin::PrivateCoin> privCoins,
                                     CWalletTx &wtxNew, bool fAskFee) {
    // temporarily disable zerocoin
    return "Zerocoin functionality has been disabled until the pending Sigma release.";

    string strError;
    if (IsLocked()) {
        strError = _("Error: Wallet locked, unable to create transaction!");
        LogPrintf("MintZerocoin() : %s", strError);
        return strError;
    }

    int totalValue = 0;
    BOOST_FOREACH(CRecipient recipient, vecSend){
        // Check amount
        if (recipient.nAmount <= 0)
            return _("Invalid amount");

        LogPrintf("MintZerocoin: value = %s\n", recipient.nAmount);
        totalValue += recipient.nAmount;

    }
    if ((totalValue + payTxFee.GetFeePerK()) > GetBalance())
        return _("Insufficient funds");

    LogPrintf("payTxFee.GetFeePerK()=%s\n", payTxFee.GetFeePerK());
    CReserveKey reservekey(this);
    int64_t nFeeRequired;

    int nChangePosRet = -1;
    bool isSigmaMint = false;
    if (!CreateZerocoinMintTransaction(vecSend, wtxNew, reservekey, nFeeRequired, nChangePosRet, strError, isSigmaMint)) {
        LogPrintf("nFeeRequired=%s\n", nFeeRequired);
        if (totalValue + nFeeRequired > GetBalance())
            return strprintf(
                    _("Error: This transaction requires a transaction fee of at least %s because of its amount, complexity, or use of recently received funds!"),
                    FormatMoney(nFeeRequired).c_str());
        return strError;
    }

    if (fAskFee && !uiInterface.ThreadSafeAskFee(nFeeRequired)){
        LogPrintf("MintZerocoin: returning aborted..\n");
        return "ABORTED";
    }

    CWalletDB walletdb(pwalletMain->strWalletFile);
    libzerocoin::Params *zcParams = ZCParamsV2;

    BOOST_FOREACH(libzerocoin::PrivateCoin privCoin, privCoins){
        CZerocoinEntry zerocoinTx;
        zerocoinTx.IsUsed = false;
        zerocoinTx.denomination = privCoin.getPublicCoin().getDenomination();
        zerocoinTx.value = privCoin.getPublicCoin().getValue();
        libzerocoin::PublicCoin checkPubCoin(zcParams, zerocoinTx.value, privCoin.getPublicCoin().getDenomination());
        if (!checkPubCoin.validate()) {
            return "error: pubCoin not validated.";
        }
        zerocoinTx.randomness = privCoin.getRandomness();
        zerocoinTx.serialNumber = privCoin.getSerialNumber();
        const unsigned char *ecdsaSecretKey = privCoin.getEcdsaSeckey();
        zerocoinTx.ecdsaSecretKey = std::vector<unsigned char>(ecdsaSecretKey, ecdsaSecretKey+32);
        NotifyZerocoinChanged(this, zerocoinTx.value.GetHex(), "New (" + std::to_string(zerocoinTx.denomination) + " mint)", CT_NEW);
        walletdb.WriteZerocoinEntry(zerocoinTx);
    }

    if (!CommitTransaction(wtxNew, reservekey)) {
        return _(
                "Error: The transaction was rejected! This might happen if some of the coins in your wallet were already spent, such as if you used a copy of wallet.dat and coins were spent in the copy but not marked as spent here.");
    } else {
        LogPrintf("CommitTransaction success!\n");
    }

    return "";
}

string CWallet::MintAndStoreZerocoinV3(vector<CRecipient> vecSend,
                                     vector<sigma::PrivateCoinV3> privCoins,
                                     CWalletTx &wtxNew, bool fAskFee) {
    string strError;
    if (IsLocked()) {
        strError = _("Error: Wallet locked, unable to create transaction!");
        LogPrintf("MintZerocoin() : %s", strError);
        return strError;
    }

    int totalValue = 0;
    BOOST_FOREACH(CRecipient recipient, vecSend){
        // Check amount
        if (recipient.nAmount <= 0)
            return _("Invalid amount");

        LogPrintf("MintZerocoin: value = %s\n", recipient.nAmount);
        totalValue += recipient.nAmount;

    }
    if ((totalValue + payTxFee.GetFeePerK()) > GetBalance())
        return _("Insufficient funds");

    LogPrintf("payTxFee.GetFeePerK()=%s\n", payTxFee.GetFeePerK());
    CReserveKey reservekey(this);
    int64_t nFeeRequired;

    int nChangePosRet = -1;
    bool isSigmaMint = true;
    if (!CreateZerocoinMintTransaction(vecSend, wtxNew, reservekey, nFeeRequired, nChangePosRet, strError, isSigmaMint)) {
        LogPrintf("nFeeRequired=%s\n", nFeeRequired);
        if (totalValue + nFeeRequired > GetBalance())
            return strprintf(
                    _("Error: This transaction requires a transaction fee of at least %s because of its amount, complexity, or use of recently received funds!"),
                    FormatMoney(nFeeRequired).c_str());
        return strError;
    }

    if (fAskFee && !uiInterface.ThreadSafeAskFee(nFeeRequired)){
        LogPrintf("MintZerocoin: returning aborted..\n");
        return "ABORTED";
    }

    CWalletDB walletdb(pwalletMain->strWalletFile);
    sigma::ParamsV3* zcParams = sigma::ParamsV3::get_default();

    BOOST_FOREACH(sigma::PrivateCoinV3 privCoin, privCoins){
        CZerocoinEntryV3 zerocoinTx;
        zerocoinTx.IsUsed = false;
        zerocoinTx.set_denomination(privCoin.getPublicCoin().getDenomination());
        zerocoinTx.value = privCoin.getPublicCoin().getValue();
        sigma::PublicCoinV3 checkPubCoin(zerocoinTx.value, privCoin.getPublicCoin().getDenomination());
        if (!checkPubCoin.validate()) {
            return "error: pubCoin not validated.";
        }
        zerocoinTx.randomness = privCoin.getRandomness();
        zerocoinTx.serialNumber = privCoin.getSerialNumber();
        const unsigned char *ecdsaSecretKey = privCoin.getEcdsaSeckey();
        zerocoinTx.ecdsaSecretKey = std::vector<unsigned char>(ecdsaSecretKey, ecdsaSecretKey+32);
        walletdb.WriteZerocoinEntry(zerocoinTx);
        NotifyZerocoinChanged(this,
            zerocoinTx.value.GetHex(),
            "New (" + std::to_string(zerocoinTx.get_denomination()) + " mint)",
            CT_NEW);
    }

    if (!CommitTransaction(wtxNew, reservekey)) {
        return _(
                "Error: The transaction was rejected! This might happen if some of the coins in your wallet were already spent, such as if you used a copy of wallet.dat and coins were spent in the copy but not marked as spent here.");
    } else {
        LogPrintf("CommitTransaction success!\n");
    }

    return "";
}

/**
 * @brief CWallet::MintZerocoin
 * @param pubCoin
 * @param nValue
 * @param wtxNew
 * @param fAskFee
 * @return
 */
<<<<<<< HEAD
string CWallet::MintZerocoin(CScript pubCoin, int64_t nValue, bool isSigmaMint, CWalletTx &wtxNew, bool fAskFee) {
=======
string CWallet::MintZerocoin(CScript pubCoin, int64_t nValue, CWalletTx &wtxNew, bool fAskFee) {
    // temporarily disable zerocoin
    return "Zerocoin functionality has been disabled until the pending Sigma release.";
>>>>>>> 856383a8

    LogPrintf("MintZerocoin: value = %s\n", nValue);
    // Check amount
    if (nValue <= 0)
        return _("Invalid amount");
    LogPrintf("CWallet.MintZerocoin() nValue = %s, payTxFee.GetFee(1000) = %s, GetBalance() = %s \n", nValue,
              payTxFee.GetFee(1000), GetBalance());
    if (nValue + payTxFee.GetFeePerK() > GetBalance())
        return _("Insufficient funds");
    LogPrintf("payTxFee.GetFeePerK()=%s\n", payTxFee.GetFeePerK());
    CReserveKey reservekey(this);
    int64_t nFeeRequired;

    if (IsLocked()) {
        string strError = _("Error: Wallet locked, unable to create transaction!");
        LogPrintf("MintZerocoin() : %s", strError);
        return strError;
    }

    string strError;
    if (!CreateZerocoinMintTransaction(pubCoin, nValue, wtxNew, reservekey, nFeeRequired, strError, isSigmaMint)) {
        LogPrintf("nFeeRequired=%s\n", nFeeRequired);
        if (nValue + nFeeRequired > GetBalance())
            return strprintf(
                    _("Error: This transaction requires a transaction fee of at least %s because of its amount, complexity, or use of recently received funds!"),
                    FormatMoney(nFeeRequired).c_str());
        return strError;
    }

    if (fAskFee && !uiInterface.ThreadSafeAskFee(nFeeRequired))
        return "ABORTED";

    if (!CommitTransaction(wtxNew, reservekey)) {
        return _(
                "Error: The transaction was rejected! This might happen if some of the coins in your wallet were already spent, such as if you used a copy of wallet.dat and coins were spent in the copy but not marked as spent here.");
    } else {
        LogPrintf("CommitTransaction success!\n");
//        //TODO :
//        // 1. In this case, we already have pubcoin that just committed to network.
//        // 2. what we can do is <pubcoin><isOur><isUsed> storing in wallet
//        // 3. We will store pubcoin, yes, no
    }

    return "";
}

/**
 * @brief CWallet::SpendZerocoin
 * @param nValue
 * @param denomination
 * @param wtxNew
 * @param coinSerial
 * @param txHash
 * @param zcSelectedValue
 * @param zcSelectedIsUsed
 * @return
 */
string CWallet::SpendZerocoin(std::string &thirdPartyaddress, int64_t nValue, libzerocoin::CoinDenomination denomination, CWalletTx &wtxNew,
                              CBigNum &coinSerial, uint256 &txHash, CBigNum &zcSelectedValue,
                              bool &zcSelectedIsUsed, bool forceUsed) {
    // temporarily disable zerocoin
    return "Zerocoin functionality has been disabled until the pending Sigma release.";

    // Check amount
    if (nValue <= 0)
        return _("Invalid amount");

    CReserveKey reservekey(this);

    if (IsLocked()) {
        string strError = _("Error: Wallet locked, unable to create transaction!");
        LogPrintf("SpendZerocoin() : %s", strError);
        return strError;
    }

    string strError;
    if (!CreateZerocoinSpendTransaction(thirdPartyaddress, nValue, denomination, wtxNew, reservekey, coinSerial, txHash,
                                        zcSelectedValue, zcSelectedIsUsed, strError, forceUsed)) {
        LogPrintf("SpendZerocoin() : %s\n", strError.c_str());
        return strError;
    }

    if (!CommitZerocoinSpendTransaction(wtxNew, reservekey)) {
        LogPrintf("CommitZerocoinSpendTransaction() -> FAILED!\n");
        CZerocoinEntry pubCoinTx;
        list <CZerocoinEntry> listOwnCoins;
        listOwnCoins.clear();

        CWalletDB walletdb(pwalletMain->strWalletFile);
        walletdb.ListPubCoin(listOwnCoins);
        BOOST_FOREACH(const CZerocoinEntry &ownCoinItem, listOwnCoins) {
            if (zcSelectedValue == ownCoinItem.value) {
                pubCoinTx.id = ownCoinItem.id;
                pubCoinTx.IsUsed = false; // having error, so set to false, to be able to use again
                pubCoinTx.value = ownCoinItem.value;
                pubCoinTx.nHeight = ownCoinItem.nHeight;
                pubCoinTx.randomness = ownCoinItem.randomness;
                pubCoinTx.serialNumber = ownCoinItem.serialNumber;
                pubCoinTx.denomination = ownCoinItem.denomination;
                pubCoinTx.ecdsaSecretKey = ownCoinItem.ecdsaSecretKey;
                CWalletDB(strWalletFile).WriteZerocoinEntry(pubCoinTx);
                LogPrintf("SpendZerocoin failed, re-updated status -> NotifyZerocoinChanged\n");
                LogPrintf("pubcoin=%s, isUsed=New\n", ownCoinItem.value.GetHex());
                pwalletMain->NotifyZerocoinChanged(pwalletMain, ownCoinItem.value.GetHex(), "New", CT_UPDATED);
            }
        }
        CZerocoinSpendEntry entry;
        entry.coinSerial = coinSerial;
        entry.hashTx = txHash;
        entry.pubCoin = zcSelectedValue;
        if (!CWalletDB(strWalletFile).EraseCoinSpendSerialEntry(entry)) {
            return _("Error: It cannot delete coin serial number in wallet");
        }
        return _(
                "Error: The transaction was rejected! This might happen if some of the coins in your wallet were already spent, such as if you used a copy of wallet.dat and coins were spent in the copy but not marked as spent here.");
    }
    return "";
}

string CWallet::SpendZerocoinV3(
        std::string &thirdPartyaddress,
        sigma::CoinDenominationV3 denomination,
        CWalletTx &wtxNew,
        Scalar &coinSerial,
        uint256 &txHash,
        GroupElement &zcSelectedValue,
        bool &zcSelectedIsUsed,
        bool forceUsed,
        bool fAskFee) {
    CReserveKey reservekey(this);

    if (IsLocked()) {
        string strError = _("Error: Wallet locked, unable to create transaction!");
        LogPrintf("SpendZerocoin() : %s", strError);
        return strError;
    }
    int64_t nFeeRequired;
    string strError;
    int64_t nValue;
    if (!DenominationToInteger(denomination, nValue)) {
        strError = _("Unable to convert denomination to integer.");
        return strError;
    }

    if (!CreateZerocoinSpendTransactionV3(
            thirdPartyaddress, denomination, wtxNew, reservekey, nFeeRequired, coinSerial, txHash,
            zcSelectedValue, zcSelectedIsUsed, strError, forceUsed)) {
        LogPrintf("SpendZerocoin() : %s\n", strError.c_str());
        return strError;
    }

    if (fAskFee && !uiInterface.ThreadSafeAskFee(nFeeRequired))
        return "ABORTED";

    if (!CommitZerocoinSpendTransaction(wtxNew, reservekey)) {
        LogPrintf("CommitZerocoinSpendTransaction() -> FAILED!\n");
        CZerocoinEntryV3 pubCoinTx;
        list <CZerocoinEntryV3> listOwnCoins;
        listOwnCoins.clear();

        CWalletDB walletdb(pwalletMain->strWalletFile);
        walletdb.ListPubCoinV3(listOwnCoins);
        BOOST_FOREACH(const CZerocoinEntryV3 &ownCoinItem, listOwnCoins) {
            if (zcSelectedValue == ownCoinItem.value) {
                pubCoinTx.id = ownCoinItem.id;
                pubCoinTx.IsUsed = false; // having error, so set to false, to be able to use again
                pubCoinTx.value = ownCoinItem.value;
                pubCoinTx.nHeight = ownCoinItem.nHeight;
                pubCoinTx.randomness = ownCoinItem.randomness;
                pubCoinTx.serialNumber = ownCoinItem.serialNumber;
                pubCoinTx.set_denomination_value(ownCoinItem.get_denomination_value());
                pubCoinTx.ecdsaSecretKey = ownCoinItem.ecdsaSecretKey;
                CWalletDB(strWalletFile).WriteZerocoinEntry(pubCoinTx);
                LogPrintf("SpendZerocoin failed, re-updated status -> NotifyZerocoinChanged\n");
                LogPrintf("pubcoin=%s, isUsed=New\n", ownCoinItem.value.GetHex());
                pwalletMain->NotifyZerocoinChanged(pwalletMain, ownCoinItem.value.GetHex(), "New", CT_UPDATED);
            }
        }
        CZerocoinSpendEntryV3 entry;
        entry.coinSerial = coinSerial;
        entry.hashTx = txHash;
        entry.pubCoin = zcSelectedValue;
        if (!CWalletDB(strWalletFile).EraseCoinSpendSerialEntry(entry)) {
            return _("Error: It cannot delete coin serial number in wallet");
        }
        return _(
                "Error: The transaction was rejected! This might happen if some of the coins in your wallet were already spent, such as if you used a copy of wallet.dat and coins were spent in the copy but not marked as spent here.");
    }
    return "";
}


/**
 * @brief CWallet::SpendZerocoin
 * @param thirdPartyaddress
 * @param nValue
 * @param denomination
 * @param wtxNew
 * @param coinSerial
 * @param txHash
 * @param zcSelectedValue
 * @param zcSelectedIsUsed
 * @return
 */
string CWallet::SpendMultipleZerocoin(std::string &thirdPartyaddress, const std::vector<std::pair<int64_t, libzerocoin::CoinDenomination>>& denominations, CWalletTx &wtxNew,
                              vector<CBigNum> &coinSerials, uint256 &txHash, vector<CBigNum> &zcSelectedValues, bool forceUsed) {
    // temporarily disable zerocoin
    return "Zerocoin functionality has been disabled until the pending Sigma release.";

     CReserveKey reservekey(this);
     string strError = "";
     if (IsLocked()) {
        strError = "Error: Wallet locked, unable to create transaction!";
        LogPrintf("SpendZerocoin() : %s", strError);
        return strError;
    }

    if (!CreateMultipleZerocoinSpendTransaction(thirdPartyaddress, denominations, wtxNew, reservekey, coinSerials, txHash, zcSelectedValues, strError, forceUsed)) {
        LogPrintf("SpendZerocoin() : %s\n", strError.c_str());
        return strError;
    }

    if (!CommitZerocoinSpendTransaction(wtxNew, reservekey)) {
        LogPrintf("CommitZerocoinSpendTransaction() -> FAILED!\n");
        CZerocoinEntry pubCoinTx;
        list <CZerocoinEntry> listOwnCoins;
        listOwnCoins.clear();
        CWalletDB walletdb(pwalletMain->strWalletFile);
        walletdb.ListPubCoin(listOwnCoins);

        for (std::vector<CBigNum>::iterator it = coinSerials.begin(); it != coinSerials.end(); it++){
            unsigned index = it - coinSerials.begin();
            CBigNum zcSelectedValue = zcSelectedValues[index];
            BOOST_FOREACH(const CZerocoinEntry &ownCoinItem, listOwnCoins) {
                if (zcSelectedValue == ownCoinItem.value) {
                    pubCoinTx.id = ownCoinItem.id;
                    pubCoinTx.IsUsed = false; // having error, so set to false, to be able to use again
                    pubCoinTx.value = ownCoinItem.value;
                    pubCoinTx.nHeight = ownCoinItem.nHeight;
                    pubCoinTx.randomness = ownCoinItem.randomness;
                    pubCoinTx.serialNumber = ownCoinItem.serialNumber;
                    pubCoinTx.denomination = ownCoinItem.denomination;
                    pubCoinTx.ecdsaSecretKey = ownCoinItem.ecdsaSecretKey;
                    NotifyZerocoinChanged(this, pubCoinTx.value.GetHex(), "New", CT_UPDATED);
                    CWalletDB(strWalletFile).WriteZerocoinEntry(pubCoinTx);
                    LogPrintf("SpendZerocoin failed, re-updated status -> NotifyZerocoinChanged\n");
                    LogPrintf("pubcoin=%s, isUsed=New\n", ownCoinItem.value.GetHex());
                }
            }
            CZerocoinSpendEntry entry;
            entry.coinSerial = coinSerials[index];
            entry.hashTx = txHash;
            entry.pubCoin = zcSelectedValue;
            if (!CWalletDB(strWalletFile).EraseCoinSpendSerialEntry(entry)) {
                strError.append("Error: It cannot delete coin serial number in wallet.\n");
            }
        }
        strError.append("Error: The transaction was rejected! This might happen if some of the coins in your wallet were already spent, such as if you used a copy of wallet.dat and coins were spent in the copy but not marked as spent here.");
        return strError;
    }

     return "";
 }

string CWallet::SpendMultipleZerocoinV3(
        std::string &thirdPartyaddress,
        const std::vector<sigma::CoinDenominationV3>& denominations,
        CWalletTx &wtxNew,
        vector<Scalar> &coinSerials,
        uint256 &txHash,
        vector<GroupElement> &zcSelectedValues,
        bool forceUsed,
        bool fAskFee) {
    CReserveKey reservekey(this);
    int64_t nFeeRequired;
    string strError = "";
    if (IsLocked()) {
        strError = "Error: Wallet locked, unable to create transaction!";
        LogPrintf("SpendZerocoin() : %s", strError);
        return strError;
    }

    if (!CreateMultipleZerocoinSpendTransactionV3(
            thirdPartyaddress, denominations, wtxNew, reservekey,nFeeRequired, coinSerials, txHash,
            zcSelectedValues, strError, forceUsed)) {
        LogPrintf("SpendZerocoin() : %s\n", strError.c_str());
        return strError;
    }

    if (fAskFee && !uiInterface.ThreadSafeAskFee(nFeeRequired))
        return "ABORTED";

    if (!CommitZerocoinSpendTransaction(wtxNew, reservekey)) {
        LogPrintf("CommitZerocoinSpendTransaction() -> FAILED!\n");
        CZerocoinEntryV3 pubCoinTx;
        list <CZerocoinEntryV3> listOwnCoins;
        listOwnCoins.clear();
        CWalletDB walletdb(pwalletMain->strWalletFile);
        walletdb.ListPubCoinV3(listOwnCoins);

        for (std::vector<Scalar>::iterator it = coinSerials.begin(); it != coinSerials.end(); it++){
            unsigned index = it - coinSerials.begin();
            GroupElement zcSelectedValue = zcSelectedValues[index];
            BOOST_FOREACH(const CZerocoinEntryV3 &ownCoinItem, listOwnCoins) {
                if (zcSelectedValue == ownCoinItem.value) {
                    pubCoinTx.id = ownCoinItem.id;
                    pubCoinTx.IsUsed = false; // having error, so set to false, to be able to use again
                    pubCoinTx.value = ownCoinItem.value;
                    pubCoinTx.nHeight = ownCoinItem.nHeight;
                    pubCoinTx.randomness = ownCoinItem.randomness;
                    pubCoinTx.serialNumber = ownCoinItem.serialNumber;
                    pubCoinTx.set_denomination_value(ownCoinItem.get_denomination_value());
                    pubCoinTx.ecdsaSecretKey = ownCoinItem.ecdsaSecretKey;
                    CWalletDB(strWalletFile).WriteZerocoinEntry(pubCoinTx);
                    LogPrintf("SpendZerocoin failed, re-updated status -> NotifyZerocoinChanged\n");
                    LogPrintf("pubcoin=%s, isUsed=New\n", ownCoinItem.value.GetHex());
                }
            }
            CZerocoinSpendEntryV3 entry;
            entry.coinSerial = coinSerials[index];
            entry.hashTx = txHash;
            entry.pubCoin = zcSelectedValue;
            if (!CWalletDB(strWalletFile).EraseCoinSpendSerialEntry(entry)) {
                strError.append("Error: It cannot delete coin serial number in wallet.\n");
            }
        }
        strError.append("Error: The transaction was rejected! This might happen if some of the coins in your wallet were already spent, such as if you used a copy of wallet.dat and coins were spent in the copy but not marked as spent here.");
        return strError;
    }

    return "";
}

std::vector<CZerocoinEntryV3> CWallet::SpendZerocoinV3(const std::vector<CRecipient>& recipients, CWalletTx& result)
{
    CAmount fee;

    return SpendZerocoinV3(recipients, result, fee);
}

std::vector<CZerocoinEntryV3> CWallet::SpendZerocoinV3(
    const std::vector<CRecipient>& recipients,
    CWalletTx& result,
    CAmount& fee)
{
    // create transaction
    std::vector<CZerocoinEntryV3> coins;
    std::vector<CZerocoinEntryV3> changes;

    result = CreateZerocoinSpendTransactionV3(recipients, fee, coins, changes);

    CommitSigmaTransaction(result, coins, changes);

    return coins;
}

bool CWallet::CommitSigmaTransaction(CWalletTx& wtxNew, std::vector<CZerocoinEntryV3>& selectedCoins, std::vector<CZerocoinEntryV3>& changes) {
    // commit
    try {
        CommitTransaction(wtxNew);
    } catch (...) {
        auto error = _(
            "Error: The transaction was rejected! This might happen if some of "
            "the coins in your wallet were already spent, such as if you used "
            "a copy of wallet.dat and coins were spent in the copy but not "
            "marked as spent here."
        );

        std::throw_with_nested(std::runtime_error(error));
    }

    // mark selected coins as used
    auto state = CZerocoinStateV3::GetZerocoinState();
    CWalletDB db(strWalletFile);

    for (auto& coin : selectedCoins) {
        // get coin id & height
        int height, id;

        std::tie(height, id) = state->GetMintedCoinHeightAndId(sigma::PublicCoinV3(coin.value, coin.get_denomination()));

        // add CZerocoinSpendEntryV3
        CZerocoinSpendEntryV3 spend;

        spend.coinSerial = coin.serialNumber;
        spend.hashTx = wtxNew.GetHash();
        spend.pubCoin = coin.value;
        spend.id = id;
        spend.set_denomination_value(coin.get_denomination_value());

        if (!db.WriteCoinSpendSerialEntry(spend)) {
            throw std::runtime_error(_("Failed to write coin serial number into wallet"));
        }

        // update CZerocoinEntryV3
        coin.IsUsed = true;
        coin.id = id;
        coin.nHeight = height;

        if (!db.WriteZerocoinEntry(coin)) {
            throw std::runtime_error(_("Failed to mark Zerocoin as used"));
        }

        // raise event
        NotifyZerocoinChanged(
            this,
            coin.value.GetHex(),
            "Used (" + std::to_string(coin.get_denomination()) + " mint)",
            CT_UPDATED);
    }

    for (auto& change : changes) {

        if (!db.WriteZerocoinEntry(change)) {
            throw std::runtime_error(_("Failed to store new Zerocoin"));
        }

        // raise event
        NotifyZerocoinChanged(this,
            change.value.GetHex(),
            "New (" + std::to_string(change.get_denomination()) + " mint)",
            CT_NEW);
    }

    return true;
}

bool CWallet::AddAccountingEntry(const CAccountingEntry &acentry, CWalletDB &pwalletdb) {
    if (!pwalletdb.WriteAccountingEntry_Backend(acentry))
        return false;

    laccentries.push_back(acentry);
    CAccountingEntry &entry = laccentries.back();
    wtxOrdered.insert(make_pair(entry.nOrderPos, TxPair((CWalletTx *) 0, &entry)));

    return true;
}

CAmount CWallet::GetRequiredFee(unsigned int nTxBytes) {
    return std::max(minTxFee.GetFee(nTxBytes), ::minRelayTxFee.GetFee(nTxBytes));
}

CAmount CWallet::GetMinimumFee(unsigned int nTxBytes, unsigned int nConfirmTarget, const CTxMemPool &pool) {
    // payTxFee is user-set "I want to pay this much"
    CAmount nFeeNeeded = payTxFee.GetFee(nTxBytes);
    // User didn't set: use -txconfirmtarget to estimate...
    if (nFeeNeeded == 0) {
        int estimateFoundTarget = nConfirmTarget;
        nFeeNeeded = pool.estimateSmartFee(nConfirmTarget, &estimateFoundTarget).GetFee(nTxBytes);
        // ... unless we don't have enough mempool data for estimatefee, then use fallbackFee
        if (nFeeNeeded == 0)
            nFeeNeeded = fallbackFee.GetFee(nTxBytes);
    }
    // prevent user from paying a fee below minRelayTxFee or minTxFee
    nFeeNeeded = std::max(nFeeNeeded, GetRequiredFee(nTxBytes));
    // But always obey the maximum
    if (nFeeNeeded > maxTxFee)
        nFeeNeeded = maxTxFee;

    return nFeeNeeded;
}


DBErrors CWallet::LoadWallet(bool &fFirstRunRet) {
    LogPrintf("LoadWallet, firstRun = %s\n", fFirstRunRet);
    if (!fFileBacked)
        return DB_LOAD_OK;
    fFirstRunRet = false;
    DBErrors nLoadWalletRet = CWalletDB(strWalletFile, "cr+").LoadWallet(this);
    if (nLoadWalletRet == DB_NEED_REWRITE) {
        if (CDB::Rewrite(strWalletFile, "\x04pool")) {
            LOCK(cs_wallet);
            setKeyPool.clear();
            // Note: can't top-up keypool here, because wallet is locked.
            // User will be prompted to unlock wallet the next operation
            // that requires a new key.
        }
    }

    if (nLoadWalletRet != DB_LOAD_OK)
        return nLoadWalletRet;
    fFirstRunRet = !vchDefaultKey.IsValid();

    uiInterface.LoadWallet(this);

    return DB_LOAD_OK;
}

DBErrors CWallet::ZapSelectTx(vector <uint256> &vHashIn, vector <uint256> &vHashOut) {
    if (!fFileBacked)
        return DB_LOAD_OK;
    DBErrors nZapSelectTxRet = CWalletDB(strWalletFile, "cr+").ZapSelectTx(this, vHashIn, vHashOut);
    if (nZapSelectTxRet == DB_NEED_REWRITE) {
        if (CDB::Rewrite(strWalletFile, "\x04pool")) {
            LOCK(cs_wallet);
            setKeyPool.clear();
            // Note: can't top-up keypool here, because wallet is locked.
            // User will be prompted to unlock wallet the next operation
            // that requires a new key.
        }
    }

    if (nZapSelectTxRet != DB_LOAD_OK)
        return nZapSelectTxRet;

    MarkDirty();

    return DB_LOAD_OK;

}

DBErrors CWallet::ZapWalletTx(std::vector <CWalletTx> &vWtx) {
    if (!fFileBacked)
        return DB_LOAD_OK;
    DBErrors nZapWalletTxRet = CWalletDB(strWalletFile, "cr+").ZapWalletTx(this, vWtx);
    if (nZapWalletTxRet == DB_NEED_REWRITE) {
        if (CDB::Rewrite(strWalletFile, "\x04pool")) {
            LOCK(cs_wallet);
            setKeyPool.clear();
            // Note: can't top-up keypool here, because wallet is locked.
            // User will be prompted to unlock wallet the next operation
            // that requires a new key.
        }
    }

    if (nZapWalletTxRet != DB_LOAD_OK)
        return nZapWalletTxRet;

    return DB_LOAD_OK;
}


bool CWallet::SetAddressBook(const CTxDestination &address, const string &strName, const string &strPurpose) {
    bool fUpdated = false;
    {
        LOCK(cs_wallet); // mapAddressBook
        std::map<CTxDestination, CAddressBookData>::iterator mi = mapAddressBook.find(address);
        fUpdated = mi != mapAddressBook.end();
        mapAddressBook[address].name = strName;
        if (!strPurpose.empty()) /* update purpose only if requested */
            mapAddressBook[address].purpose = strPurpose;
    }
    NotifyAddressBookChanged(this, address, strName, ::IsMine(*this, address) != ISMINE_NO,
                             strPurpose, (fUpdated ? CT_UPDATED : CT_NEW));
    if (!fFileBacked)
        return false;
    if (!strPurpose.empty() &&
        !CWalletDB(strWalletFile).WritePurpose(CBitcoinAddress(address).ToString(), strPurpose))
        return false;
    return CWalletDB(strWalletFile).WriteName(CBitcoinAddress(address).ToString(), strName);
}

bool CWallet::DelAddressBook(const CTxDestination &address) {
    {
        LOCK(cs_wallet); // mapAddressBook

        if (fFileBacked) {
            // Delete destdata tuples associated with address
            std::string strAddress = CBitcoinAddress(address).ToString();
            BOOST_FOREACH(const PAIRTYPE(string, string) &item, mapAddressBook[address].destdata)
            {
                CWalletDB(strWalletFile).EraseDestData(strAddress, item.first);
            }
        }
        mapAddressBook.erase(address);
    }

    NotifyAddressBookChanged(this, address, "", ::IsMine(*this, address) != ISMINE_NO, "", CT_DELETED);

    if (!fFileBacked)
        return false;
    CWalletDB(strWalletFile).ErasePurpose(CBitcoinAddress(address).ToString());
    return CWalletDB(strWalletFile).EraseName(CBitcoinAddress(address).ToString());
}

bool CWallet::SetDefaultKey(const CPubKey &vchPubKey) {
    if (fFileBacked) {
        if (!CWalletDB(strWalletFile).WriteDefaultKey(vchPubKey))
            return false;
    }
    vchDefaultKey = vchPubKey;
    return true;
}

/**
 * Mark old keypool keys as used,
 * and generate all new keys
 */
bool CWallet::NewKeyPool() {
    {
        LOCK(cs_wallet);
        CWalletDB walletdb(strWalletFile);
        BOOST_FOREACH(int64_t nIndex, setKeyPool)
        walletdb.ErasePool(nIndex);
        setKeyPool.clear();

        if (IsLocked())
            return false;

        int64_t nKeys = max(GetArg("-keypool", DEFAULT_KEYPOOL_SIZE), (int64_t) 0);
        for (int i = 0; i < nKeys; i++) {
            int64_t nIndex = i + 1;
            walletdb.WritePool(nIndex, CKeyPool(GenerateNewKey()));
            setKeyPool.insert(nIndex);
        }
        LogPrintf("CWallet::NewKeyPool wrote %d new keys\n", nKeys);
    }
    return true;
}

bool CWallet::TopUpKeyPool(unsigned int kpSize) {
    {
        LOCK(cs_wallet);

        if (IsLocked())
            return false;

        CWalletDB walletdb(strWalletFile);

        // Top up key pool
        unsigned int nTargetSize;
        if (kpSize > 0)
            nTargetSize = kpSize;
        else
            nTargetSize = max(GetArg("-keypool", DEFAULT_KEYPOOL_SIZE), (int64_t) 0);

        while (setKeyPool.size() < (nTargetSize + 1)) {
            int64_t nEnd = 1;
            if (!setKeyPool.empty())
                nEnd = *(--setKeyPool.end()) + 1;
            if (!walletdb.WritePool(nEnd, CKeyPool(GenerateNewKey())))
                throw runtime_error(std::string(__func__) + ": writing generated key failed");
            setKeyPool.insert(nEnd);
            LogPrintf("keypool added key %d, size=%u\n", nEnd, setKeyPool.size());
        }
    }
    return true;
}

void CWallet::ReserveKeyFromKeyPool(int64_t &nIndex, CKeyPool &keypool) {
    nIndex = -1;
    keypool.vchPubKey = CPubKey();
    {
        LOCK(cs_wallet);

        if (!IsLocked())
            TopUpKeyPool();

        // Get the oldest key
        if (setKeyPool.empty())
            return;

        CWalletDB walletdb(strWalletFile);

        nIndex = *(setKeyPool.begin());
        setKeyPool.erase(setKeyPool.begin());
        if (!walletdb.ReadPool(nIndex, keypool))
            throw runtime_error(std::string(__func__) + ": read failed");
        if (!HaveKey(keypool.vchPubKey.GetID()))
            throw runtime_error(std::string(__func__) + ": unknown key in key pool");
        assert(keypool.vchPubKey.IsValid());
        LogPrintf("keypool reserve %d\n", nIndex);
    }
}

void CWallet::KeepKey(int64_t nIndex) {
    // Remove from key pool
    if (fFileBacked) {
        CWalletDB walletdb(strWalletFile);
        walletdb.ErasePool(nIndex);
    }
    LogPrintf("keypool keep %d\n", nIndex);
}

void CWallet::ReturnKey(int64_t nIndex) {
    // Return to key pool
    {
        LOCK(cs_wallet);
        setKeyPool.insert(nIndex);
    }
    LogPrintf("keypool return %d\n", nIndex);
}

bool CWallet::GetKeyFromPool(CPubKey &result) {
    int64_t nIndex = 0;
    CKeyPool keypool;
    {
        LOCK(cs_wallet);
        ReserveKeyFromKeyPool(nIndex, keypool);
        if (nIndex == -1) {
            if (IsLocked()) return false;
            result = GenerateNewKey();
            return true;
        }
        KeepKey(nIndex);
        result = keypool.vchPubKey;
    }
    return true;
}

int64_t CWallet::GetOldestKeyPoolTime() {
    LOCK(cs_wallet);

    // if the keypool is empty, return <NOW>
    if (setKeyPool.empty())
        return GetTime();

    // load oldest key from keypool, get time and return
    CKeyPool keypool;
    CWalletDB walletdb(strWalletFile);
    int64_t nIndex = *(setKeyPool.begin());
    if (!walletdb.ReadPool(nIndex, keypool))
        throw runtime_error(std::string(__func__) + ": read oldest key in keypool failed");
    assert(keypool.vchPubKey.IsValid());
    return keypool.nTime;
}

std::map <CTxDestination, CAmount> CWallet::GetAddressBalances() {
    map <CTxDestination, CAmount> balances;

    {
        LOCK(cs_wallet);
        BOOST_FOREACH(PAIRTYPE(uint256, CWalletTx) walletEntry, mapWallet)
        {
            CWalletTx *pcoin = &walletEntry.second;

            if (!CheckFinalTx(*pcoin) || !pcoin->IsTrusted())
                continue;

            if (pcoin->IsCoinBase() && pcoin->GetBlocksToMaturity() > 0)
                continue;

            int nDepth = pcoin->GetDepthInMainChain();
            if (nDepth < (pcoin->IsFromMe(ISMINE_ALL) ? 0 : 1))
                continue;

            for (unsigned int i = 0; i < pcoin->vout.size(); i++) {
                CTxDestination addr;
                if (!IsMine(pcoin->vout[i]))
                    continue;
                if (!ExtractDestination(pcoin->vout[i].scriptPubKey, addr))
                    continue;

                CAmount n = IsSpent(walletEntry.first, i) ? 0 : pcoin->vout[i].nValue;

                if (!balances.count(addr))
                    balances[addr] = 0;
                balances[addr] += n;
            }
        }
    }

    return balances;
}

set <set<CTxDestination>> CWallet::GetAddressGroupings() {
    AssertLockHeld(cs_wallet); // mapWallet
    set <set<CTxDestination>> groupings;
    set <CTxDestination> grouping;

    BOOST_FOREACH(PAIRTYPE(uint256, CWalletTx) walletEntry, mapWallet)
    {
        CWalletTx *pcoin = &walletEntry.second;

        if (pcoin->vin.size() > 0) {
            bool any_mine = false;
            // group all input addresses with each other
            BOOST_FOREACH(CTxIn txin, pcoin->vin)
            {
                CTxDestination address;
                if (!IsMine(txin)) /* If this input isn't mine, ignore it */
                    continue;
                if (!ExtractDestination(mapWallet[txin.prevout.hash].vout[txin.prevout.n].scriptPubKey, address))
                    continue;
                grouping.insert(address);
                any_mine = true;
            }

            // group change with input addresses
            if (any_mine) {
                for (uint32_t i = 0; i < pcoin->vout.size(); i++) {
                    if (pcoin->IsChange(i)) {
                        CTxDestination addr;
                        if (!ExtractDestination(pcoin->vout[i].scriptPubKey, addr)) {
                            continue;
                        }
                        grouping.insert(addr);
                    }
                }
            }
            if (grouping.size() > 0) {
                groupings.insert(grouping);
                grouping.clear();
            }
        }

        // group lone addrs by themselves
        for (unsigned int i = 0; i < pcoin->vout.size(); i++)
            if (IsMine(pcoin->vout[i])) {
                CTxDestination address;
                if (!ExtractDestination(pcoin->vout[i].scriptPubKey, address))
                    continue;
                grouping.insert(address);
                groupings.insert(grouping);
                grouping.clear();
            }
    }

    set < set < CTxDestination > * > uniqueGroupings; // a set of pointers to groups of addresses
    map < CTxDestination, set < CTxDestination > * > setmap;  // map addresses to the unique group containing it
    BOOST_FOREACH(set < CTxDestination > grouping, groupings)
    {
        // make a set of all the groups hit by this new group
        set < set < CTxDestination > * > hits;
        map < CTxDestination, set < CTxDestination > * > ::iterator
        it;
        BOOST_FOREACH(CTxDestination address, grouping)
        if ((it = setmap.find(address)) != setmap.end())
            hits.insert((*it).second);

        // merge all hit groups into a new single group and delete old groups
        set <CTxDestination> *merged = new set<CTxDestination>(grouping);
        BOOST_FOREACH(set < CTxDestination > *hit, hits)
        {
            merged->insert(hit->begin(), hit->end());
            uniqueGroupings.erase(hit);
            delete hit;
        }
        uniqueGroupings.insert(merged);

        // update setmap
        BOOST_FOREACH(CTxDestination element, *merged)
        setmap[element] = merged;
    }

    set <set<CTxDestination>> ret;
    BOOST_FOREACH(set < CTxDestination > *uniqueGrouping, uniqueGroupings)
    {
        ret.insert(*uniqueGrouping);
        delete uniqueGrouping;
    }

    return ret;
}

CAmount CWallet::GetAccountBalance(const std::string &strAccount, int nMinDepth, const isminefilter &filter) {
    CWalletDB walletdb(strWalletFile);
    return GetAccountBalance(walletdb, strAccount, nMinDepth, filter);
}

CAmount CWallet::GetAccountBalance(CWalletDB &walletdb, const std::string &strAccount, int nMinDepth,
                                   const isminefilter &filter) {
    CAmount nBalance = 0;

    // Tally wallet transactions
    for (map<uint256, CWalletTx>::iterator it = mapWallet.begin(); it != mapWallet.end(); ++it) {
        const CWalletTx &wtx = (*it).second;
        if (!CheckFinalTx(wtx) || wtx.GetBlocksToMaturity() > 0 || wtx.GetDepthInMainChain() < 0)
            continue;

        CAmount nReceived, nSent, nFee;
        wtx.GetAccountAmounts(strAccount, nReceived, nSent, nFee, filter);

        if (nReceived != 0 && wtx.GetDepthInMainChain() >= nMinDepth)
            nBalance += nReceived;
        nBalance -= nSent + nFee;
    }

    // Tally internal accounting entries
    nBalance += walletdb.GetAccountCreditDebit(strAccount);

    return nBalance;
}

std::set <CTxDestination> CWallet::GetAccountAddresses(const std::string &strAccount) const {
    LOCK(cs_wallet);
    set <CTxDestination> result;
    BOOST_FOREACH(const PAIRTYPE(CTxDestination, CAddressBookData)&item, mapAddressBook)
    {
        const CTxDestination &address = item.first;
        const string &strName = item.second.name;
        if (strName == strAccount)
            result.insert(address);
    }
    return result;
}

bool CReserveKey::GetReservedKey(CPubKey &pubkey) {
    if (nIndex == -1) {
        CKeyPool keypool;
        pwallet->ReserveKeyFromKeyPool(nIndex, keypool);
        if (nIndex != -1)
            vchPubKey = keypool.vchPubKey;
        else {
            return false;
        }
    }
    assert(vchPubKey.IsValid());
    pubkey = vchPubKey;
    return true;
}

void CReserveKey::KeepKey() {
    if (nIndex != -1)
        pwallet->KeepKey(nIndex);
    nIndex = -1;
    vchPubKey = CPubKey();
}

void CReserveKey::ReturnKey() {
    if (nIndex != -1)
        pwallet->ReturnKey(nIndex);
    nIndex = -1;
    vchPubKey = CPubKey();
}

void CWallet::GetAllReserveKeys(set <CKeyID> &setAddress) const {
    setAddress.clear();

    CWalletDB walletdb(strWalletFile);

    LOCK2(cs_main, cs_wallet);
    BOOST_FOREACH(const int64_t &id, setKeyPool)
    {
        CKeyPool keypool;
        if (!walletdb.ReadPool(id, keypool))
            throw runtime_error(std::string(__func__) + ": read failed");
        assert(keypool.vchPubKey.IsValid());
        CKeyID keyID = keypool.vchPubKey.GetID();
        if (!HaveKey(keyID))
            throw runtime_error(std::string(__func__) + ": unknown key in key pool");
        setAddress.insert(keyID);
    }
}

void CWallet::UpdatedTransaction(const uint256 &hashTx) {
    {
        LOCK(cs_wallet);
        // Only notify UI if this transaction is in this wallet
        map<uint256, CWalletTx>::const_iterator mi = mapWallet.find(hashTx);
        if (mi != mapWallet.end())
            NotifyTransactionChanged(this, hashTx, CT_UPDATED);
    }
}

void CWallet::GetScriptForMining(boost::shared_ptr <CReserveScript> &script) {
    boost::shared_ptr <CReserveKey> rKey(new CReserveKey(this));
    CPubKey pubkey;
    if (!rKey->GetReservedKey(pubkey))
        return;

    script = rKey;
    script->reserveScript = CScript() << ToByteVector(pubkey) << OP_CHECKSIG;
}

void CWallet::LockCoin(const COutPoint &output) {
    AssertLockHeld(cs_wallet); // setLockedCoins
    setLockedCoins.insert(output);
}

void CWallet::UnlockCoin(const COutPoint &output) {
    AssertLockHeld(cs_wallet); // setLockedCoins
    setLockedCoins.erase(output);
}

void CWallet::UnlockAllCoins() {
    AssertLockHeld(cs_wallet); // setLockedCoins
    setLockedCoins.clear();
}

bool CWallet::IsLockedCoin(uint256 hash, unsigned int n) const {
    AssertLockHeld(cs_wallet); // setLockedCoins
    COutPoint outpt(hash, n);

    return (setLockedCoins.count(outpt) > 0);
}

void CWallet::ListLockedCoins(std::vector <COutPoint> &vOutpts) {
    AssertLockHeld(cs_wallet); // setLockedCoins
    for (std::set<COutPoint>::iterator it = setLockedCoins.begin();
         it != setLockedCoins.end(); it++) {
        COutPoint outpt = (*it);
        vOutpts.push_back(outpt);
    }
}

/** @} */ // end of Actions

class CAffectedKeysVisitor : public boost::static_visitor<void> {
private:
    const CKeyStore &keystore;
    std::vector <CKeyID> &vKeys;

public:
    CAffectedKeysVisitor(const CKeyStore &keystoreIn, std::vector <CKeyID> &vKeysIn) : keystore(keystoreIn),
                                                                                       vKeys(vKeysIn) {}

    void Process(const CScript &script) {
        txnouttype type;
        std::vector <CTxDestination> vDest;
        int nRequired;
        if (ExtractDestinations(script, type, vDest, nRequired)) {
            BOOST_FOREACH(const CTxDestination &dest, vDest)
            boost::apply_visitor(*this, dest);
        }
    }

    void operator()(const CKeyID &keyId) {
        if (keystore.HaveKey(keyId))
            vKeys.push_back(keyId);
    }

    void operator()(const CScriptID &scriptId) {
        CScript script;
        if (keystore.GetCScript(scriptId, script))
            Process(script);
    }

    void operator()(const CNoDestination &none) {}
};

void CWallet::GetKeyBirthTimes(std::map <CKeyID, int64_t> &mapKeyBirth) const {
    AssertLockHeld(cs_wallet); // mapKeyMetadata
    mapKeyBirth.clear();

    // get birth times for keys with metadata
    for (std::map<CKeyID, CKeyMetadata>::const_iterator it = mapKeyMetadata.begin();
         it != mapKeyMetadata.end(); it++)
        if (it->second.nCreateTime)
            mapKeyBirth[it->first] = it->second.nCreateTime;

    // map in which we'll infer heights of other keys
    CBlockIndex *pindexMax = chainActive[std::max(0, chainActive.Height() -
                                                     144)]; // the tip can be reorganized; use a 144-block safety margin
    std::map < CKeyID, CBlockIndex * > mapKeyFirstBlock;
    std::set <CKeyID> setKeys;
    GetKeys(setKeys);
    BOOST_FOREACH(const CKeyID &keyid, setKeys) {
        if (mapKeyBirth.count(keyid) == 0)
            mapKeyFirstBlock[keyid] = pindexMax;
    }
    setKeys.clear();

    // if there are no such keys, we're done
    if (mapKeyFirstBlock.empty())
        return;

    // find first block that affects those keys, if there are any left
    std::vector <CKeyID> vAffected;
    for (std::map<uint256, CWalletTx>::const_iterator it = mapWallet.begin(); it != mapWallet.end(); it++) {
        // iterate over all wallet transactions...
        const CWalletTx &wtx = (*it).second;
        BlockMap::const_iterator blit = mapBlockIndex.find(wtx.hashBlock);
        if (blit != mapBlockIndex.end() && chainActive.Contains(blit->second)) {
            // ... which are already in a block
            int nHeight = blit->second->nHeight;
            BOOST_FOREACH(const CTxOut &txout, wtx.vout) {
                // iterate over all their outputs
                CAffectedKeysVisitor(*this, vAffected).Process(txout.scriptPubKey);
                BOOST_FOREACH(const CKeyID &keyid, vAffected) {
                    // ... and all their affected keys
                    std::map<CKeyID, CBlockIndex *>::iterator rit = mapKeyFirstBlock.find(keyid);
                    if (rit != mapKeyFirstBlock.end() && nHeight < rit->second->nHeight)
                        rit->second = blit->second;
                }
                vAffected.clear();
            }
        }
    }

    // Extract block timestamps for those keys
    for (std::map<CKeyID, CBlockIndex *>::const_iterator it = mapKeyFirstBlock.begin();
         it != mapKeyFirstBlock.end(); it++)
        mapKeyBirth[it->first] = it->second->GetBlockTime() - 7200; // block times can be 2h off
}

bool CWallet::AddDestData(const CTxDestination &dest, const std::string &key, const std::string &value) {
    if (boost::get<CNoDestination>(&dest))
        return false;

    mapAddressBook[dest].destdata.insert(std::make_pair(key, value));
    if (!fFileBacked)
        return true;
    return CWalletDB(strWalletFile).WriteDestData(CBitcoinAddress(dest).ToString(), key, value);
}

bool CWallet::EraseDestData(const CTxDestination &dest, const std::string &key) {
    if (!mapAddressBook[dest].destdata.erase(key))
        return false;
    if (!fFileBacked)
        return true;
    return CWalletDB(strWalletFile).EraseDestData(CBitcoinAddress(dest).ToString(), key);
}

bool CWallet::LoadDestData(const CTxDestination &dest, const std::string &key, const std::string &value) {
    mapAddressBook[dest].destdata.insert(std::make_pair(key, value));
    return true;
}

bool CWallet::GetDestData(const CTxDestination &dest, const std::string &key, std::string *value) const {
    std::map<CTxDestination, CAddressBookData>::const_iterator i = mapAddressBook.find(dest);
    if (i != mapAddressBook.end()) {
        CAddressBookData::StringMap::const_iterator j = i->second.destdata.find(key);
        if (j != i->second.destdata.end()) {
            if (value)
                *value = j->second;
            return true;
        }
    }
    return false;
}

std::string CWallet::GetWalletHelpString(bool showDebug) {
    std::string strUsage = HelpMessageGroup(_("Wallet options:"));
    strUsage += HelpMessageOpt("-disablewallet", _("Do not load the wallet and disable wallet RPC calls"));
    strUsage += HelpMessageOpt("-keypool=<n>",
                               strprintf(_("Set key pool size to <n> (default: %u)"), DEFAULT_KEYPOOL_SIZE));
    strUsage += HelpMessageOpt("-fallbackfee=<amt>", strprintf(
            _("A fee rate (in %s/kB) that will be used when fee estimation has insufficient data (default: %s)"),
            CURRENCY_UNIT, FormatMoney(DEFAULT_FALLBACK_FEE)));
    strUsage += HelpMessageOpt("-mintxfee=<amt>", strprintf(
            _("Fees (in %s/kB) smaller than this are considered zero fee for transaction creation (default: %s)"),
            CURRENCY_UNIT, FormatMoney(DEFAULT_TRANSACTION_MINFEE)));
    strUsage += HelpMessageOpt("-paytxfee=<amt>",
                               strprintf(_("Fee (in %s/kB) to add to transactions you send (default: %s)"),
                                         CURRENCY_UNIT, FormatMoney(payTxFee.GetFeePerK())));
    strUsage += HelpMessageOpt("-rescan", _("Rescan the block chain for missing wallet transactions on startup"));
    strUsage += HelpMessageOpt("-salvagewallet",
                               _("Attempt to recover private keys from a corrupt wallet on startup"));
    if (showDebug)
        strUsage += HelpMessageOpt("-sendfreetransactions",
                                   strprintf(
                                           _("Send transactions as zero-fee transactions if possible (default: %u)"),
                                           DEFAULT_SEND_FREE_TRANSACTIONS));
    strUsage += HelpMessageOpt("-spendzeroconfchange",
                               strprintf(_("Spend unconfirmed change when sending transactions (default: %u)"),
                                         DEFAULT_SPEND_ZEROCONF_CHANGE));
    strUsage += HelpMessageOpt("-txconfirmtarget=<n>", strprintf(
            _("If paytxfee is not set, include enough fee so transactions begin confirmation on average within n blocks (default: %u)"),
            DEFAULT_TX_CONFIRM_TARGET));
    strUsage += HelpMessageOpt("-usehd",
                               _("Use hierarchical deterministic key generation (HD) after BIP32. Only has effect during wallet creation/first start") +
                               " " + strprintf(_("(default: %u)"), DEFAULT_USE_HD_WALLET));
    strUsage += HelpMessageOpt("-upgradewallet", _("Upgrade wallet to latest format on startup"));
    strUsage += HelpMessageOpt("-wallet=<file>", _("Specify wallet file (within data directory)") + " " +
                                                 strprintf(_("(default: %s)"), DEFAULT_WALLET_DAT));
    strUsage += HelpMessageOpt("-walletbroadcast", _("Make the wallet broadcast transactions") + " " +
                                                   strprintf(_("(default: %u)"), DEFAULT_WALLETBROADCAST));
    strUsage += HelpMessageOpt("-walletnotify=<cmd>",
                               _("Execute command when a wallet transaction changes (%s in cmd is replaced by TxID)"));
    strUsage += HelpMessageOpt("-zapwallettxes=<mode>",
                               _("Delete all wallet transactions and only recover those parts of the blockchain through -rescan on startup") +
                               " " +
                               _("(1 = keep tx meta data e.g. account owner and payment request information, 2 = drop tx meta data)"));

    if (showDebug) {
        strUsage += HelpMessageGroup(_("Wallet debugging/testing options:"));

        strUsage += HelpMessageOpt("-dblogsize=<n>", strprintf(
                "Flush wallet database activity from memory to disk log every <n> megabytes (default: %u)",
                DEFAULT_WALLET_DBLOGSIZE));
        strUsage += HelpMessageOpt("-flushwallet",
                                   strprintf("Run a thread to flush wallet periodically (default: %u)",
                                             DEFAULT_FLUSHWALLET));
        strUsage += HelpMessageOpt("-privdb",
                                   strprintf("Sets the DB_PRIVATE flag in the wallet db environment (default: %u)",
                                             DEFAULT_WALLET_PRIVDB));
        strUsage += HelpMessageOpt("-walletrejectlongchains", strprintf(
                _("Wallet will not create transactions that violate mempool chain limits (default: %u"),
                DEFAULT_WALLET_REJECT_LONG_CHAINS));
    }

    return strUsage;
}


bool CWallet::InitLoadWallet() {
    LogPrintf("InitLoadWallet()\n");
    std::string walletFile = GetArg("-wallet", DEFAULT_WALLET_DAT);

    // needed to restore wallet transaction meta data after -zapwallettxes
    std::vector <CWalletTx> vWtx;

    if (GetBoolArg("-zapwallettxes", false)) {
        uiInterface.InitMessage(_("Zapping all transactions from wallet..."));

        CWallet *tempWallet = new CWallet(walletFile);
        DBErrors nZapWalletRet = tempWallet->ZapWalletTx(vWtx);
        if (nZapWalletRet != DB_LOAD_OK) {
            return InitError(strprintf(_("Error loading %s: Wallet corrupted"), walletFile));
        }

        delete tempWallet;
        tempWallet = NULL;
    }

    uiInterface.InitMessage(_("Loading wallet..."));
    int64_t nStart = GetTimeMillis();
    bool fFirstRun = true;
    CWallet *walletInstance = new CWallet(walletFile);
    pwalletMain = walletInstance;

    DBErrors nLoadWalletRet = walletInstance->LoadWallet(fFirstRun);
    LogPrintf("Load done!\n");
    if (nLoadWalletRet != DB_LOAD_OK) {
        if (nLoadWalletRet == DB_CORRUPT)
            return InitError(strprintf(_("Error loading %s: Wallet corrupted"), walletFile));
        else if (nLoadWalletRet == DB_NONCRITICAL_ERROR) {
            InitWarning(strprintf(_("Error reading %s! All keys read correctly, but transaction data"
                                            " or address book entries might be missing or incorrect."),
                                  walletFile));
        } else if (nLoadWalletRet == DB_TOO_NEW)
            return InitError(strprintf(_("Error loading %s: Wallet requires newer version of %s"),
                                       walletFile, _(PACKAGE_NAME)));
        else if (nLoadWalletRet == DB_NEED_REWRITE) {
            return InitError(
                    strprintf(_("Wallet needed to be rewritten: restart %s to complete"), _(PACKAGE_NAME)));
        } else
            return InitError(strprintf(_("Error loading %s"), walletFile));
    }

    if (GetBoolArg("-upgradewallet", fFirstRun)) {
        int nMaxVersion = GetArg("-upgradewallet", 0);
        if (nMaxVersion == 0) // the -upgradewallet without argument case
        {
            LogPrintf("Performing wallet upgrade to %i\n", FEATURE_LATEST);
            nMaxVersion = CLIENT_VERSION;
            walletInstance->SetMinVersion(FEATURE_LATEST); // permanently upgrade the wallet immediately
        } else
            LogPrintf("Allowing wallet upgrade up to %i\n", nMaxVersion);
        if (nMaxVersion < walletInstance->GetVersion()) {
            return InitError(_("Cannot downgrade wallet"));
        }
        walletInstance->SetMaxVersion(nMaxVersion);
    }

    if (fFirstRun) {
        // Create new keyUser and set as default key
        if (GetBoolArg("-usehd", DEFAULT_USE_HD_WALLET) && walletInstance->hdChain.masterKeyID.IsNull()) {
            // generate a new master key
            CPubKey masterPubKey = walletInstance->GenerateNewHDMasterKey();
            if (!walletInstance->SetHDMasterKey(masterPubKey))
                throw std::runtime_error(std::string(__func__) + ": Storing master key failed");
        }
        CPubKey newDefaultKey;
        if (walletInstance->GetKeyFromPool(newDefaultKey)) {
            walletInstance->SetDefaultKey(newDefaultKey);
            if (!walletInstance->SetAddressBook(walletInstance->vchDefaultKey.GetID(), "", "receive"))
                return InitError(_("Cannot write default address") += "\n");
        }

        walletInstance->SetBestChain(chainActive.GetLocator());
    } else if (mapArgs.count("-usehd")) {
        bool useHD = GetBoolArg("-usehd", DEFAULT_USE_HD_WALLET);
        if (!walletInstance->hdChain.masterKeyID.IsNull() && !useHD)
            return InitError(
                    strprintf(_("Error loading %s: You can't disable HD on a already existing HD wallet"),
                              walletFile));
        if (walletInstance->hdChain.masterKeyID.IsNull() && useHD)
            return InitError(
                    strprintf(_("Error loading %s: You can't enable HD on a already existing non-HD wallet"),
                              walletFile));
    }

    LogPrintf(" wallet      %15dms\n", GetTimeMillis() - nStart);

    RegisterValidationInterface(walletInstance);

    CBlockIndex *pindexRescan = chainActive.Tip();
    if (GetBoolArg("-rescan", false))
        pindexRescan = chainActive.Genesis();
    else {
        CWalletDB walletdb(walletFile);
        CBlockLocator locator;
        if (walletdb.ReadBestBlock(locator))
            pindexRescan = FindForkInGlobalIndex(chainActive, locator);
        else
            pindexRescan = chainActive.Genesis();
    }
    if (chainActive.Tip() && chainActive.Tip() != pindexRescan) {
        //We can't rescan beyond non-pruned blocks, stop and throw an error
        //this might happen if a user uses a old wallet within a pruned node
        // or if he ran -disablewallet for a longer time, then decided to re-enable
        if (fPruneMode) {
            CBlockIndex *block = chainActive.Tip();
            while (block && block->pprev && (block->pprev->nStatus & BLOCK_HAVE_DATA) && block->pprev->nTx > 0 &&
                   pindexRescan != block)
                block = block->pprev;

            if (pindexRescan != block)
                return InitError(
                        _("Prune: last wallet synchronisation goes beyond pruned data. You need to -reindex (download the whole blockchain again in case of pruned node)"));
        }

        uiInterface.InitMessage(_("Rescanning..."));
        LogPrintf("Rescanning last %i blocks (from block %i)...\n", chainActive.Height() - pindexRescan->nHeight,
                  pindexRescan->nHeight);
        nStart = GetTimeMillis();
        walletInstance->ScanForWalletTransactions(pindexRescan, true);
        LogPrintf(" rescan      %15dms\n", GetTimeMillis() - nStart);
        walletInstance->SetBestChain(chainActive.GetLocator());
        nWalletDBUpdated++;

        // Restore wallet transaction metadata after -zapwallettxes=1
        if (GetBoolArg("-zapwallettxes", false) && GetArg("-zapwallettxes", "1") != "2") {
            CWalletDB walletdb(walletFile);

            BOOST_FOREACH(const CWalletTx &wtxOld, vWtx)
            {
                uint256 hash = wtxOld.GetHash();
                std::map<uint256, CWalletTx>::iterator mi = walletInstance->mapWallet.find(hash);
                if (mi != walletInstance->mapWallet.end()) {
                    const CWalletTx *copyFrom = &wtxOld;
                    CWalletTx *copyTo = &mi->second;
                    copyTo->mapValue = copyFrom->mapValue;
                    copyTo->vOrderForm = copyFrom->vOrderForm;
                    copyTo->nTimeReceived = copyFrom->nTimeReceived;
                    copyTo->nTimeSmart = copyFrom->nTimeSmart;
                    copyTo->fFromMe = copyFrom->fFromMe;
                    copyTo->strFromAccount = copyFrom->strFromAccount;
                    copyTo->nOrderPos = copyFrom->nOrderPos;
                    walletdb.WriteTx(*copyTo);
                }
            }
        }
    }
    walletInstance->SetBroadcastTransactions(GetBoolArg("-walletbroadcast", DEFAULT_WALLETBROADCAST));

    pwalletMain = walletInstance;
    return true;
}

bool CWallet::ParameterInteraction() {
    if (mapArgs.count("-mintxfee")) {
        CAmount n = 0;
        if (ParseMoney(mapArgs["-mintxfee"], n) && n > 0)
            CWallet::minTxFee = CFeeRate(n);
        else
            return InitError(AmountErrMsg("mintxfee", mapArgs["-mintxfee"]));
    }
    if (mapArgs.count("-fallbackfee")) {
        CAmount nFeePerK = 0;
        if (!ParseMoney(mapArgs["-fallbackfee"], nFeePerK))
            return InitError(
                    strprintf(_("Invalid amount for -fallbackfee=<amount>: '%s'"), mapArgs["-fallbackfee"]));
//        if (nFeePerK > HIGH_TX_FEE_PER_KB)
//            InitWarning(
//                    _("-fallbackfee is set very high! This is the transaction fee you may pay when fee estimates are not available."));
        CWallet::fallbackFee = CFeeRate(nFeePerK);
    }
    if (mapArgs.count("-paytxfee")) {
        CAmount nFeePerK = 0;
        if (!ParseMoney(mapArgs["-paytxfee"], nFeePerK))
            return InitError(AmountErrMsg("paytxfee", mapArgs["-paytxfee"]));
//        if (nFeePerK > HIGH_TX_FEE_PER_KB)
//            InitWarning(_("-paytxfee is set very high! This is the transaction fee you will pay if you send a transaction."));
        payTxFee = CFeeRate(nFeePerK, 1000);
        if (payTxFee < ::minRelayTxFee) {
            return InitError(strprintf(_("Invalid amount for -paytxfee=<amount>: '%s' (must be at least %s)"),
                                       mapArgs["-paytxfee"], ::minRelayTxFee.ToString()));
        }
    }
    if (mapArgs.count("-maxtxfee")) {
        CAmount nMaxFee = 0;
        if (!ParseMoney(mapArgs["-maxtxfee"], nMaxFee))
            return InitError(AmountErrMsg("maxtxfee", mapArgs["-maxtxfee"]));
//        if (nMaxFee > HIGH_MAX_TX_FEE)
//            InitWarning(_("-maxtxfee is set very high! Fees this large could be paid on a single transaction."));
        maxTxFee = nMaxFee;
        if (CFeeRate(maxTxFee, 1000) < ::minRelayTxFee) {
            return InitError(strprintf(
                    _("Invalid amount for -maxtxfee=<amount>: '%s' (must be at least the minrelay fee of %s to prevent stuck transactions)"),
                    mapArgs["-maxtxfee"], ::minRelayTxFee.ToString()));
        }
    }

    if (mapArgs.count("-mininput")) {
        if (!ParseMoney(mapArgs["-mininput"], nMinimumInputValue))
            return InitError(
                    strprintf(_("Invalid amount for -mininput=<amount>: '%s'"), mapArgs["-mininput"].c_str()));
    }

    nTxConfirmTarget = GetArg("-txconfirmtarget", DEFAULT_TX_CONFIRM_TARGET);
    bSpendZeroConfChange = GetBoolArg("-spendzeroconfchange", DEFAULT_SPEND_ZEROCONF_CHANGE);
    fSendFreeTransactions = GetBoolArg("-sendfreetransactions", DEFAULT_SEND_FREE_TRANSACTIONS);

    return true;
}

bool CWallet::BackupWallet(const std::string &strDest) {
    if (!fFileBacked)
        return false;
    while (true) {
        {
            LOCK(bitdb.cs_db);
            if (!bitdb.mapFileUseCount.count(strWalletFile) || bitdb.mapFileUseCount[strWalletFile] == 0) {
                // Flush log data to the dat file
                bitdb.CloseDb(strWalletFile);
                bitdb.CheckpointLSN(strWalletFile);
                bitdb.mapFileUseCount.erase(strWalletFile);

                // Copy wallet file
                boost::filesystem::path pathSrc = GetDataDir() / strWalletFile;
                boost::filesystem::path pathDest(strDest);
                if (boost::filesystem::is_directory(pathDest))
                    pathDest /= strWalletFile;

                try {
#if BOOST_VERSION >= 104000
                    boost::filesystem::copy_file(pathSrc, pathDest, boost::filesystem::copy_option::overwrite_if_exists);
#else
                    boost::filesystem::copy_file(pathSrc, pathDest);
#endif
                    LogPrintf("copied %s to %s\n", strWalletFile, pathDest.string());
                    return true;
                } catch (const boost::filesystem::filesystem_error &e) {
                    LogPrintf("error copying %s to %s - %s\n", strWalletFile, pathDest.string(), e.what());
                    return false;
                }
            }
        }
        MilliSleep(100);
    }
    return false;
}

CKeyPool::CKeyPool() {
    nTime = GetTime();
}

CKeyPool::CKeyPool(const CPubKey &vchPubKeyIn) {
    nTime = GetTime();
    vchPubKey = vchPubKeyIn;
}

CWalletKey::CWalletKey(int64_t
                       nExpires) {
    nTimeCreated = (nExpires ? GetTime() : 0);
    nTimeExpires = nExpires;
}

int CMerkleTx::SetMerkleBranch(const CBlock &block) {
    AssertLockHeld(cs_main);
    CBlock blockTmp;

    // Update the tx's hashBlock
    hashBlock = block.GetHash();

    // Locate the transaction
    for (nIndex = 0; nIndex < (int) block.vtx.size(); nIndex++)
        if (block.vtx[nIndex] == *(CTransaction * )this)
    break;
    if (nIndex == (int) block.vtx.size()) {
        nIndex = -1;
        LogPrintf("ERROR: SetMerkleBranch(): couldn't find tx in block\n");
        return 0;
    }

    // Is the tx in a block that's in the main chain
    BlockMap::iterator mi = mapBlockIndex.find(hashBlock);
    if (mi == mapBlockIndex.end())
        return 0;
    const CBlockIndex *pindex = (*mi).second;
    if (!pindex || !chainActive.Contains(pindex))
        return 0;

    return chainActive.Height() - pindex->nHeight + 1;
}

int CMerkleTx::GetDepthInMainChain(const CBlockIndex *&pindexRet, bool enableIX) const {
    int nResult;

    if (hashUnset())
        nResult = 0;
    else {
        AssertLockHeld(cs_main);

        // Find the block it claims to be in
        BlockMap::iterator mi = mapBlockIndex.find(hashBlock);
        if (mi == mapBlockIndex.end())
            nResult = 0;
        else {
            CBlockIndex *pindex = (*mi).second;
            if (!pindex || !chainActive.Contains(pindex))
                nResult = 0;
            else {
                pindexRet = pindex;
                nResult = ((nIndex == -1) ? (-1) : 1) * (chainActive.Height() - pindex->nHeight + 1);

                if (nResult == 0 && !mempool.exists(GetHash()))
                    return -1; // Not in chain, not in mempool
            }
        }
    }

    if (enableIX && nResult < 6 && instantsend.IsLockedInstantSendTransaction(GetHash()))
        return nInstantSendDepth + nResult;

    return nResult;
}

int CMerkleTx::GetDepthInMainChain(const CBlockIndex *&pindexRet) const {
    if (hashUnset())
        return 0;

    AssertLockHeld(cs_main);

    // Find the block it claims to be in
    BlockMap::iterator mi = mapBlockIndex.find(hashBlock);
    if (mi == mapBlockIndex.end())
        return 0;
    CBlockIndex *pindex = (*mi).second;
    if (!pindex || !chainActive.Contains(pindex))
        return 0;
    pindexRet = pindex;
    return ((nIndex == -1) ? (-1) : 1) * (chainActive.Height() - pindex->nHeight + 1);
}

int CMerkleTx::GetBlocksToMaturity() const {
    if (!IsCoinBase())
        return 0;
    return max(0, (COINBASE_MATURITY + 1) - GetDepthInMainChain());
}


bool CMerkleTx::AcceptToMemoryPool(
        bool fLimitFree,
        CAmount nAbsurdFee,
        CValidationState &state,
        bool fCheckInputs,
        bool isCheckWalletTransaction,
        bool markZcoinSpendTransactionSerial) {
    LogPrintf("CMerkleTx::AcceptToMemoryPool(), transaction %s, fCheckInputs=%s\n",
              GetHash().ToString(),
              fCheckInputs);
    if (GetBoolArg("-dandelion", true)) {
        bool res = ::AcceptToMemoryPool(
            stempool,
            state,
            *this,
            fCheckInputs,
            fLimitFree,
            NULL, /* pfMissingInputs */
            false, /* fOverrideMempoolLimit */
            nAbsurdFee,
            isCheckWalletTransaction,
            false /* markZcoinSpendTransactionSerial */
        );
        if (!res) {
            LogPrintf(
                "CMerkleTx::AcceptToMemoryPool, failed to add txn %s to dandelion stempool: %s.\n",
                GetHash().ToString(),
                state.GetRejectReason());
        }
        return res;
    } else {
        // Changes to mempool should also be made to Dandelion stempool
        CValidationState dummyState;
        ::AcceptToMemoryPool(
            stempool,
            dummyState,
            *this,
            fCheckInputs,
            fLimitFree,
            NULL, /* pfMissingInputs */
            false, /* fOverrideMempoolLimit */
            nAbsurdFee,
            isCheckWalletTransaction,
            false /* markZcoinSpendTransactionSerial */
        );
        return ::AcceptToMemoryPool(
            mempool,
            state,
            *this,
            fCheckInputs,
            fLimitFree,
            NULL, /* pfMissingInputs */
            false, /* fOverrideMempoolLimit */
            nAbsurdFee,
            isCheckWalletTransaction,
            markZcoinSpendTransactionSerial);
    }
}

bool CompHeight(const CZerocoinEntry &a, const CZerocoinEntry &b) { return a.nHeight < b.nHeight; }
bool CompHeightV3(const CZerocoinEntryV3 &a, const CZerocoinEntryV3 &b) { return a.nHeight < b.nHeight; }

bool CompID(const CZerocoinEntry &a, const CZerocoinEntry &b) { return a.id < b.id; }
bool CompIDV3(const CZerocoinEntryV3 &a, const CZerocoinEntryV3 &b) { return a.id < b.id; }<|MERGE_RESOLUTION|>--- conflicted
+++ resolved
@@ -3685,18 +3685,6 @@
     }
     return true;
 }
-<<<<<<< HEAD
-=======
-bool CWallet::CreateZerocoinMintModel(string &stringError, std::vector<std::pair<int,int>> denominationPairs) {
-    // temporarily disable zerocoin
-
-    stringError = "Zerocoin functionality has been disabled until the pending Sigma release.";
-    return false;
-
-    libzerocoin::CoinDenomination denomination;
-    // Always use modulus v2
-    libzerocoin::Params *zcParams = ZCParamsV2;
->>>>>>> 856383a8
 
 bool CWallet::CreateZerocoinMintModel(
         string &stringError,
@@ -3803,6 +3791,9 @@
 bool CWallet::CreateZerocoinMintModelV2(
         string &stringError,
         const std::vector<std::pair<int,int>>& denominationPairs) {
+    // temporarily disable zerocoin
+    stringError = "Zerocoin functionality has been disabled until the pending Sigma release.";
+    return false;
     libzerocoin::CoinDenomination denomination;
     // Always use modulus v2
     libzerocoin::Params *zcParams = ZCParamsV2;
@@ -3886,7 +3877,6 @@
     return true;
 }
 
-<<<<<<< HEAD
 bool CWallet::CreateZerocoinMintModel(string &stringError, const string& denomAmount, MintAlgorithm algo) {
     //TODO(martun) check if it is time to start minting v3 sigma mints. Not sure how we can
     // access the current block number in the waller side, so adding an algo parameter.
@@ -3972,13 +3962,9 @@
 }
 
 bool CWallet::CreateZerocoinMintModelV2(string &stringError, const string& denomAmount) {
-=======
-bool CWallet::CreateZerocoinMintModel(string &stringError, string denomAmount) {
     // temporarily disable zerocoin
     stringError = "Zerocoin functionality has been disabled until the pending Sigma release.";
     return false;
->>>>>>> 856383a8
-
     if (!fFileBacked)
         return false;
 
@@ -4061,20 +4047,7 @@
     }
 }
 
-<<<<<<< HEAD
 bool CWallet::CheckDenomination(string denomAmount, int64_t& nAmount, libzerocoin::CoinDenomination& denomination){
-=======
-bool CWallet::CreateZerocoinSpendModel(string &stringError, string thirdPartyAddress, string denomAmount, bool forceUsed) {
-    // temporarily disable zerocoin
-    stringError = "Zerocoin functionality has been disabled until the pending Sigma release.";
-    return false;
-
-    if (!fFileBacked)
-        return false;
-
-    int64_t nAmount = 0;
-    libzerocoin::CoinDenomination denomination;
->>>>>>> 856383a8
     // Amount
     if (denomAmount == "1") {
         denomination = libzerocoin::ZQ_LOVELACE;
@@ -4145,6 +4118,9 @@
         string denomAmount,
         bool forceUsed,
         bool dontSpendSigma) {
+    // temporarily disable zerocoin
+    stringError = "Zerocoin functionality has been disabled until the pending Sigma release.";
+    return false;
     // Clean the stringError, otherwise even if the Spend passes, it returns false.
     stringError = "";
 
@@ -4205,7 +4181,6 @@
 }
 
 bool CWallet::CreateZerocoinSpendModel(CWalletTx& wtx, string &stringError, string& thirdPartyAddress, const vector<string>& denomAmounts, bool forceUsed) {
-<<<<<<< HEAD
     // try to spend V2 coins, if fails, try to spend V3 sigma coins.
     if (!CreateZerocoinSpendModelV2(wtx, stringError, thirdPartyAddress, denomAmounts, forceUsed)) {
         return CreateZerocoinSpendModelV3(wtx, stringError, thirdPartyAddress, denomAmounts, forceUsed);
@@ -4219,12 +4194,9 @@
         string& thirdPartyAddress,
         const vector<string>& denomAmounts,
         bool forceUsed) {
-=======
     // temporarily disable zerocoin
     stringError = "Zerocoin functionality has been disabled until the pending Sigma release.";
     return false;
-
->>>>>>> 856383a8
     if (!fFileBacked)
         return false;
 
@@ -4311,9 +4283,11 @@
                                             CReserveKey &reservekey,
                                             CAmount &nFeeRet, int &nChangePosInOut, std::string &strFailReason, bool isSigmaMint,
                                             const CCoinControl *coinControl, bool sign) {
-    // temporarily disable zerocoin
-    strFailReason = "Zerocoin functionality has been disabled until the pending Sigma release.";
-    return false;
+    if (!isSigmaMint) {
+        // temporarily disable zerocoin
+        strFailReason = "Zerocoin functionality has been disabled until the pending Sigma release.";
+        return false;
+    }
 
     CAmount nValue = 0;
     int nChangePosRequest = nChangePosInOut;
@@ -4897,7 +4871,6 @@
     return true;
 }
 
-<<<<<<< HEAD
 bool CWallet::CreateZerocoinSpendTransactionV3(
         std::string &thirdPartyaddress,
         sigma::CoinDenominationV3 denomination,
@@ -4911,28 +4884,6 @@
         strFailReason = _("Unable to convert denomination to integer.");
         return false;
     }
-=======
-/**
- * @brief CWallet::CreateMultipleZerocoinSpendTransaction
- * @param thirdPartyaddress
- * @param denominations
- * @param wtxNew
- * @param reservekey
- * @param coinSerial
- * @param txHash
- * @param zcSelectedValue
- * @param zcSelectedIsUsed
- * @param strFailReason
- * @return
- */
-bool CWallet::CreateMultipleZerocoinSpendTransaction(std::string &thirdPartyaddress, const std::vector<std::pair<int64_t, libzerocoin::CoinDenomination>>& denominations,
-                                             CWalletTx &wtxNew, CReserveKey &reservekey, vector<CBigNum> &coinSerials, uint256 &txHash, vector<CBigNum> &zcSelectedValues,
-                                             std::string &strFailReason, bool forceUsed) 
-{
-    // temporarily disable zerocoin
-    strFailReason = "Zerocoin functionality has been disabled until the pending Sigma release.";
-    return false;
->>>>>>> 856383a8
 
     wtxNew.BindWallet(this);
     CMutableTransaction txNew;
@@ -5208,6 +5159,10 @@
                                              CWalletTx &wtxNew, CReserveKey &reservekey, vector<CBigNum> &coinSerials, uint256 &txHash, vector<CBigNum> &zcSelectedValues,
                                              std::string &strFailReason, bool forceUsed)
 {
+    // temporarily disable zerocoin
+    strFailReason = "Zerocoin functionality has been disabled until the pending Sigma release.";
+    return false;
+
     wtxNew.BindWallet(this);
     CMutableTransaction txNew;
     {
@@ -5474,15 +5429,14 @@
 
             // Embed the constructed transaction data in wtxNew.
             *static_cast<CTransaction *>(&wtxNew) = CTransaction(txNew);
-
-            txHash = wtxNew.GetHash();
-            LogPrintf("wtxNew.txHash:%s\n", txHash.ToString());
-
              // Limit size
             if (GetTransactionWeight(txNew) >= MAX_STANDARD_TX_WEIGHT) {
                 strFailReason = _("Transaction too large");
                 return false;
             }
+
+            txHash = wtxNew.GetHash();
+            LogPrintf("wtxNew.txHash:%s\n", txHash.ToString());
 
             // After transaction creation and verification, this last loop is to notify the wallet of changes to zerocoin spend info.
             for (std::vector<std::pair<int64_t, libzerocoin::CoinDenomination>>::const_iterator it = denominations.begin(); it != denominations.end(); it++)
@@ -6118,13 +6072,9 @@
  * @param fAskFee
  * @return
  */
-<<<<<<< HEAD
 string CWallet::MintZerocoin(CScript pubCoin, int64_t nValue, bool isSigmaMint, CWalletTx &wtxNew, bool fAskFee) {
-=======
-string CWallet::MintZerocoin(CScript pubCoin, int64_t nValue, CWalletTx &wtxNew, bool fAskFee) {
     // temporarily disable zerocoin
     return "Zerocoin functionality has been disabled until the pending Sigma release.";
->>>>>>> 856383a8
 
     LogPrintf("MintZerocoin: value = %s\n", nValue);
     // Check amount
