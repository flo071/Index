// Copyright (c) 2009-2010 Satoshi Nakamoto
// Copyright (c) 2009-2015 The Bitcoin Core developers
// Distributed under the MIT software license, see the accompanying
// file COPYING or http://www.opensource.org/licenses/mit-license.php.

#include "wallet/wallet.h"
#include "base58.h"
#include "checkpoints.h"
#include "chain.h"
#include "coincontrol.h"
#include "consensus/consensus.h"
#include "consensus/validation.h"
#include "key.h"
#include "keystore.h"
#include "main.h"
#include "zerocoin.h"
#include "net.h"
#include "policy/policy.h"
#include "primitives/block.h"
#include "primitives/transaction.h"
#include "script/script.h"
#include "script/sign.h"
#include "timedata.h"
#include "txmempool.h"
#include "util.h"
#include "ui_interface.h"
#include "utilmoneystr.h"
#include "validation.h"
#include "darksend.h"
#include "instantx.h"
#include "znode.h"
#include "znode-sync.h"
#include "random.h"

#include <assert.h>
#include <boost/algorithm/string/replace.hpp>
#include <boost/filesystem.hpp>
#include <boost/thread.hpp>

using namespace std;

CWallet *pwalletMain = NULL;
/** Transaction fee set by the user */
CFeeRate payTxFee(DEFAULT_TRANSACTION_FEE);
unsigned int nTxConfirmTarget = DEFAULT_TX_CONFIRM_TARGET;
bool bSpendZeroConfChange = DEFAULT_SPEND_ZEROCONF_CHANGE;
bool fSendFreeTransactions = DEFAULT_SEND_FREE_TRANSACTIONS;

const char *DEFAULT_WALLET_DAT = "wallet.dat";
const uint32_t BIP32_HARDENED_KEY_LIMIT = 0x80000000;

/**
 * Fees smaller than this (in satoshi) are considered zero fee (for transaction creation)
 * Override with -mintxfee
 */
CFeeRate CWallet::minTxFee = CFeeRate(DEFAULT_TRANSACTION_MINFEE);
/**
 * If fee estimation does not have enough data to provide estimates, use this fee instead.
 * Has no effect if not using fee estimation
 * Override with -fallbackfee
 */
CFeeRate CWallet::fallbackFee = CFeeRate(DEFAULT_FALLBACK_FEE);

const uint256 CMerkleTx::ABANDON_HASH(uint256S("0000000000000000000000000000000000000000000000000000000000000001"));

/** @defgroup mapWallet
 *
 * @{
 */

struct CompareValueOnly {
    bool operator()(const pair <CAmount, pair<const CWalletTx *, unsigned int>> &t1,
                    const pair <CAmount, pair<const CWalletTx *, unsigned int>> &t2) const {
        return t1.first < t2.first;
    }
};

struct CompareByPriority
{
    bool operator()(const COutput& t1,
                    const COutput& t2) const
    {
        return t1.Priority() > t2.Priority();
    }
};

struct CompareByAmount
{
    bool operator()(const CompactTallyItem& t1, const CompactTallyItem& t2) const
    {
        return t1.nAmount > t2.nAmount;
    }
};

int COutput::Priority() const
{
    BOOST_FOREACH(CAmount d, vecPrivateSendDenominations)
    if(tx->vout[i].nValue == d) return 10000;
    if(tx->vout[i].nValue < 1*COIN) return 20000;

    //nondenom return largest first
    return -(tx->vout[i].nValue/COIN);
}

std::string COutput::ToString() const {
    return strprintf("COutput(%s, %d, %d) [%s]", tx->GetHash().ToString(), i, nDepth, FormatMoney(tx->vout[i].nValue));
}

const CWalletTx *CWallet::GetWalletTx(const uint256 &hash) const {
    LOCK(cs_wallet);
    std::map<uint256, CWalletTx>::const_iterator it = mapWallet.find(hash);
    if (it == mapWallet.end())
        return NULL;
    return &(it->second);
}

CPubKey CWallet::GenerateNewKey() {
    AssertLockHeld(cs_wallet); // mapKeyMetadata
    bool fCompressed = CanSupportFeature(
            FEATURE_COMPRPUBKEY); // default to compressed public keys if we want 0.6.0 wallets

    CKey secret;

    // Create new metadata
    int64_t nCreationTime = GetTime();
    CKeyMetadata metadata(nCreationTime);

    // use HD key derivation if HD was enabled during wallet creation
    if (!hdChain.masterKeyID.IsNull()) {
        // for now we use a fixed keypath scheme of m/0'/0'/k
        CKey key;                      //master key seed (256bit)
        CExtKey masterKey;             //hd master key
        CExtKey accountKey;            //key at m/0'
        CExtKey externalChainChildKey; //key at m/0'/0'
        CExtKey childKey;              //key at m/0'/0'/<n>'

        // try to get the master key
        if (!GetKey(hdChain.masterKeyID, key))
            throw std::runtime_error(std::string(__func__) + ": Master key not found");

        masterKey.SetMaster(key.begin(), key.size());

        // derive m/0'
        // use hardened derivation (child keys >= 0x80000000 are hardened after bip32)
        masterKey.Derive(accountKey, BIP32_HARDENED_KEY_LIMIT);

        // derive m/0'/0'
        accountKey.Derive(externalChainChildKey, BIP32_HARDENED_KEY_LIMIT);

        // derive child key at next index, skip keys already known to the wallet
        do {
            // always derive hardened keys
            // childIndex | BIP32_HARDENED_KEY_LIMIT = derive childIndex in hardened child-index-range
            // example: 1 | BIP32_HARDENED_KEY_LIMIT == 0x80000001 == 2147483649
            externalChainChildKey.Derive(childKey, hdChain.nExternalChainCounter | BIP32_HARDENED_KEY_LIMIT);
            metadata.hdKeypath = "m/0'/0'/" + std::to_string(hdChain.nExternalChainCounter) + "'";
            metadata.hdMasterKeyID = hdChain.masterKeyID;
            // increment childkey index
            hdChain.nExternalChainCounter++;
        } while (HaveKey(childKey.key.GetPubKey().GetID()));
        secret = childKey.key;

        // update the chain model in the database
        if (!CWalletDB(strWalletFile).WriteHDChain(hdChain))
            throw std::runtime_error(std::string(__func__) + ": Writing HD chain model failed");
    } else {
        secret.MakeNewKey(fCompressed);
    }

    // Compressed public keys were introduced in version 0.6.0
    if (fCompressed)
        SetMinVersion(FEATURE_COMPRPUBKEY);

    CPubKey pubkey = secret.GetPubKey();
    assert(secret.VerifyPubKey(pubkey));

    mapKeyMetadata[pubkey.GetID()] = metadata;
    if (!nTimeFirstKey || nCreationTime < nTimeFirstKey)
        nTimeFirstKey = nCreationTime;

    if (!AddKeyPubKey(secret, pubkey))
        throw std::runtime_error(std::string(__func__) + ": AddKey failed");
    return pubkey;
}

bool CWallet::AddKeyPubKey(const CKey &secret, const CPubKey &pubkey) {
    AssertLockHeld(cs_wallet); // mapKeyMetadata
    if (!CCryptoKeyStore::AddKeyPubKey(secret, pubkey))
        return false;

    // check if we need to remove from watch-only
    CScript script;
    script = GetScriptForDestination(pubkey.GetID());
    if (HaveWatchOnly(script))
        RemoveWatchOnly(script);
    script = GetScriptForRawPubKey(pubkey);
    if (HaveWatchOnly(script))
        RemoveWatchOnly(script);

    if (!fFileBacked)
        return true;
    if (!IsCrypted()) {
        return CWalletDB(strWalletFile).WriteKey(pubkey,
                                                 secret.GetPrivKey(),
                                                 mapKeyMetadata[pubkey.GetID()]);
    }
    return true;
}

bool CWallet::AddCryptedKey(const CPubKey &vchPubKey,
                            const vector<unsigned char> &vchCryptedSecret) {
    if (!CCryptoKeyStore::AddCryptedKey(vchPubKey, vchCryptedSecret))
        return false;
    if (!fFileBacked)
        return true;
    {
        LOCK(cs_wallet);
        if (pwalletdbEncryption)
            return pwalletdbEncryption->WriteCryptedKey(vchPubKey,
                                                        vchCryptedSecret,
                                                        mapKeyMetadata[vchPubKey.GetID()]);
        else
            return CWalletDB(strWalletFile).WriteCryptedKey(vchPubKey,
                                                            vchCryptedSecret,
                                                            mapKeyMetadata[vchPubKey.GetID()]);
    }
    return false;
}

bool CWallet::LoadKeyMetadata(const CPubKey &pubkey, const CKeyMetadata &meta) {
    AssertLockHeld(cs_wallet); // mapKeyMetadata
    if (meta.nCreateTime && (!nTimeFirstKey || meta.nCreateTime < nTimeFirstKey))
        nTimeFirstKey = meta.nCreateTime;

    mapKeyMetadata[pubkey.GetID()] = meta;
    return true;
}

bool CWallet::LoadCryptedKey(const CPubKey &vchPubKey, const std::vector<unsigned char> &vchCryptedSecret) {
    return CCryptoKeyStore::AddCryptedKey(vchPubKey, vchCryptedSecret);
}

bool CWallet::AddCScript(const CScript &redeemScript) {
    if (!CCryptoKeyStore::AddCScript(redeemScript))
        return false;
    if (!fFileBacked)
        return true;
    return CWalletDB(strWalletFile).WriteCScript(Hash160(redeemScript), redeemScript);
}

bool CWallet::LoadCScript(const CScript &redeemScript) {
    /* A sanity check was added in pull #3843 to avoid adding redeemScripts
     * that never can be redeemed. However, old wallets may still contain
     * these. Do not add them to the wallet and warn. */
    if (redeemScript.size() > MAX_SCRIPT_ELEMENT_SIZE) {
        std::string strAddr = CBitcoinAddress(CScriptID(redeemScript)).ToString();
        LogPrintf(
                "%s: Warning: This wallet contains a redeemScript of size %i which exceeds maximum size %i thus can never be redeemed. Do not use address %s.\n",
                __func__, redeemScript.size(), MAX_SCRIPT_ELEMENT_SIZE, strAddr);
        return true;
    }

    return CCryptoKeyStore::AddCScript(redeemScript);
}

bool CWallet::AddWatchOnly(const CScript &dest) {
    if (!CCryptoKeyStore::AddWatchOnly(dest))
        return false;
    nTimeFirstKey = 1; // No birthday information for watch-only keys.
    NotifyWatchonlyChanged(true);
    if (!fFileBacked)
        return true;
    return CWalletDB(strWalletFile).WriteWatchOnly(dest);
}

bool CWallet::RemoveWatchOnly(const CScript &dest) {
    AssertLockHeld(cs_wallet);
    if (!CCryptoKeyStore::RemoveWatchOnly(dest))
        return false;
    if (!HaveWatchOnly())
        NotifyWatchonlyChanged(false);
    if (fFileBacked)
        if (!CWalletDB(strWalletFile).EraseWatchOnly(dest))
            return false;

    return true;
}


bool CWallet::LoadWatchOnly(const CScript &dest) {
    return CCryptoKeyStore::AddWatchOnly(dest);
}

bool CWallet::Unlock(const SecureString &strWalletPassphrase) {
    CCrypter crypter;
    CKeyingMaterial vMasterKey;

    {
        LOCK(cs_wallet);
        BOOST_FOREACH(const MasterKeyMap::value_type &pMasterKey, mapMasterKeys)
        {
            if (!crypter.SetKeyFromPassphrase(strWalletPassphrase, pMasterKey.second.vchSalt,
                                              pMasterKey.second.nDeriveIterations, pMasterKey.second.nDerivationMethod))
                return false;
            if (!crypter.Decrypt(pMasterKey.second.vchCryptedKey, vMasterKey))
                continue; // try another master key
            if (CCryptoKeyStore::Unlock(vMasterKey))
                return true;
        }
    }
    return false;
}

bool CWallet::ChangeWalletPassphrase(const SecureString &strOldWalletPassphrase,
                                     const SecureString &strNewWalletPassphrase) {
    bool fWasLocked = IsLocked();

    {
        LOCK(cs_wallet);
        Lock();

        CCrypter crypter;
        CKeyingMaterial vMasterKey;
        BOOST_FOREACH(MasterKeyMap::value_type & pMasterKey, mapMasterKeys)
        {
            if (!crypter.SetKeyFromPassphrase(strOldWalletPassphrase, pMasterKey.second.vchSalt,
                                              pMasterKey.second.nDeriveIterations, pMasterKey.second.nDerivationMethod))
                return false;
            if (!crypter.Decrypt(pMasterKey.second.vchCryptedKey, vMasterKey))
                return false;
            if (CCryptoKeyStore::Unlock(vMasterKey)) {
                int64_t nStartTime = GetTimeMillis();
                crypter.SetKeyFromPassphrase(strNewWalletPassphrase, pMasterKey.second.vchSalt,
                                             pMasterKey.second.nDeriveIterations, pMasterKey.second.nDerivationMethod);
                pMasterKey.second.nDeriveIterations =
                        pMasterKey.second.nDeriveIterations * (100 / ((double) (GetTimeMillis() - nStartTime)));

                nStartTime = GetTimeMillis();
                crypter.SetKeyFromPassphrase(strNewWalletPassphrase, pMasterKey.second.vchSalt,
                                             pMasterKey.second.nDeriveIterations, pMasterKey.second.nDerivationMethod);
                pMasterKey.second.nDeriveIterations = (pMasterKey.second.nDeriveIterations +
                                                       pMasterKey.second.nDeriveIterations * 100 /
                                                       ((double) (GetTimeMillis() - nStartTime))) / 2;

                if (pMasterKey.second.nDeriveIterations < 25000)
                    pMasterKey.second.nDeriveIterations = 25000;

                LogPrintf("Wallet passphrase changed to an nDeriveIterations of %i\n",
                          pMasterKey.second.nDeriveIterations);

                if (!crypter.SetKeyFromPassphrase(strNewWalletPassphrase, pMasterKey.second.vchSalt,
                                                  pMasterKey.second.nDeriveIterations,
                                                  pMasterKey.second.nDerivationMethod))
                    return false;
                if (!crypter.Encrypt(vMasterKey, pMasterKey.second.vchCryptedKey))
                    return false;
                CWalletDB(strWalletFile).WriteMasterKey(pMasterKey.first, pMasterKey.second);
                if (fWasLocked)
                    Lock();
                return true;
            }
        }
    }

    return false;
}

void CWallet::SetBestChain(const CBlockLocator &loc) {
    CWalletDB walletdb(strWalletFile);
    walletdb.WriteBestBlock(loc);
}

bool CWallet::SetMinVersion(enum WalletFeature nVersion, CWalletDB *pwalletdbIn, bool fExplicit) {
    LOCK(cs_wallet); // nWalletVersion
    if (nWalletVersion >= nVersion)
        return true;

    // when doing an explicit upgrade, if we pass the max version permitted, upgrade all the way
    if (fExplicit && nVersion > nWalletMaxVersion)
        nVersion = FEATURE_LATEST;

    nWalletVersion = nVersion;

    if (nVersion > nWalletMaxVersion)
        nWalletMaxVersion = nVersion;

    if (fFileBacked) {
        CWalletDB *pwalletdb = pwalletdbIn ? pwalletdbIn : new CWalletDB(strWalletFile);
        if (nWalletVersion > 40000)
            pwalletdb->WriteMinVersion(nWalletVersion);
        if (!pwalletdbIn)
            delete pwalletdb;
    }

    return true;
}

bool CWallet::SetMaxVersion(int nVersion) {
    LOCK(cs_wallet); // nWalletVersion, nWalletMaxVersion
    // cannot downgrade below current version
    if (nWalletVersion > nVersion)
        return false;

    nWalletMaxVersion = nVersion;

    return true;
}

set <uint256> CWallet::GetConflicts(const uint256 &txid) const {
    set <uint256> result;
    AssertLockHeld(cs_wallet);

    std::map<uint256, CWalletTx>::const_iterator it = mapWallet.find(txid);
    if (it == mapWallet.end())
        return result;
    const CWalletTx &wtx = it->second;

    std::pair <TxSpends::const_iterator, TxSpends::const_iterator> range;

    BOOST_FOREACH(const CTxIn &txin, wtx.vin)
    {
        if (mapTxSpends.count(txin.prevout) <= 1)
            continue;  // No conflict if zero or one spends
        range = mapTxSpends.equal_range(txin.prevout);
        for (TxSpends::const_iterator it = range.first; it != range.second; ++it)
            result.insert(it->second);
    }
    return result;
}

void CWallet::Flush(bool shutdown) {
    bitdb.Flush(shutdown);
}

bool CWallet::Verify() {
    LogPrintf("Using BerkeleyDB version %s\n", DbEnv::version(0, 0, 0));
    std::string walletFile = GetArg("-wallet", DEFAULT_WALLET_DAT);

    LogPrintf("Using wallet %s\n", walletFile);
    uiInterface.InitMessage(_("Verifying wallet..."));

    // Wallet file must be a plain filename without a directory
    if (walletFile != boost::filesystem::basename(walletFile) + boost::filesystem::extension(walletFile))
        return InitError(
                strprintf(_("Wallet %s resides outside data directory %s"), walletFile, GetDataDir().string()));

    if (!bitdb.Open(GetDataDir())) {
        // try moving the database env out of the way
        boost::filesystem::path pathDatabase = GetDataDir() / "database";
        boost::filesystem::path pathDatabaseBak = GetDataDir() / strprintf("database.%d.bak", GetTime());
        try {
            boost::filesystem::rename(pathDatabase, pathDatabaseBak);
            LogPrintf("Moved old %s to %s. Retrying.\n", pathDatabase.string(), pathDatabaseBak.string());
        } catch (const boost::filesystem::filesystem_error &) {
            // failure is ok (well, not really, but it's not worse than what we started with)
        }

        // try again
        if (!bitdb.Open(GetDataDir())) {
            // if it still fails, it probably means we can't even create the database env
            return InitError(strprintf(_("Error initializing wallet database environment %s!"), GetDataDir()));
        }
    }

    if (GetBoolArg("-salvagewallet", false)) {
        // Recover readable keypairs:
        if (!CWalletDB::Recover(bitdb, walletFile, true))
            return false;
    }

    if (boost::filesystem::exists(GetDataDir() / walletFile)) {
        CDBEnv::VerifyResult r = bitdb.Verify(walletFile, CWalletDB::Recover);
        if (r == CDBEnv::RECOVER_OK) {
            InitWarning(strprintf(_("Warning: Wallet file corrupt, data salvaged!"
                                            " Original %s saved as %s in %s; if"
                                            " your balance or transactions are incorrect you should"
                                            " restore from a backup."),
                                  walletFile, "wallet.{timestamp}.bak", GetDataDir()));
        }
        if (r == CDBEnv::RECOVER_FAIL)
            return InitError(strprintf(_("%s corrupt, salvage failed"), walletFile));
    }
    LogPrintf("Verify wallet ok!");
    return true;
}

void CWallet::SyncMetaData(pair <TxSpends::iterator, TxSpends::iterator> range) {
    // We want all the wallet transactions in range to have the same metadata as
    // the oldest (smallest nOrderPos).
    // So: find smallest nOrderPos:

    int nMinOrderPos = std::numeric_limits<int>::max();
    const CWalletTx *copyFrom = NULL;
    for (TxSpends::iterator it = range.first; it != range.second; ++it) {
        const uint256 &hash = it->second;
        int n = mapWallet[hash].nOrderPos;
        if (n < nMinOrderPos) {
            nMinOrderPos = n;
            copyFrom = &mapWallet[hash];
        }
    }
    // Now copy data from copyFrom to rest:
    for (TxSpends::iterator it = range.first; it != range.second; ++it) {
        const uint256 &hash = it->second;
        CWalletTx *copyTo = &mapWallet[hash];
        if (copyFrom == copyTo) continue;
        if (!copyFrom->IsEquivalentTo(*copyTo)) continue;
        copyTo->mapValue = copyFrom->mapValue;
        copyTo->vOrderForm = copyFrom->vOrderForm;
        // fTimeReceivedIsTxTime not copied on purpose
        // nTimeReceived not copied on purpose
        copyTo->nTimeSmart = copyFrom->nTimeSmart;
        copyTo->fFromMe = copyFrom->fFromMe;
        copyTo->strFromAccount = copyFrom->strFromAccount;
        // nOrderPos not copied on purpose
        // cached members not copied on purpose
    }
}

/**
 * Outpoint is spent if any non-conflicted transaction
 * spends it:
 */
bool CWallet::IsSpent(const uint256 &hash, unsigned int n) const {
    const COutPoint outpoint(hash, n);
    pair <TxSpends::const_iterator, TxSpends::const_iterator> range;
    range = mapTxSpends.equal_range(outpoint);

    for (TxSpends::const_iterator it = range.first; it != range.second; ++it) {
        const uint256 &wtxid = it->second;
        std::map<uint256, CWalletTx>::const_iterator mit = mapWallet.find(wtxid);
        if (mit != mapWallet.end()) {
            int depth = mit->second.GetDepthInMainChain();
            if (depth > 0 || (depth == 0 && !mit->second.isAbandoned()))
                return true; // Spent
        }
    }
    return false;
}

void CWallet::AddToSpends(const COutPoint &outpoint, const uint256 &wtxid) {
    mapTxSpends.insert(make_pair(outpoint, wtxid));

    pair <TxSpends::iterator, TxSpends::iterator> range;
    range = mapTxSpends.equal_range(outpoint);
    SyncMetaData(range);
}


void CWallet::AddToSpends(const uint256 &wtxid) {
    assert(mapWallet.count(wtxid));
    CWalletTx &thisTx = mapWallet[wtxid];
    if (thisTx.IsCoinBase() || thisTx.IsZerocoinSpend()) // Coinbases don't spend anything!
        return;

    BOOST_FOREACH(const CTxIn &txin, thisTx.vin)
    AddToSpends(txin.prevout, wtxid);
}

bool CWallet::EncryptWallet(const SecureString &strWalletPassphrase) {
    if (IsCrypted())
        return false;

    CKeyingMaterial vMasterKey;

    vMasterKey.resize(WALLET_CRYPTO_KEY_SIZE);
    GetStrongRandBytes(&vMasterKey[0], WALLET_CRYPTO_KEY_SIZE);

    CMasterKey kMasterKey;

    kMasterKey.vchSalt.resize(WALLET_CRYPTO_SALT_SIZE);
    GetStrongRandBytes(&kMasterKey.vchSalt[0], WALLET_CRYPTO_SALT_SIZE);

    CCrypter crypter;
    int64_t nStartTime = GetTimeMillis();
    crypter.SetKeyFromPassphrase(strWalletPassphrase, kMasterKey.vchSalt, 25000, kMasterKey.nDerivationMethod);
    kMasterKey.nDeriveIterations = 2500000 / ((double) (GetTimeMillis() - nStartTime));

    nStartTime = GetTimeMillis();
    crypter.SetKeyFromPassphrase(strWalletPassphrase, kMasterKey.vchSalt, kMasterKey.nDeriveIterations,
                                 kMasterKey.nDerivationMethod);
    kMasterKey.nDeriveIterations = (kMasterKey.nDeriveIterations +
                                    kMasterKey.nDeriveIterations * 100 / ((double) (GetTimeMillis() - nStartTime))) / 2;

    if (kMasterKey.nDeriveIterations < 25000)
        kMasterKey.nDeriveIterations = 25000;

    LogPrintf("Encrypting Wallet with an nDeriveIterations of %i\n", kMasterKey.nDeriveIterations);

    if (!crypter.SetKeyFromPassphrase(strWalletPassphrase, kMasterKey.vchSalt, kMasterKey.nDeriveIterations,
                                      kMasterKey.nDerivationMethod))
        return false;
    if (!crypter.Encrypt(vMasterKey, kMasterKey.vchCryptedKey))
        return false;

    {
        LOCK(cs_wallet);
        mapMasterKeys[++nMasterKeyMaxID] = kMasterKey;
        if (fFileBacked) {
            assert(!pwalletdbEncryption);
            pwalletdbEncryption = new CWalletDB(strWalletFile);
            if (!pwalletdbEncryption->TxnBegin()) {
                delete pwalletdbEncryption;
                pwalletdbEncryption = NULL;
                return false;
            }
            pwalletdbEncryption->WriteMasterKey(nMasterKeyMaxID, kMasterKey);
        }

        if (!EncryptKeys(vMasterKey)) {
            if (fFileBacked) {
                pwalletdbEncryption->TxnAbort();
                delete pwalletdbEncryption;
            }
            // We now probably have half of our keys encrypted in memory, and half not...
            // die and let the user reload the unencrypted wallet.
            assert(false);
        }

        // Encryption was introduced in version 0.4.0
        SetMinVersion(FEATURE_WALLETCRYPT, pwalletdbEncryption, true);

        if (fFileBacked) {
            if (!pwalletdbEncryption->TxnCommit()) {
                delete pwalletdbEncryption;
                // We now have keys encrypted in memory, but not on disk...
                // die to avoid confusion and let the user reload the unencrypted wallet.
                assert(false);
            }

            delete pwalletdbEncryption;
            pwalletdbEncryption = NULL;
        }

        Lock();
        Unlock(strWalletPassphrase);

        // if we are using HD, replace the HD master key (seed) with a new one
        if (!hdChain.masterKeyID.IsNull()) {
            CKey key;
            CPubKey masterPubKey = GenerateNewHDMasterKey();
            if (!SetHDMasterKey(masterPubKey))
                return false;
        }

        NewKeyPool();
        Lock();

        // Need to completely rewrite the wallet file; if we don't, bdb might keep
        // bits of the unencrypted private key in slack space in the database file.
        CDB::Rewrite(strWalletFile);

    }
    NotifyStatusChanged(this);

    return true;
}

int64_t CWallet::IncOrderPosNext(CWalletDB *pwalletdb) {
    AssertLockHeld(cs_wallet); // nOrderPosNext
    int64_t nRet = nOrderPosNext++;
    if (pwalletdb) {
        pwalletdb->WriteOrderPosNext(nOrderPosNext);
    } else {
        CWalletDB(strWalletFile).WriteOrderPosNext(nOrderPosNext);
    }
    return nRet;
}

bool CWallet::AccountMove(std::string strFrom, std::string strTo, CAmount nAmount, std::string strComment) {
    CWalletDB walletdb(strWalletFile);
    if (!walletdb.TxnBegin())
        return false;

    int64_t nNow = GetAdjustedTime();

    // Debit
    CAccountingEntry debit;
    debit.nOrderPos = IncOrderPosNext(&walletdb);
    debit.strAccount = strFrom;
    debit.nCreditDebit = -nAmount;
    debit.nTime = nNow;
    debit.strOtherAccount = strTo;
    debit.strComment = strComment;
    AddAccountingEntry(debit, walletdb);

    // Credit
    CAccountingEntry credit;
    credit.nOrderPos = IncOrderPosNext(&walletdb);
    credit.strAccount = strTo;
    credit.nCreditDebit = nAmount;
    credit.nTime = nNow;
    credit.strOtherAccount = strFrom;
    credit.strComment = strComment;
    AddAccountingEntry(credit, walletdb);

    if (!walletdb.TxnCommit())
        return false;

    return true;
}

bool CWallet::GetAccountPubkey(CPubKey &pubKey, std::string strAccount, bool bForceNew) {
    CWalletDB walletdb(strWalletFile);

    CAccount account;
    walletdb.ReadAccount(strAccount, account);

    if (!bForceNew) {
        if (!account.vchPubKey.IsValid())
            bForceNew = true;
        else {
            // Check if the current key has been used
            CScript scriptPubKey = GetScriptForDestination(account.vchPubKey.GetID());
            for (map<uint256, CWalletTx>::iterator it = mapWallet.begin();
                 it != mapWallet.end() && account.vchPubKey.IsValid();
                 ++it)
                BOOST_FOREACH(const CTxOut &txout, (*it).second.vout)
            if (txout.scriptPubKey == scriptPubKey) {
                bForceNew = true;
                break;
            }
        }
    }

    // Generate a new key
    if (bForceNew) {
        if (!GetKeyFromPool(account.vchPubKey))
            return false;

        SetAddressBook(account.vchPubKey.GetID(), strAccount, "receive");
        walletdb.WriteAccount(strAccount, account);
    }

    pubKey = account.vchPubKey;

    return true;
}

void CWallet::MarkDirty() {
    {
        LOCK(cs_wallet);
        BOOST_FOREACH(PAIRTYPE(const uint256, CWalletTx)&item, mapWallet)
        item.second.MarkDirty();
    }
}

bool CWallet::AddToWallet(const CWalletTx &wtxIn, bool fFromLoadWallet, CWalletDB *pwalletdb) {
    LogPrintf("CWallet::AddToWallet\n");
    uint256 hash = wtxIn.GetHash();
    LogPrintf("hash=%s\n", hash.ToString());
    if (fFromLoadWallet) {
        mapWallet[hash] = wtxIn;
        CWalletTx &wtx = mapWallet[hash];
        wtx.BindWallet(this);
//        if (!wtx.IsZerocoinSpend()) {
        wtxOrdered.insert(make_pair(wtx.nOrderPos, TxPair(&wtx, (CAccountingEntry *) 0)));
        AddToSpends(hash);
//            BOOST_FOREACH(const CTxIn &txin, wtx.vin) {
//                LogPrintf("txin.prevout.hash=%s\n", txin.prevout.hash.ToString());
//                if (mapWallet.count(txin.prevout.hash)) {
//                    CWalletTx &prevtx = mapWallet[txin.prevout.hash];
//                    if (prevtx.nIndex == -1 && !prevtx.hashUnset()) {
//                        LogPrintf("Enter\n");
//                        MarkConflicted(prevtx.hashBlock, wtx.GetHash());
//                        LogPrintf("Out\n");
//                    }
//                }
//            }
//        }
    } else {
        LOCK(cs_wallet);
        // Inserts only if not already there, returns tx inserted or tx found
        pair<map<uint256, CWalletTx>::iterator, bool> ret = mapWallet.insert(make_pair(hash, wtxIn));
        CWalletTx &wtx = (*ret.first).second;
        wtx.BindWallet(this);
        bool fInsertedNew = ret.second;
        if (fInsertedNew) {
            wtx.nTimeReceived = GetAdjustedTime();
            wtx.nOrderPos = IncOrderPosNext(pwalletdb);
            wtxOrdered.insert(make_pair(wtx.nOrderPos, TxPair(&wtx, (CAccountingEntry *) 0)));
            wtx.nTimeSmart = wtx.nTimeReceived;
            if (!wtxIn.hashUnset()) {
                if (mapBlockIndex.count(wtxIn.hashBlock)) {
                    int64_t latestNow = wtx.nTimeReceived;
                    int64_t latestEntry = 0;
                    {
                        // Tolerate times up to the last timestamp in the wallet not more than 5 minutes into the future
                        int64_t latestTolerated = latestNow + 300;
                        const TxItems &txOrdered = wtxOrdered;
                        for (TxItems::const_reverse_iterator it = txOrdered.rbegin(); it != txOrdered.rend(); ++it) {
                            CWalletTx *const pwtx = (*it).second.first;
                            if (pwtx == &wtx)
                                continue;
                            CAccountingEntry *const pacentry = (*it).second.second;
                            int64_t nSmartTime;
                            if (pwtx) {
                                nSmartTime = pwtx->nTimeSmart;
                                if (!nSmartTime)
                                    nSmartTime = pwtx->nTimeReceived;
                            } else
                                nSmartTime = pacentry->nTime;
                            if (nSmartTime <= latestTolerated) {
                                latestEntry = nSmartTime;
                                if (nSmartTime > latestNow)
                                    latestNow = nSmartTime;
                                break;
                            }
                        }
                    }
                    int64_t blocktime = mapBlockIndex[wtxIn.hashBlock]->GetBlockTime();
                    wtx.nTimeSmart = std::max(latestEntry, std::min(blocktime, latestNow));
                } else
                    LogPrintf("AddToWallet(): found %s in block %s not in index\n",
                              wtxIn.GetHash().ToString(),
                              wtxIn.hashBlock.ToString());
            }
            AddToSpends(hash);
        }
        bool fUpdated = false;
        if (!fInsertedNew) {
            // Merge
            if (!wtxIn.hashUnset() && wtxIn.hashBlock != wtx.hashBlock) {
                wtx.hashBlock = wtxIn.hashBlock;
                fUpdated = true;
            }
            // If no longer abandoned, update
            if (wtxIn.hashBlock.IsNull() && wtx.isAbandoned()) {
                wtx.hashBlock = wtxIn.hashBlock;
                fUpdated = true;
            }
            if (wtxIn.nIndex != -1 && (wtxIn.nIndex != wtx.nIndex)) {
                wtx.nIndex = wtxIn.nIndex;
                fUpdated = true;
            }
            if (wtxIn.fFromMe && wtxIn.fFromMe != wtx.fFromMe) {
                wtx.fFromMe = wtxIn.fFromMe;
                fUpdated = true;
            }
        }

        //// debug print
        LogPrintf("AddToWallet %s  %s%s\n", wtxIn.GetHash().ToString(), (fInsertedNew ? "new" : ""),
                  (fUpdated ? "update" : ""));

        // Write to disk
        if (fInsertedNew || fUpdated)
            if (!pwalletdb->WriteTx(wtx))
                return false;

        // Break debit/credit balance caches:
        wtx.MarkDirty();

        // Notify UI of new or updated transaction
        NotifyTransactionChanged(this, hash, fInsertedNew ? CT_NEW : CT_UPDATED);

        // notify an external script when a wallet transaction comes in or is updated
        std::string strCmd = GetArg("-walletnotify", "");

        if (!strCmd.empty()) {
            boost::replace_all(strCmd, "%s", wtxIn.GetHash().GetHex());
            boost::thread t(runCommand, strCmd); // thread runs free
        }

    }
    LogPrintf("CWallet::AddToWallet -> ok\n");
    return true;
}

/**
 * Add a transaction to the wallet, or update it.
 * pblock is optional, but should be provided if the transaction is known to be in a block.
 * If fUpdate is true, existing transactions will be updated.
 */
bool CWallet::AddToWalletIfInvolvingMe(const CTransaction &tx, const CBlock *pblock, bool fUpdate) {
    {
//        LogPrintf("CWallet::AddToWalletIfInvolvingMe, tx=%s\n", tx.GetHash().ToString());
        AssertLockHeld(cs_wallet);
//        if (!tx.IsZerocoinSpend() && pblock) {
//            BOOST_FOREACH(const CTxIn &txin, tx.vin) {
//                std::pair <TxSpends::const_iterator, TxSpends::const_iterator> range = mapTxSpends.equal_range(
//                        txin.prevout);
//                while (range.first != range.second) {
//                    if (range.first->second != tx.GetHash()) {
//                        LogPrintf("Transaction %s (in block %s) conflicts with wallet transaction %s (both spend %s:%i)\n",
//                                  tx.GetHash().ToString(), pblock->GetHash().ToString(), range.first->second.ToString(),
//                                  range.first->first.hash.ToString(), range.first->first.n);
//                        MarkConflicted(pblock->GetHash(), range.first->second);
//                    }
//                    range.first++;
//                }
//            }
//        }

        bool fExisted = mapWallet.count(tx.GetHash()) != 0;
        if (fExisted && !fUpdate) return false;
        if (fExisted || IsMine(tx) || IsFromMe(tx)) {
            CWalletTx wtx(this, tx);

            // Get merkle branch if transaction was found in a block
            if (pblock)
                wtx.SetMerkleBranch(*pblock);

            // Do not flush the wallet here for performance reasons
            // this is safe, as in case of a crash, we rescan the necessary blocks on startup through our SetBestChain-mechanism
            CWalletDB walletdb(strWalletFile, "r+", false);
            LogPrintf("CWallet::AddToWalletIfInvolvingMe -> out true!\n");
            return AddToWallet(wtx, false, &walletdb);
        }
    }
    LogPrintf("CWallet::AddToWalletIfInvolvingMe -> out false!\n");
    return false;
}

bool CWallet::AbandonTransaction(const uint256 &hashTx) {
    LOCK2(cs_main, cs_wallet);

    // Do not flush the wallet here for performance reasons
    CWalletDB walletdb(strWalletFile, "r+", false);

    std::set <uint256> todo;
    std::set <uint256> done;

    // Can't mark abandoned if confirmed or in mempool
    assert(mapWallet.count(hashTx));
    CWalletTx &origtx = mapWallet[hashTx];
    if (origtx.GetDepthInMainChain() > 0 || origtx.InMempool() || origtx.InStempool()) {
        return false;
    }

    todo.insert(hashTx);

    while (!todo.empty()) {
        uint256 now = *todo.begin();
        todo.erase(now);
        done.insert(now);
        assert(mapWallet.count(now));
        CWalletTx &wtx = mapWallet[now];
        int currentconfirm = wtx.GetDepthInMainChain();
        // If the orig tx was not in block, none of its spends can be
        assert(currentconfirm <= 0);
        // if (currentconfirm < 0) {Tx and spends are already conflicted, no need to abandon}
        if (currentconfirm == 0 && !wtx.isAbandoned()) {
            // If the orig tx was not in block/mempool, none of its spends can be in mempool
            assert(!wtx.InMempool());
            assert(!wtx.InStempool());
            wtx.nIndex = -1;
            wtx.setAbandoned();
            wtx.MarkDirty();
            walletdb.WriteTx(wtx);
            NotifyTransactionChanged(this, wtx.GetHash(), CT_UPDATED);
            // Iterate over all its outputs, and mark transactions in the wallet that spend them abandoned too
            TxSpends::const_iterator iter = mapTxSpends.lower_bound(COutPoint(hashTx, 0));
            while (iter != mapTxSpends.end() && iter->first.hash == now) {
                if (!done.count(iter->second)) {
                    todo.insert(iter->second);
                }
                iter++;
            }
            // If a transaction changes 'conflicted' state, that changes the balance
            // available of the outputs it spends. So force those to be recomputed
            BOOST_FOREACH(const CTxIn &txin, wtx.vin)
            {
                if (mapWallet.count(txin.prevout.hash))
                    mapWallet[txin.prevout.hash].MarkDirty();
            }
        }

        if (wtx.IsZerocoinSpend()) {
            // find out coin serial number
            assert(wtx.vin.size() == 1);

            const CTxIn &txin = wtx.vin[0];
            CDataStream serializedCoinSpend((const char *)&*(txin.scriptSig.begin() + 4),
                                            (const char *)&*txin.scriptSig.end(),
                                            SER_NETWORK, PROTOCOL_VERSION);
            libzerocoin::CoinSpend spend(txin.nSequence >= ZC_MODULUS_V2_BASE_ID ? ZCParamsV2 : ZCParams,
                                         serializedCoinSpend);

            CBigNum serial = spend.getCoinSerialNumber();

            // mark corresponding mint as unspent
            list <CZerocoinEntry> pubCoins;
            walletdb.ListPubCoin(pubCoins);

            BOOST_FOREACH(const CZerocoinEntry &zerocoinItem, pubCoins) {
                if (zerocoinItem.serialNumber == serial) {
                    CZerocoinEntry modifiedItem = zerocoinItem;
                    modifiedItem.IsUsed = false;
                    pwalletMain->NotifyZerocoinChanged(pwalletMain, zerocoinItem,
                                                       std::string("New (") + std::to_string(zerocoinItem.denomination) + "mint)",
                                                       CT_UPDATED);
                    walletdb.WriteZerocoinEntry(modifiedItem);

                    // erase zerocoin spend entry
                    CZerocoinSpendEntry spendEntry;
                    spendEntry.coinSerial = serial;
                    walletdb.EraseCoinSpendSerialEntry(spendEntry);
                }
            }

        }
    }

    return true;
}

void CWallet::MarkConflicted(const uint256 &hashBlock, const uint256 &hashTx) {
    LOCK2(cs_main, cs_wallet);

    int conflictconfirms = 0;
    if (mapBlockIndex.count(hashBlock)) {
        CBlockIndex *pindex = mapBlockIndex[hashBlock];
        if (chainActive.Contains(pindex)) {
            conflictconfirms = -(chainActive.Height() - pindex->nHeight + 1);
        }
    }
    // If number of conflict confirms cannot be determined, this means
    // that the block is still unknown or not yet part of the main chain,
    // for example when loading the wallet during a reindex. Do nothing in that
    // case.
    if (conflictconfirms >= 0)
        return;

    // Do not flush the wallet here for performance reasons
    CWalletDB walletdb(strWalletFile, "r+", false);

    std::set <uint256> todo;
    std::set <uint256> done;

    todo.insert(hashTx);

    while (!todo.empty()) {
        uint256 now = *todo.begin();
        todo.erase(now);
        done.insert(now);
        assert(mapWallet.count(now));
        CWalletTx &wtx = mapWallet[now];
        int currentconfirm = wtx.GetDepthInMainChain();
        if (conflictconfirms < currentconfirm) {
            // Block is 'more conflicted' than current confirm; update.
            // Mark transaction as conflicted with this block.
            wtx.nIndex = -1;
            wtx.hashBlock = hashBlock;
            wtx.MarkDirty();
            walletdb.WriteTx(wtx);
            // Iterate over all its outputs, and mark transactions in the wallet that spend them conflicted too
            TxSpends::const_iterator iter = mapTxSpends.lower_bound(COutPoint(now, 0));
            while (iter != mapTxSpends.end() && iter->first.hash == now) {
                if (!done.count(iter->second)) {
                    todo.insert(iter->second);
                }
                iter++;
            }
            // If a transaction changes 'conflicted' state, that changes the balance
            // available of the outputs it spends. So force those to be recomputed
            BOOST_FOREACH(const CTxIn &txin, wtx.vin)
            {
                if (mapWallet.count(txin.prevout.hash))
                    mapWallet[txin.prevout.hash].MarkDirty();
            }
        }
    }
}

void CWallet::SyncTransaction(const CTransaction &tx, const CBlockIndex *pindex, const CBlock *pblock) {
//    LogPrintf("SyncTransaction()\n");
    LOCK2(cs_main, cs_wallet);

    if (!AddToWalletIfInvolvingMe(tx, pblock, true)) {
//        LogPrintf("Not mine!\n");
        return; // Not one of ours
    }

    // If a transaction changes 'conflicted' state, that changes the balance
    // available of the outputs it spends. So force those to be
    // recomputed, also:
    BOOST_FOREACH(const CTxIn &txin, tx.vin)
    {
        if (mapWallet.count(txin.prevout.hash))
            mapWallet[txin.prevout.hash].MarkDirty();
    }
}


isminetype CWallet::IsMine(const CTxIn &txin) const {
    {
        LOCK(cs_wallet);
        map<uint256, CWalletTx>::const_iterator mi = mapWallet.find(txin.prevout.hash);
        if (mi != mapWallet.end()) {
            const CWalletTx &prev = (*mi).second;
            if (txin.prevout.n < prev.vout.size())
                return IsMine(prev.vout[txin.prevout.n]);
        }
    }
    return ISMINE_NO;
}

CAmount CWallet::GetDebit(const CTxIn &txin, const isminefilter &filter) const {
    {
        LOCK(cs_wallet);
        map<uint256, CWalletTx>::const_iterator mi = mapWallet.find(txin.prevout.hash);
        if (mi != mapWallet.end()) {
            const CWalletTx &prev = (*mi).second;
            if (txin.prevout.n < prev.vout.size())
                if (IsMine(prev.vout[txin.prevout.n]) & filter)
                    return prev.vout[txin.prevout.n].nValue;
        }
    }
    return 0;
}

isminetype CWallet::IsMine(const CTxOut &txout) const {
    return ::IsMine(*this, txout.scriptPubKey);
}

CAmount CWallet::GetCredit(const CTxOut &txout, const isminefilter &filter) const {
    if (!MoneyRange(txout.nValue))
        throw std::runtime_error(std::string(__func__) + ": value out of range");
    return ((IsMine(txout) & filter) ? txout.nValue : 0);
}

bool CWallet::IsChange(const CTxOut &txout) const {
    // TODO: fix handling of 'change' outputs. The assumption is that any
    // payment to a script that is ours, but is not in the address book
    // is change. That assumption is likely to break when we implement multisignature
    // wallets that return change back into a multi-signature-protected address;
    // a better way of identifying which outputs are 'the send' and which are
    // 'the change' will need to be implemented (maybe extend CWalletTx to remember
    // which output, if any, was change).
    if (::IsMine(*this, txout.scriptPubKey)) {
        CTxDestination address;
        if (!ExtractDestination(txout.scriptPubKey, address))
            return true;

        LOCK(cs_wallet);
        if (!mapAddressBook.count(address))
            return true;
    }
    return false;
}

CAmount CWallet::GetChange(const CTxOut &txout) const {
    if (!MoneyRange(txout.nValue))
        throw std::runtime_error(std::string(__func__) + ": value out of range");
    return (IsChange(txout) ? txout.nValue : 0);
}

bool CWallet::IsMine(const CTransaction &tx) const {
    BOOST_FOREACH(const CTxOut &txout, tx.vout)
    if (IsMine(txout) && txout.nValue >= nMinimumInputValue)
        return true;
    return false;
}

bool CWallet::IsFromMe(const CTransaction &tx) const {
    return (GetDebit(tx, ISMINE_ALL) > 0);
}

CAmount CWallet::GetDebit(const CTransaction &tx, const isminefilter &filter) const {
    CAmount nDebit = 0;
    BOOST_FOREACH(const CTxIn &txin, tx.vin)
    {
        nDebit += GetDebit(txin, filter);
        if (!MoneyRange(nDebit))
            throw std::runtime_error(std::string(__func__) + ": value out of range");
    }
    return nDebit;
}

CAmount CWallet::GetCredit(const CTransaction &tx, const isminefilter &filter) const {
    CAmount nCredit = 0;
    BOOST_FOREACH(const CTxOut &txout, tx.vout)
    {
        nCredit += GetCredit(txout, filter);
        if (!MoneyRange(nCredit))
            throw std::runtime_error(std::string(__func__) + ": value out of range");
    }
    return nCredit;
}

CAmount CWallet::GetChange(const CTransaction &tx) const {
    CAmount nChange = 0;
    BOOST_FOREACH(const CTxOut &txout, tx.vout)
    {
        nChange += GetChange(txout);
        if (!MoneyRange(nChange))
            throw std::runtime_error(std::string(__func__) + ": value out of range");
    }
    return nChange;
}

CPubKey CWallet::GenerateNewHDMasterKey() {
    CKey key;
    key.MakeNewKey(true);

    int64_t nCreationTime = GetTime();
    CKeyMetadata metadata(nCreationTime);

    // calculate the pubkey
    CPubKey pubkey = key.GetPubKey();
    assert(key.VerifyPubKey(pubkey));

    // set the hd keypath to "m" -> Master, refers the masterkeyid to itself
    metadata.hdKeypath = "m";
    metadata.hdMasterKeyID = pubkey.GetID();

    {
        LOCK(cs_wallet);

        // mem store the metadata
        mapKeyMetadata[pubkey.GetID()] = metadata;

        // write the key&metadata to the database
        if (!AddKeyPubKey(key, pubkey))
            throw std::runtime_error(std::string(__func__) + ": AddKeyPubKey failed");
    }

    return pubkey;
}

bool CWallet::SetHDMasterKey(const CPubKey &pubkey) {
    LOCK(cs_wallet);

    // ensure this wallet.dat can only be opened by clients supporting HD
    SetMinVersion(FEATURE_HD);

    // store the keyid (hash160) together with
    // the child index counter in the database
    // as a hdchain object
    CHDChain newHdChain;
    newHdChain.masterKeyID = pubkey.GetID();
    SetHDChain(newHdChain, false);

    return true;
}

bool CWallet::SetHDChain(const CHDChain &chain, bool memonly) {
    LOCK(cs_wallet);
    if (!memonly && !CWalletDB(strWalletFile).WriteHDChain(chain))
        throw runtime_error(std::string(__func__) + ": writing chain failed");

    hdChain = chain;
    return true;
}

int64_t CWalletTx::GetTxTime() const {
    int64_t n = nTimeSmart;
    return n ? n : nTimeReceived;
}

int CWalletTx::GetRequestCount() const {
    // Returns -1 if it wasn't being tracked
    int nRequests = -1;
    {
        LOCK(pwallet->cs_wallet);
        if (IsCoinBase()) {
            // Generated block
            if (!hashUnset()) {
                map<uint256, int>::const_iterator mi = pwallet->mapRequestCount.find(hashBlock);
                if (mi != pwallet->mapRequestCount.end())
                    nRequests = (*mi).second;
            }
        } else {
            // Did anyone request this transaction?
            map<uint256, int>::const_iterator mi = pwallet->mapRequestCount.find(GetHash());
            if (mi != pwallet->mapRequestCount.end()) {
                nRequests = (*mi).second;

                // How about the block it's in?
                if (nRequests == 0 && !hashUnset()) {
                    map<uint256, int>::const_iterator mi = pwallet->mapRequestCount.find(hashBlock);
                    if (mi != pwallet->mapRequestCount.end())
                        nRequests = (*mi).second;
                    else
                        nRequests = 1; // If it's in someone else's block it must have got out
                }
            }
        }
    }
    return nRequests;
}

void CWalletTx::GetAmounts(list <COutputEntry> &listReceived,
                           list <COutputEntry> &listSent, CAmount &nFee, string &strSentAccount,
                           const isminefilter &filter) const {
    nFee = 0;
    listReceived.clear();
    listSent.clear();
    strSentAccount = strFromAccount;

    bool fromMe = false;
    const CWalletTx * storedTx = pwalletMain->GetWalletTx(this->GetHash());
    if(!(storedTx==NULL)){
        fromMe = storedTx->fFromMe;
    }

    // Compute fee:
    CAmount nDebit = GetDebit(filter);
    if (nDebit > 0) // debit>0 means we signed/sent this transaction
    {
        CAmount nValueOut = GetValueOut();
        nFee = nDebit - nValueOut;
    }

    LogPrintf("getamounts: vout size: %s\n", vout.size());

    // Sent/received.
    for (unsigned int i = 0; i < vout.size(); ++i) {
        const CTxOut &txout = vout[i];
        isminetype fIsMine = pwallet->IsMine(txout);
        // Only need to handle txouts if AT LEAST one of these is true:
        //   1) they debit from us (sent)
        //   2) the output is to us (received)

        if(!IsZerocoinSpend()){
            if (nDebit > 0) {
                // Don't report 'change' txouts
                if (pwallet->IsChange(txout))
                    continue;
            } else if (!(fIsMine & filter))
                continue;
        }

        // In either case, we need to get the destination address
        CTxDestination address;

        if (!ExtractDestination(txout.scriptPubKey, address) && !txout.scriptPubKey.IsUnspendable()) {
            LogPrintf("CWalletTx::GetAmounts: Unknown transaction type found, txid %s\n",
                      this->GetHash().ToString());
            address = CNoDestination();
        }

        COutputEntry output = {address, txout.nValue, (int) i};

        /// If we are debited by the transaction, add the output as a "sent" entry
        if (nDebit > 0 || (IsZerocoinSpend() && fromMe)){
            listSent.push_back(output);
        }

        // If we are receiving the output, add it as a "received" entry
        if (fIsMine & filter || (IsZerocoinSpend() && (fIsMine & filter))){
            listReceived.push_back(output);  
        }
    }

}

void CWalletTx::GetAccountAmounts(const string &strAccount, CAmount &nReceived,
                                  CAmount &nSent, CAmount &nFee, const isminefilter &filter) const {
    nReceived = nSent = nFee = 0;

    CAmount allFee;
    string strSentAccount;
    list <COutputEntry> listReceived;
    list <COutputEntry> listSent;
    GetAmounts(listReceived, listSent, allFee, strSentAccount, filter);

    if (strAccount == strSentAccount) {
        BOOST_FOREACH(const COutputEntry &s, listSent)
        nSent += s.amount;
        nFee = allFee;
    }
    {
        LOCK(pwallet->cs_wallet);
        BOOST_FOREACH(const COutputEntry &r, listReceived)
        {
            if (pwallet->mapAddressBook.count(r.destination)) {
                map<CTxDestination, CAddressBookData>::const_iterator mi = pwallet->mapAddressBook.find(r.destination);
                if (mi != pwallet->mapAddressBook.end() && (*mi).second.name == strAccount)
                    nReceived += r.amount;
            } else if (strAccount.empty()) {
                nReceived += r.amount;
            }
        }
    }
}

/**
 * Scan the block chain (starting in pindexStart) for transactions
 * from or to us. If fUpdate is true, found transactions that already
 * exist in the wallet will be updated.
 */
int CWallet::ScanForWalletTransactions(CBlockIndex *pindexStart, bool fUpdate) {
    int ret = 0;
    int64_t nNow = GetTime();
    const CChainParams &chainParams = Params();

    CBlockIndex *pindex = pindexStart;
    {
        LOCK2(cs_main, cs_wallet);

        // no need to read and scan block, if block was created before
        // our wallet birthday (as adjusted for block time variability)
        while (pindex && nTimeFirstKey && (pindex->GetBlockTime() < (nTimeFirstKey - 7200)))
            pindex = chainActive.Next(pindex);

        ShowProgress(_("Rescanning..."),
                     0); // show rescan progress in GUI as dialog or on splashscreen, if -rescan on startup
        double dProgressStart = Checkpoints::GuessVerificationProgress(chainParams.Checkpoints(), pindex, false);
        double dProgressTip = Checkpoints::GuessVerificationProgress(chainParams.Checkpoints(), chainActive.Tip(),
                                                                     false);
        while (pindex) {
            if (pindex->nHeight % 100 == 0 && dProgressTip - dProgressStart > 0.0)
                ShowProgress(_("Rescanning..."), std::max(1, std::min(99,
                                                                      (int) ((Checkpoints::GuessVerificationProgress(
                                                                              chainParams.Checkpoints(), pindex,
                                                                              false) - dProgressStart) /
                                                                             (dProgressTip - dProgressStart) * 100))));

            CBlock block;
            ReadBlockFromDisk(block, pindex, Params().GetConsensus());
            BOOST_FOREACH(CTransaction & tx, block.vtx)
            {
                if (AddToWalletIfInvolvingMe(tx, &block, fUpdate))
                    ret++;
            }
            pindex = chainActive.Next(pindex);
            if (GetTime() >= nNow + 60) {
                nNow = GetTime();
                LogPrintf("Still rescanning. At block %d. Progress=%f\n", pindex->nHeight,
                          Checkpoints::GuessVerificationProgress(chainParams.Checkpoints(), pindex));
            }
        }
        ShowProgress(_("Rescanning..."), 100); // hide progress dialog in GUI
    }
    return ret;
}

void CWallet::ReacceptWalletTransactions() {
    LogPrintf("CWallet::ReacceptWalletTransactions()\n");
    // If transactions aren't being broadcasted, don't let them into local mempool either
    if (!fBroadcastTransactions)
        return;
    LOCK2(cs_main, cs_wallet);
    std::map < int64_t, CWalletTx * > mapSorted;

    // Sort pending wallet transactions based on their initial wallet insertion order
    BOOST_FOREACH(PAIRTYPE(const uint256, CWalletTx)&item, mapWallet)
    {
        const uint256 &wtxid = item.first;
        CWalletTx &wtx = item.second;
        assert(wtx.GetHash() == wtxid);

        int nDepth = wtx.GetDepthInMainChain();

        if ((wtx.IsCoinBase() 
            // || wtx.IsZerocoinSpend() // NOTE(martun): Intentionally commented this out.
            ) && (nDepth == 0 && !wtx.isAbandoned()))
            continue;

        if (nDepth == 0 && !wtx.isAbandoned()) {
            mapSorted.insert(std::make_pair(wtx.nOrderPos, &wtx));
        }
    }

    // Try to add wallet transactions to memory pool
    BOOST_FOREACH(PAIRTYPE(const int64_t, CWalletTx *)&item, mapSorted)
    {
        CWalletTx &wtx = *(item.second);

        LOCK(mempool.cs);
        CValidationState state;
        // LogPrintf("CWallet::ReacceptWalletTransactions(): re-accepting transaction %s to mempool/stempool.\n", wtx.GetHash().ToString());

        // When re-accepting transaction back to the wallet after 
        // the app was closed and re-opened, do NOT check their
        // serial numbers, and DO NOT try to mark their serial numbers 
        // a second time. We assume those operations were already done.
        wtx.AcceptToMemoryPool(false, maxTxFee, state, false, false, false);
        // If Dandelion enabled, relay transaction once again.
        if (GetBoolArg("-dandelion", true)) {
            wtx.RelayWalletTransaction(false);
        }
    }
}

bool CWalletTx::RelayWalletTransaction(bool fCheckInputs) {
    assert(pwallet->GetBroadcastTransactions());
    if (!IsCoinBase() && !isAbandoned() && GetDepthInMainChain() == 0) {
        CValidationState state;
        /* GetDepthInMainChain already catches known conflicts. */
        if (InMempool() || InStempool() || 
            AcceptToMemoryPool(false, maxTxFee, state, fCheckInputs)) {
            // If Dandelion enabled, push inventory item to just one destination.
            if (GetBoolArg("-dandelion", true)) {
                int64_t nCurrTime = GetTimeMicros();
                int64_t nEmbargo = 1000000 * DANDELION_EMBARGO_MINIMUM
                        + PoissonNextSend(nCurrTime, DANDELION_EMBARGO_AVG_ADD);
                CNode::insertDandelionEmbargo(GetHash(), nEmbargo);
                //LogPrintf(
                //    "dandeliontx %s embargoed for %d seconds\n",
                //    GetHash().ToString(), (nEmbargo - nCurrTime) / 1000000);
                CInv inv(MSG_DANDELION_TX, GetHash());
                return CNode::localDandelionDestinationPushInventory(inv);
            } else {
                // LogPrintf("Relaying wtx %s\n", GetHash().ToString());
                RelayTransaction(*this);
                return true;
            }
        }
    }
    LogPrintf("CWalletTx::RelayWalletTransaction() --> invalid condition\n");
    return false;
}

set <uint256> CWalletTx::GetConflicts() const {
    set <uint256> result;
    if (pwallet != NULL) {
        uint256 myHash = GetHash();
        result = pwallet->GetConflicts(myHash);
        result.erase(myHash);
    }
    return result;
}

CAmount CWalletTx::GetDebit(const isminefilter &filter) const {
    if (vin.empty())
        return 0;

    CAmount debit = 0;
    if (filter & ISMINE_SPENDABLE) {
        if (fDebitCached)
            debit += nDebitCached;
        else {
            nDebitCached = pwallet->GetDebit(*this, ISMINE_SPENDABLE);
            fDebitCached = true;
            debit += nDebitCached;
        }
    }
    if (filter & ISMINE_WATCH_ONLY) {
        if (fWatchDebitCached)
            debit += nWatchDebitCached;
        else {
            nWatchDebitCached = pwallet->GetDebit(*this, ISMINE_WATCH_ONLY);
            fWatchDebitCached = true;
            debit += nWatchDebitCached;
        }
    }
    return debit;
}

CAmount CWalletTx::GetCredit(const isminefilter &filter) const {
    // Must wait until coinbase is safely deep enough in the chain before valuing it
    if (IsCoinBase() && GetBlocksToMaturity() > 0)
        return 0;

    int64_t credit = 0;
    if (filter & ISMINE_SPENDABLE) {
        // GetBalance can assume transactions in mapWallet won't change
        if (fCreditCached)
            credit += nCreditCached;
        else {
            nCreditCached = pwallet->GetCredit(*this, ISMINE_SPENDABLE);
            fCreditCached = true;
            credit += nCreditCached;
        }
    }
    if (filter & ISMINE_WATCH_ONLY) {
        if (fWatchCreditCached)
            credit += nWatchCreditCached;
        else {
            nWatchCreditCached = pwallet->GetCredit(*this, ISMINE_WATCH_ONLY);
            fWatchCreditCached = true;
            credit += nWatchCreditCached;
        }
    }
    return credit;
}

CAmount CWalletTx::GetImmatureCredit(bool fUseCache) const {
    if (IsCoinBase() && GetBlocksToMaturity() > 0 && IsInMainChain()) {
        if (fUseCache && fImmatureCreditCached)
            return nImmatureCreditCached;
        nImmatureCreditCached = pwallet->GetCredit(*this, ISMINE_SPENDABLE);
        fImmatureCreditCached = true;
        return nImmatureCreditCached;
    }

    return 0;
}

CAmount CWalletTx::GetAvailableCredit(bool fUseCache) const {
    if (pwallet == 0)
        return 0;

    // Must wait until coinbase is safely deep enough in the chain before valuing it
    if (IsCoinBase() && GetBlocksToMaturity() > 0)
        return 0;

    if (fUseCache && fAvailableCreditCached)
        return nAvailableCreditCached;

    CAmount nCredit = 0;
    uint256 hashTx = GetHash();
    for (unsigned int i = 0; i < vout.size(); i++) {
        if (!pwallet->IsSpent(hashTx, i)) {
            const CTxOut &txout = vout[i];
            nCredit += pwallet->GetCredit(txout, ISMINE_SPENDABLE);
            if (!MoneyRange(nCredit))
                throw std::runtime_error("CWalletTx::GetAvailableCredit() : value out of range");
        }
    }

    nAvailableCreditCached = nCredit;
    fAvailableCreditCached = true;
    return nCredit;
}

CAmount CWalletTx::GetImmatureWatchOnlyCredit(const bool &fUseCache) const {
    if (IsCoinBase() && GetBlocksToMaturity() > 0 && IsInMainChain()) {
        if (fUseCache && fImmatureWatchCreditCached)
            return nImmatureWatchCreditCached;
        nImmatureWatchCreditCached = pwallet->GetCredit(*this, ISMINE_WATCH_ONLY);
        fImmatureWatchCreditCached = true;
        return nImmatureWatchCreditCached;
    }

    return 0;
}

CAmount CWalletTx::GetAvailableWatchOnlyCredit(const bool &fUseCache) const {
    if (pwallet == 0)
        return 0;

    // Must wait until coinbase is safely deep enough in the chain before valuing it
    if (IsCoinBase() && GetBlocksToMaturity() > 0)
        return 0;

    if (fUseCache && fAvailableWatchCreditCached)
        return nAvailableWatchCreditCached;

    CAmount nCredit = 0;
    for (unsigned int i = 0; i < vout.size(); i++) {
        if (!pwallet->IsSpent(GetHash(), i)) {
            const CTxOut &txout = vout[i];
            nCredit += pwallet->GetCredit(txout, ISMINE_WATCH_ONLY);
            if (!MoneyRange(nCredit))
                throw std::runtime_error("CWalletTx::GetAvailableCredit() : value out of range");
        }
    }

    nAvailableWatchCreditCached = nCredit;
    fAvailableWatchCreditCached = true;
    return nCredit;
}

CAmount CWalletTx::GetChange() const {
    if (fChangeCached)
        return nChangeCached;
    nChangeCached = pwallet->GetChange(*this);
    fChangeCached = true;
    return nChangeCached;
}

bool CWalletTx::InMempool() const {
    LOCK(mempool.cs);
    if (mempool.exists(GetHash())) {
        return true;
    }
    return false;
}

bool CWalletTx::InStempool() const {
    LOCK(stempool.cs);
    if (stempool.exists(GetHash())) {
        return true;
    }
    return false;
}

bool CWalletTx::IsTrusted() const {
    // Quick answer in most cases
    if (!CheckFinalTx(*this))
        return false;
    int nDepth = GetDepthInMainChain();
    if (nDepth >= 1)
        return true;
    if (nDepth < 0)
        return false;
    if (!bSpendZeroConfChange || !IsFromMe(ISMINE_ALL)) // using wtx's cached debit
        return false;

    // Don't trust unconfirmed transactions from us unless they are in the mempool or stempool.
    if (!InMempool() && !InStempool())
        return false;

    // Trusted if all inputs are from us and are in the mempool:
    BOOST_FOREACH(const CTxIn &txin, vin)
    {
        // Transactions not sent by us: not trusted
        const CWalletTx *parent = pwallet->GetWalletTx(txin.prevout.hash);
        if (parent == NULL)
            return false;
        const CTxOut &parentOut = parent->vout[txin.prevout.n];
        if (pwallet->IsMine(parentOut) != ISMINE_SPENDABLE)
            return false;
    }
    return true;
}

bool CWalletTx::IsEquivalentTo(const CWalletTx &tx) const {
    CMutableTransaction tx1 = *this;
    CMutableTransaction tx2 = tx;
    for (unsigned int i = 0; i < tx1.vin.size(); i++) tx1.vin[i].scriptSig = CScript();
    for (unsigned int i = 0; i < tx2.vin.size(); i++) tx2.vin[i].scriptSig = CScript();
    return CTransaction(tx1) == CTransaction(tx2);
}

std::vector <uint256> CWallet::ResendWalletTransactionsBefore(int64_t nTime) {
    std::vector <uint256> result;

    LOCK(cs_wallet);
    // Sort them in chronological order
    multimap < unsigned int, CWalletTx * > mapSorted;
    BOOST_FOREACH(PAIRTYPE(const uint256, CWalletTx)&item, mapWallet)
    {
        CWalletTx &wtx = item.second;
        // Don't rebroadcast if newer than nTime:
        if (wtx.nTimeReceived > nTime)
            continue;
        mapSorted.insert(make_pair(wtx.nTimeReceived, &wtx));
    }
    BOOST_FOREACH(PAIRTYPE(const unsigned int, CWalletTx *)&item, mapSorted)
    {
        CWalletTx &wtx = *item.second;
        if (wtx.RelayWalletTransaction())
            result.push_back(wtx.GetHash());
    }
    return result;
}

void CWallet::ResendWalletTransactions(int64_t nBestBlockTime) {
    // Do this infrequently and randomly to avoid giving away
    // that these are our transactions.
    if (GetTime() < nNextResend || !fBroadcastTransactions)
        return;
    bool fFirst = (nNextResend == 0);
    nNextResend = GetTime() + GetRand(30 * 60);
    if (fFirst)
        return;

    // Only do it if there's been a new block since last time
    if (nBestBlockTime < nLastResend)
        return;
    nLastResend = GetTime();

    // Rebroadcast unconfirmed txes older than 5 minutes before the last
    // block was found:
    std::vector <uint256> relayed = ResendWalletTransactionsBefore(nBestBlockTime - 5 * 60);
    if (!relayed.empty())
        LogPrintf("%s: rebroadcast %u unconfirmed transactions\n", __func__, relayed.size());
}

/** @} */ // end of mapWallet




/** @defgroup Actions
 *
 * @{
 */


CAmount CWallet::GetBalance() const {
    CAmount nTotal = 0;
    {
        LOCK2(cs_main, cs_wallet);
        for (map<uint256, CWalletTx>::const_iterator it = mapWallet.begin(); it != mapWallet.end(); ++it) {
            const CWalletTx *pcoin = &(*it).second;
            if (pcoin->IsTrusted())
                nTotal += pcoin->GetAvailableCredit();
        }
    }

    return nTotal;
}

CAmount CWallet::GetAnonymizableBalance(bool fSkipDenominated) const {
    if (fLiteMode) return 0;

    std::vector <CompactTallyItem> vecTally;
    if (!SelectCoinsGrouppedByAddresses(vecTally, fSkipDenominated)) return 0;

    CAmount nTotal = 0;

    BOOST_FOREACH(CompactTallyItem & item, vecTally)
    {
        bool fIsDenominated = IsDenominatedAmount(item.nAmount);
        if (fSkipDenominated && fIsDenominated) continue;
        // assume that the fee to create denoms be PRIVATESEND_COLLATERAL at max
        if (item.nAmount >= vecPrivateSendDenominations.back() + (fIsDenominated ? 0 : PRIVATESEND_COLLATERAL))
            nTotal += item.nAmount;
    }

    return nTotal;
}

CAmount CWallet::GetAnonymizedBalance() const {
    if (fLiteMode) return 0;

    CAmount nTotal = 0;
    {
        LOCK2(cs_main, cs_wallet);
        for (map<uint256, CWalletTx>::const_iterator it = mapWallet.begin(); it != mapWallet.end(); ++it) {
            const CWalletTx *pcoin = &(*it).second;

            if (pcoin->IsTrusted())
                nTotal += 0;
//                nTotal += pcoin->GetAnonymizedCredit();
        }
    }

    return nTotal;
}

CAmount CWalletTx::GetAnonymizedCredit(bool fUseCache) const {
    if (pwallet == 0)
        return 0;

    // Must wait until coinbase is safely deep enough in the chain before valuing it
    if (IsCoinBase() && GetBlocksToMaturity() > 0)
        return 0;

//    if (fUseCache && fAnonymizedCreditCached)
//        return nAnonymizedCreditCached;

    CAmount nCredit = 0;
    uint256 hashTx = GetHash();
    for (unsigned int i = 0; i < vout.size(); i++) {
        const CTxOut &txout = vout[i];
        const CTxIn txin = CTxIn(hashTx, i);

        if (pwallet->IsSpent(hashTx, i) || !pwallet->IsDenominated(txin)) continue;

//        const int nRounds = pwallet->GetInputPrivateSendRounds(txin);
        const int nRounds = 0;
        if (nRounds >= nPrivateSendRounds) {
            nCredit += pwallet->GetCredit(txout, ISMINE_SPENDABLE);
            if (!MoneyRange(nCredit))
                throw std::runtime_error("CWalletTx::GetAnonymizedCredit() : value out of range");
        }
    }

//    nAnonymizedCreditCached = nCredit;
//    fAnonymizedCreditCached = true;
    return nCredit;
}


CAmount CWallet::GetNeedsToBeAnonymizedBalance(CAmount nMinBalance) const {
    if (fLiteMode) return 0;

    CAmount nAnonymizedBalance = GetAnonymizedBalance();
    CAmount nNeedsToAnonymizeBalance = nPrivateSendAmount * COIN - nAnonymizedBalance;

    // try to overshoot target DS balance up to nMinBalance
    nNeedsToAnonymizeBalance += nMinBalance;

    CAmount nAnonymizableBalance = GetAnonymizableBalance();

    // anonymizable balance is way too small
    if (nAnonymizableBalance < nMinBalance) return 0;

    // not enough funds to anonymze amount we want, try the max we can
    if (nNeedsToAnonymizeBalance > nAnonymizableBalance) nNeedsToAnonymizeBalance = nAnonymizableBalance;

    // we should never exceed the pool max
    if (nNeedsToAnonymizeBalance > PRIVATESEND_POOL_MAX) nNeedsToAnonymizeBalance = PRIVATESEND_POOL_MAX;

    return nNeedsToAnonymizeBalance;
}

CAmount CWallet::GetDenominatedBalance(bool unconfirmed) const {
    if (fLiteMode) return 0;

    CAmount nTotal = 0;
    {
        LOCK2(cs_main, cs_wallet);
        for (map<uint256, CWalletTx>::const_iterator it = mapWallet.begin(); it != mapWallet.end(); ++it) {
            // const CWalletTx *pcoin = &(*it).second;

            // nTotal += pcoin->GetDenominatedCredit(unconfirmed);
        }
    }

    return nTotal;
}


CAmount CWallet::GetUnconfirmedBalance() const {
    CAmount nTotal = 0;
    {
        LOCK2(cs_main, cs_wallet);
        for (map<uint256, CWalletTx>::const_iterator it = mapWallet.begin(); it != mapWallet.end(); ++it) {
            const CWalletTx *pcoin = &(*it).second;
            if (!pcoin->IsTrusted() && pcoin->GetDepthInMainChain() == 0 && 
                (pcoin->InMempool() || pcoin->InStempool()))
                nTotal += pcoin->GetAvailableCredit();
        }
    }
    return nTotal;
}

CAmount CWallet::GetImmatureBalance() const {
    CAmount nTotal = 0;
    {
        LOCK2(cs_main, cs_wallet);
        for (map<uint256, CWalletTx>::const_iterator it = mapWallet.begin(); it != mapWallet.end(); ++it) {
            const CWalletTx *pcoin = &(*it).second;
            nTotal += pcoin->GetImmatureCredit();
        }
    }
    return nTotal;
}

CAmount CWallet::GetWatchOnlyBalance() const {
    CAmount nTotal = 0;
    {
        LOCK2(cs_main, cs_wallet);
        for (map<uint256, CWalletTx>::const_iterator it = mapWallet.begin(); it != mapWallet.end(); ++it) {
            const CWalletTx *pcoin = &(*it).second;
            if (pcoin->IsTrusted())
                nTotal += pcoin->GetAvailableWatchOnlyCredit();
        }
    }

    return nTotal;
}

CAmount CWallet::GetUnconfirmedWatchOnlyBalance() const {
    CAmount nTotal = 0;
    {
        LOCK2(cs_main, cs_wallet);
        for (map<uint256, CWalletTx>::const_iterator it = mapWallet.begin(); it != mapWallet.end(); ++it) {
            const CWalletTx *pcoin = &(*it).second;
            if (!pcoin->IsTrusted() && pcoin->GetDepthInMainChain() == 0 && 
                (pcoin->InMempool() || pcoin->InStempool()))
                nTotal += pcoin->GetAvailableWatchOnlyCredit();
        }
    }
    return nTotal;
}

// Recursively determine the rounds of a given input (How deep is the PrivateSend chain for a given input)
int CWallet::GetRealInputPrivateSendRounds(CTxIn txin, int nRounds) const
{
    static std::map<uint256, CMutableTransaction> mDenomWtxes;

    if(nRounds >= 16) return 15; // 16 rounds max

    uint256 hash = txin.prevout.hash;
    unsigned int nout = txin.prevout.n;

    const CWalletTx* wtx = GetWalletTx(hash);
    if(wtx != NULL)
    {
        std::map<uint256, CMutableTransaction>::const_iterator mdwi = mDenomWtxes.find(hash);
        if (mdwi == mDenomWtxes.end()) {
            // not known yet, let's add it
            LogPrint("privatesend", "GetRealInputPrivateSendRounds INSERTING %s\n", hash.ToString());
            mDenomWtxes[hash] = CMutableTransaction(*wtx);
        } else if(mDenomWtxes[hash].vout[nout].nRounds != -10) {
            // found and it's not an initial value, just return it
            return mDenomWtxes[hash].vout[nout].nRounds;
        }


        // bounds check
        if (nout >= wtx->vout.size()) {
            // should never actually hit this
            LogPrint("privatesend", "GetRealInputPrivateSendRounds UPDATED   %s %3d %3d\n", hash.ToString(), nout, -4);
            return -4;
        }

        if (IsCollateralAmount(wtx->vout[nout].nValue)) {
            mDenomWtxes[hash].vout[nout].nRounds = -3;
            LogPrint("privatesend", "GetRealInputPrivateSendRounds UPDATED   %s %3d %3d\n", hash.ToString(), nout, mDenomWtxes[hash].vout[nout].nRounds);
            return mDenomWtxes[hash].vout[nout].nRounds;
        }

        //make sure the final output is non-denominate
        if (!IsDenominatedAmount(wtx->vout[nout].nValue)) { //NOT DENOM
            mDenomWtxes[hash].vout[nout].nRounds = -2;
            LogPrint("privatesend", "GetRealInputPrivateSendRounds UPDATED   %s %3d %3d\n", hash.ToString(), nout, mDenomWtxes[hash].vout[nout].nRounds);
            return mDenomWtxes[hash].vout[nout].nRounds;
        }

        bool fAllDenoms = true;
        BOOST_FOREACH(CTxOut out, wtx->vout) {
            fAllDenoms = fAllDenoms && IsDenominatedAmount(out.nValue);
        }

        // this one is denominated but there is another non-denominated output found in the same tx
        if (!fAllDenoms) {
            mDenomWtxes[hash].vout[nout].nRounds = 0;
            LogPrint("privatesend", "GetRealInputPrivateSendRounds UPDATED   %s %3d %3d\n", hash.ToString(), nout, mDenomWtxes[hash].vout[nout].nRounds);
            return mDenomWtxes[hash].vout[nout].nRounds;
        }

        int nShortest = -10; // an initial value, should be no way to get this by calculations
        bool fDenomFound = false;
        // only denoms here so let's look up
        BOOST_FOREACH(CTxIn txinNext, wtx->vin) {
            if (IsMine(txinNext)) {
                int n = GetRealInputPrivateSendRounds(txinNext, nRounds + 1);
                // denom found, find the shortest chain or initially assign nShortest with the first found value
                if(n >= 0 && (n < nShortest || nShortest == -10)) {
                    nShortest = n;
                    fDenomFound = true;
                }
            }
        }
        mDenomWtxes[hash].vout[nout].nRounds = fDenomFound
                                               ? (nShortest >= 15 ? 16 : nShortest + 1) // good, we a +1 to the shortest one but only 16 rounds max allowed
                                               : 0;            // too bad, we are the fist one in that chain
        LogPrint("privatesend", "GetRealInputPrivateSendRounds UPDATED   %s %3d %3d\n", hash.ToString(), nout, mDenomWtxes[hash].vout[nout].nRounds);
        return mDenomWtxes[hash].vout[nout].nRounds;
    }

    return nRounds - 1;
}

// respect current settings
int CWallet::GetInputPrivateSendRounds(CTxIn txin) const
{
    LOCK(cs_wallet);
    int realPrivateSendRounds = GetRealInputPrivateSendRounds(txin, 0);
    return realPrivateSendRounds > nPrivateSendRounds ? nPrivateSendRounds : realPrivateSendRounds;
}


bool CWallet::IsDenominated(const CTxIn &txin) const {
    LOCK(cs_wallet);

    map<uint256, CWalletTx>::const_iterator mi = mapWallet.find(txin.prevout.hash);
    if (mi != mapWallet.end()) {
        const CWalletTx &prev = (*mi).second;
        if (txin.prevout.n < prev.vout.size()) {
            return IsDenominatedAmount(prev.vout[txin.prevout.n].nValue);
        }
    }

    return false;
}

bool CWallet::IsDenominatedAmount(CAmount nInputAmount) const {
    BOOST_FOREACH(CAmount d, vecPrivateSendDenominations)
    if(nInputAmount == d)
        return true;
    return false;
}

int CWallet::CountInputsWithAmount(CAmount nInputAmount) {
    CAmount nTotal = 0;
    {
        LOCK2(cs_main, cs_wallet);
        for (map<uint256, CWalletTx>::const_iterator it = mapWallet.begin(); it != mapWallet.end(); ++it) {
            const CWalletTx *pcoin = &(*it).second;
            if (pcoin->IsTrusted()) {
                int nDepth = pcoin->GetDepthInMainChain(false);

                for (unsigned int i = 0; i < pcoin->vout.size(); i++) {
                    COutput out = COutput(pcoin, i, nDepth, true, true);
                    CTxIn txin = CTxIn(out.tx->GetHash(), out.i);

                    if (out.tx->vout[out.i].nValue != nInputAmount) continue;
                    if (!IsDenominatedAmount(pcoin->vout[i].nValue)) continue;
                    if (IsSpent(out.tx->GetHash(), i) || IsMine(pcoin->vout[i]) != ISMINE_SPENDABLE ||
                        !IsDenominated(txin))
                        continue;

                    nTotal++;
                }
            }
        }
    }

    return nTotal;
}

bool CWallet::HasCollateralInputs(bool fOnlyConfirmed) const {
    vector <COutput> vCoins;
    AvailableCoins(vCoins, fOnlyConfirmed, NULL, false, ONLY_PRIVATESEND_COLLATERAL);

    return !vCoins.empty();
}


bool CWallet::IsCollateralAmount(CAmount nInputAmount) const {
    // collateral inputs should always be a 2x..4x of PRIVATESEND_COLLATERAL
    return nInputAmount >= PRIVATESEND_COLLATERAL * 2 &&
           nInputAmount <= PRIVATESEND_COLLATERAL * 4 &&
           nInputAmount % PRIVATESEND_COLLATERAL == 0;
}

CAmount CWallet::GetImmatureWatchOnlyBalance() const {
    CAmount nTotal = 0;
    {
        LOCK2(cs_main, cs_wallet);
        for (map<uint256, CWalletTx>::const_iterator it = mapWallet.begin(); it != mapWallet.end(); ++it) {
            const CWalletTx *pcoin = &(*it).second;
            nTotal += pcoin->GetImmatureWatchOnlyCredit();
        }
    }
    return nTotal;
}

void CWallet::AvailableCoins(vector <COutput> &vCoins, bool fOnlyConfirmed, const CCoinControl *coinControl,
                             bool fIncludeZeroValue, AvailableCoinsType nCoinType, bool fUseInstantSend) const {
    vCoins.clear();

    {
        LOCK2(cs_main, cs_wallet);
        for (map<uint256, CWalletTx>::const_iterator it = mapWallet.begin(); it != mapWallet.end(); ++it) {
            const uint256 &wtxid = it->first;
            const CWalletTx *pcoin = &(*it).second;

            if (!CheckFinalTx(*pcoin))
                continue;

            if (fOnlyConfirmed && !pcoin->IsTrusted())
                continue;

            if (pcoin->IsCoinBase() && pcoin->GetBlocksToMaturity() > 0)
                continue;

            int nDepth = pcoin->GetDepthInMainChain(false);
            // do not use IX for inputs that have less then INSTANTSEND_CONFIRMATIONS_REQUIRED blockchain confirmations
//            if (fUseInstantSend && nDepth < INSTANTSEND_CONFIRMATIONS_REQUIRED)
//                continue;

            // We should not consider coins which aren't at least in our mempool
            // It's possible for these to be conflicted via ancestors which we may never be able to detect
            if (nDepth == 0 && !pcoin->InMempool())
                continue;

            for (unsigned int i = 0; i < pcoin->vout.size(); i++) {
                bool found = false;
                if (nCoinType == ONLY_DENOMINATED) {
                    found = IsDenominatedAmount(pcoin->vout[i].nValue);
                } else if (nCoinType == ONLY_NOT1000IFMN) {
                    found = !(fZNode && pcoin->vout[i].nValue == ZNODE_COIN_REQUIRED * COIN);
                } else if (nCoinType == ONLY_NONDENOMINATED_NOT1000IFMN) {
                    if (IsCollateralAmount(pcoin->vout[i].nValue)) continue; // do not use collateral amounts
                    found = !IsDenominatedAmount(pcoin->vout[i].nValue);
                    if (found && fZNode) found = pcoin->vout[i].nValue != ZNODE_COIN_REQUIRED * COIN; // do not use Hot MN funds
                } else if (nCoinType == ONLY_1000) {
                    found = pcoin->vout[i].nValue == ZNODE_COIN_REQUIRED * COIN;
                } else if (nCoinType == ONLY_PRIVATESEND_COLLATERAL) {
                    found = IsCollateralAmount(pcoin->vout[i].nValue);
                } else {
                    found = true;
                }
                if (!found) continue;

                isminetype mine = IsMine(pcoin->vout[i]);
                if (!(IsSpent(wtxid, i)) &&
                        mine != ISMINE_NO &&
                        (!IsLockedCoin((*it).first, i) || nCoinType == ONLY_1000) &&
                        (pcoin->vout[i].nValue > nMinimumInputValue) &&
                        (
                                !coinControl ||
                                !coinControl->HasSelected() ||
                                coinControl->fAllowOtherInputs ||
                                coinControl->IsSelected(COutPoint((*it).first, i))
                        )
                    ) {
                    vCoins.push_back(COutput(pcoin, i, nDepth,
                                             ((mine & ISMINE_SPENDABLE) != ISMINE_NO) ||
                                             (coinControl && coinControl->fAllowWatchOnly &&
                                              (mine & ISMINE_WATCH_SOLVABLE) != ISMINE_NO),
                                             (mine & (ISMINE_SPENDABLE | ISMINE_WATCH_SOLVABLE)) != ISMINE_NO));
                }
            }
        }
    }
}


bool CWallet::SelectCoinsDark(CAmount nValueMin, CAmount nValueMax, std::vector <CTxIn> &vecTxInRet, CAmount &nValueRet,
                              int nPrivateSendRoundsMin, int nPrivateSendRoundsMax) const {
    CCoinControl *coinControl = NULL;

    vecTxInRet.clear();
    nValueRet = 0;

    vector <COutput> vCoins;
    AvailableCoins(vCoins, true, coinControl, false, nPrivateSendRoundsMin < 0 ? ONLY_NONDENOMINATED_NOT1000IFMN : ONLY_DENOMINATED);

    //order the array so largest nondenom are first, then denominations, then very small inputs.
    sort(vCoins.rbegin(), vCoins.rend(), CompareByPriority());

    BOOST_FOREACH(const COutput &out, vCoins)
    {
        //do not allow inputs less than 1/10th of minimum value
        if (out.tx->vout[out.i].nValue < nValueMin / 10) continue;
        //do not allow collaterals to be selected
        if (IsCollateralAmount(out.tx->vout[out.i].nValue)) continue;
        if (fZNode && out.tx->vout[out.i].nValue == ZNODE_COIN_REQUIRED * COIN) continue; //znode input

        if (nValueRet + out.tx->vout[out.i].nValue <= nValueMax) {
            CTxIn txin = CTxIn(out.tx->GetHash(), out.i);

            int nRounds = GetInputPrivateSendRounds(txin);
            if (nRounds >= nPrivateSendRoundsMax) continue;
            if (nRounds < nPrivateSendRoundsMin) continue;

            txin.prevPubKey = out.tx->vout[out.i].scriptPubKey; // the inputs PubKey
            nValueRet += out.tx->vout[out.i].nValue;
            vecTxInRet.push_back(txin);
        }
    }

    return nValueRet >= nValueMin;
}

// znode
bool CWallet::GetCollateralTxIn(CTxIn& txinRet, CAmount& nValueRet) const
{
    vector<COutput> vCoins;

    AvailableCoins(vCoins);

    BOOST_FOREACH(const COutput& out, vCoins)
    {
        if(IsCollateralAmount(out.tx->vout[out.i].nValue))
        {
            txinRet = CTxIn(out.tx->GetHash(), out.i);
            txinRet.prevPubKey = out.tx->vout[out.i].scriptPubKey; // the inputs PubKey
            nValueRet = out.tx->vout[out.i].nValue;
            return true;
        }
    }

    return false;
}

bool CWallet::GetZnodeVinAndKeys(CTxIn &txinRet, CPubKey &pubKeyRet, CKey &keyRet, std::string strTxHash,
                                 std::string strOutputIndex) {
    // wait for reindex and/or import to finish
    if (fImporting || fReindex) return false;

    // Find possible candidates
    std::vector <COutput> vPossibleCoins;
    AvailableCoins(vPossibleCoins, true, NULL, false, ONLY_1000);
    if (vPossibleCoins.empty()) {
        LogPrintf("CWallet::GetZnodeVinAndKeys -- Could not locate any valid znode vin\n");
        return false;
    }

    if (strTxHash.empty()) // No output specified, select the first one
        return GetVinAndKeysFromOutput(vPossibleCoins[0], txinRet, pubKeyRet, keyRet);

    // Find specific vin
    uint256 txHash = uint256S(strTxHash);
    int nOutputIndex = atoi(strOutputIndex.c_str());

    BOOST_FOREACH(COutput & out, vPossibleCoins)
    if (out.tx->GetHash() == txHash && out.i == nOutputIndex) // found it!
        return GetVinAndKeysFromOutput(out, txinRet, pubKeyRet, keyRet);

    LogPrintf("CWallet::GetZnodeVinAndKeys -- Could not locate specified znode vin\n");
    return false;
}

bool CWallet::GetVinAndKeysFromOutput(COutput out, CTxIn &txinRet, CPubKey &pubKeyRet, CKey &keyRet) {
    // wait for reindex and/or import to finish
    if (fImporting || fReindex) return false;

    CScript pubScript;

    txinRet = CTxIn(out.tx->GetHash(), out.i);
    pubScript = out.tx->vout[out.i].scriptPubKey; // the inputs PubKey

    CTxDestination address1;
    ExtractDestination(pubScript, address1);
    CBitcoinAddress address2(address1);

    CKeyID keyID;
    if (!address2.GetKeyID(keyID)) {
        LogPrintf("CWallet::GetVinAndKeysFromOutput -- Address does not refer to a key\n");
        return false;
    }

    if (!GetKey(keyID, keyRet)) {
        LogPrintf("CWallet::GetVinAndKeysFromOutput -- Private key for address is not known\n");
        return false;
    }

    pubKeyRet = keyRet.GetPubKey();
    return true;
}

bool CWallet::IsMintFromTxOutUsed(CTxOut txout){
    LOCK(cs_wallet);

    if(!txout.scriptPubKey.IsZerocoinMint()){
        throw runtime_error(std::string(__func__) + ": txout is not a ZEROCOIN_MINT\n");
    }

    list <CZerocoinEntry> listPubCoin = list<CZerocoinEntry>();
    CWalletDB walletdb(pwalletMain->strWalletFile);
    walletdb.ListPubCoin(listPubCoin);
    vector<unsigned char> vchZeroMint;
    vchZeroMint.insert(vchZeroMint.end(), txout.scriptPubKey.begin() + 6,
                       txout.scriptPubKey.begin() + txout.scriptPubKey.size());

    CBigNum pubCoin;
    pubCoin.setvch(vchZeroMint);
    LogPrintf("Pubcoin=%s\n", pubCoin.GetHex());
    BOOST_FOREACH(const CZerocoinEntry &pubCoinItem, listPubCoin) {
        if (pubCoinItem.value == pubCoin){
            return pubCoinItem.IsUsed;
        }
    }
    LogPrintf("mint not yet added to db\n");
    // mint tx not yet added to db, so not used.
    return false;
}

//[zcoin]
uint256 CWallet::GetTxidForPubcoin(const CZerocoinEntry &pubCoinItem) const {

    LOCK(cs_wallet);
    list <CZerocoinEntry> listPubCoin = list<CZerocoinEntry>();
    CWalletDB walletdb(pwalletMain->strWalletFile);
    walletdb.ListPubCoin(listPubCoin);

    LogPrintf("pubCoinItem value: %s\n", pubCoinItem.value.ToString());
//        LogPrintf("listPubCoin.size() in ListAvailableCoinsMintCoins=%s\n", listPubCoin.size());
    for (map<uint256, CWalletTx>::const_iterator it = mapWallet.begin(); it != mapWallet.end(); ++it) {
        const CWalletTx *pcoin = &(*it).second;
//            LogPrintf("pcoin=%s\n", pcoin->GetHash().ToString());
        if (!CheckFinalTx(*pcoin)) {
            LogPrintf("!CheckFinalTx(*pcoin)=%s\n", !CheckFinalTx(*pcoin));
            continue;
        }

        if (pcoin->IsCoinBase() && pcoin->GetBlocksToMaturity() > 0) {
            //LogPrintf("Not trusted\n");
            continue;
        }

        int nDepth = pcoin->GetDepthInMainChain();
        if (nDepth < 0) {
            LogPrintf("nDepth=%s\n", nDepth);
            continue;
        }

        for (unsigned int i = 0; i < pcoin->vout.size(); i++) {
            if (pcoin->vout[i].scriptPubKey.IsZerocoinMint()) {
                CTxOut txout = pcoin->vout[i];
                vector<unsigned char> vchZeroMint;
                vchZeroMint.insert(vchZeroMint.end(), txout.scriptPubKey.begin() + 6,
                                   txout.scriptPubKey.begin() + txout.scriptPubKey.size());

                CBigNum pubCoin;
                pubCoin.setvch(vchZeroMint);
                LogPrintf("Pubcoin=%s\n", pubCoin.ToString());
                if (pubCoinItem.value == pubCoin) {
                    LogPrintf("found pubcoin\n");
                    return pcoin->GetHash();
                }
            }
        }
    }

    return uint256();
}

//[zcoin]
void CWallet::ListAvailableCoinsMintCoins(vector <COutput> &vCoins, bool fOnlyConfirmed) const {
    vCoins.clear();
    {
        LOCK(cs_wallet);
        list <CZerocoinEntry> listPubCoin = list<CZerocoinEntry>();
        CWalletDB walletdb(pwalletMain->strWalletFile);
        walletdb.ListPubCoin(listPubCoin);
//        LogPrintf("listPubCoin.size() in ListAvailableCoinsMintCoins=%s\n", listPubCoin.size());
        for (map<uint256, CWalletTx>::const_iterator it = mapWallet.begin(); it != mapWallet.end(); ++it) {
            const CWalletTx *pcoin = &(*it).second;
//            LogPrintf("pcoin=%s\n", pcoin->GetHash().ToString());
            if (!CheckFinalTx(*pcoin)) {
                LogPrintf("!CheckFinalTx(*pcoin)=%s\n", !CheckFinalTx(*pcoin));
                continue;
            }

            if (fOnlyConfirmed && !pcoin->IsTrusted()) {
                LogPrintf("fOnlyConfirmed = %s, !pcoin->IsTrusted()\n", fOnlyConfirmed, !pcoin->IsTrusted());
                continue;
            }

            if (pcoin->IsCoinBase() && pcoin->GetBlocksToMaturity() > 0) {
                //LogPrintf("Not trusted\n");
                continue;
            }

            int nDepth = pcoin->GetDepthInMainChain();
            if (nDepth < 0) {
                LogPrintf("nDepth=%s\n", nDepth);
                continue;
            }

            for (unsigned int i = 0; i < pcoin->vout.size(); i++) {
                if (pcoin->vout[i].scriptPubKey.IsZerocoinMint()) {
                    CTxOut txout = pcoin->vout[i];
                    vector<unsigned char> vchZeroMint;
                    vchZeroMint.insert(vchZeroMint.end(), txout.scriptPubKey.begin() + 6,
                                       txout.scriptPubKey.begin() + txout.scriptPubKey.size());

                    CBigNum pubCoin;
                    pubCoin.setvch(vchZeroMint);
                    LogPrintf("Pubcoin=%s\n", pubCoin.ToString());
                    // CHECKING PROCESS
                    BOOST_FOREACH(const CZerocoinEntry &pubCoinItem, listPubCoin) {
//                        LogPrintf("*******\n");
//                        LogPrintf("pubCoinItem.value=%s,\n", pubCoinItem.value.ToString());
//                        LogPrintf("pubCoinItem.IsUsed=%s\n, ", pubCoinItem.IsUsed);
//                        LogPrintf("pubCoinItem.randomness=%s\n, ", pubCoinItem.randomness);
//                        LogPrintf("pubCoinItem.serialNumber=%s\n, ", pubCoinItem.serialNumber);
                        if (pubCoinItem.value == pubCoin && pubCoinItem.IsUsed == false &&
                            pubCoinItem.randomness != 0 && pubCoinItem.serialNumber != 0) {
                            vCoins.push_back(COutput(pcoin, i, nDepth, true, true));
                            LogPrintf("-->OK\n");
                        }
                    }

                }
            }
        }
    }
}

//[zcoin]
void CWallet::GetAvailableMintCoinBalance(CAmount& balance, bool fOnlyConfirmed) const {

    LOCK(cs_wallet);
    list <CZerocoinEntry> listPubCoin = list<CZerocoinEntry>();
    CWalletDB walletdb(pwalletMain->strWalletFile);
    walletdb.ListPubCoin(listPubCoin);
    LogPrintf("listPubCoin.size() in GetAvailableMintCoinBalance=%s\n", listPubCoin.size());
    for (map<uint256, CWalletTx>::const_iterator it = mapWallet.begin(); it != mapWallet.end(); ++it) {
        const CWalletTx *pcoin = &(*it).second;
        //LogPrintf("pcoin hash=%s\n", pcoin->GetHash().ToString());
        if (!CheckFinalTx(*pcoin)) {
            LogPrintf("!CheckFinalTx(*pcoin)=%s\n", !CheckFinalTx(*pcoin));
            continue;
        }

        if (pcoin->IsCoinBase() && pcoin->GetBlocksToMaturity() > 0) {
            //LogPrintf("Not trusted\n");
            continue;
        }

        int nDepth = pcoin->GetDepthInMainChain();
        if (nDepth < 0) {
            LogPrintf("nDepth=%s\n", nDepth);
            continue;
        }

        for (unsigned int i = 0; i < pcoin->vout.size(); i++) {
            if (pcoin->vout[i].scriptPubKey.IsZerocoinMint()) {
                CTxOut txout = pcoin->vout[i];
                vector<unsigned char> vchZeroMint;
                vchZeroMint.insert(vchZeroMint.end(), txout.scriptPubKey.begin() + 6,
                                   txout.scriptPubKey.begin() + txout.scriptPubKey.size());

                CBigNum pubCoin;
                pubCoin.setvch(vchZeroMint);
//                LogPrintf("Pubcoin=%s\n", pubCoin.ToString());
                // CHECKING PROCESS
                BOOST_FOREACH(const CZerocoinEntry &pubCoinItem, listPubCoin) {
//                        LogPrintf("*******\n");
//                        LogPrintf("pubCoinItem.value=%s,\n", pubCoinItem.value.ToString());
//                        LogPrintf("pubCoinItem.IsUsed=%s\n, ", pubCoinItem.IsUsed);
//                        LogPrintf("pubCoinItem.randomness=%s\n, ", pubCoinItem.randomness);
//                        LogPrintf("pubCoinItem.serialNumber=%s\n, ", pubCoinItem.serialNumber);
                    if (pubCoinItem.value == pubCoin && //pubcoin found
                        pubCoinItem.IsUsed == false && //unused
                        pubCoinItem.randomness != 0 && pubCoinItem.serialNumber != 0 //assigned a value
                    ) {
                        if(fOnlyConfirmed){
                            if (pcoin->IsTrusted() && pcoin->GetDepthInMainChain() != 0 && !pcoin->InMempool())
                                balance += pubCoinItem.denomination * COIN;
                        }else {
                            balance += pubCoinItem.denomination * COIN;
                        } 
                    }
                }

            }
        }
    }
}

static void ApproximateBestSubset(vector <pair<CAmount, pair<const CWalletTx *, unsigned int> >> vValue,
                                  const CAmount &nTotalLower,
                                  const CAmount &nTargetValue,
                                  vector<char> &vfBest, CAmount &nBest, int iterations = 1000) {
    vector<char> vfIncluded;

    vfBest.assign(vValue.size(), true);
    nBest = nTotalLower;

    seed_insecure_rand();

    for (int nRep = 0; nRep < iterations && nBest != nTargetValue; nRep++) {
        vfIncluded.assign(vValue.size(), false);
        CAmount nTotal = 0;
        bool fReachedTarget = false;
        for (int nPass = 0; nPass < 2 && !fReachedTarget; nPass++) {
            for (unsigned int i = 0; i < vValue.size(); i++) {
                //The solver here uses a randomized algorithm,
                //the randomness serves no real security purpose but is just
                //needed to prevent degenerate behavior and it is important
                //that the rng is fast. We do not use a constant random sequence,
                //because there may be some privacy improvement by making
                //the selection random.
                if (nPass == 0 ? insecure_rand() & 1 : !vfIncluded[i]) {
                    nTotal += vValue[i].first;
                    vfIncluded[i] = true;
                    if (nTotal >= nTargetValue) {
                        fReachedTarget = true;
                        if (nTotal < nBest) {
                            nBest = nTotal;
                            vfBest = vfIncluded;
                        }
                        nTotal -= vValue[i].first;
                        vfIncluded[i] = false;
                    }
                }
            }
        }
    }
}

bool CWallet::SelectCoinsMinConf(const CAmount &nTargetValue, const int nConfMine, const int nConfTheirs,
                                 const uint64_t nMaxAncestors, vector <COutput> vCoins,
                                 set <pair<const CWalletTx *, unsigned int>> &setCoinsRet,
                                 CAmount &nValueRet) const {
    setCoinsRet.clear();
    nValueRet = 0;

    // List of values less than target
    pair <CAmount, pair<const CWalletTx *, unsigned int>> coinLowestLarger;
    coinLowestLarger.first = std::numeric_limits<CAmount>::max();
    coinLowestLarger.second.first = NULL;
    vector <pair<CAmount, pair<const CWalletTx *, unsigned int> >> vValue;
    CAmount nTotalLower = 0;

    random_shuffle(vCoins.begin(), vCoins.end(), GetRandInt);

    BOOST_FOREACH(const COutput &output, vCoins)
    {
        if (!output.fSpendable)
            continue;

        const CWalletTx *pcoin = output.tx;

        if (output.nDepth < (pcoin->IsFromMe(ISMINE_ALL) ? nConfMine : nConfTheirs))
            continue;

        if (!mempool.TransactionWithinChainLimit(pcoin->GetHash(), nMaxAncestors))
            continue;

        int i = output.i;
        CAmount n = pcoin->vout[i].nValue;

        pair <CAmount, pair<const CWalletTx *, unsigned int>> coin = make_pair(n, make_pair(pcoin, i));

        if (n == nTargetValue) {
            setCoinsRet.insert(coin.second);
            nValueRet += coin.first;
            return true;
        } else if (n < nTargetValue + MIN_CHANGE) {
            vValue.push_back(coin);
            nTotalLower += n;
        } else if (n < coinLowestLarger.first) {
            coinLowestLarger = coin;
        }
    }

    if (nTotalLower == nTargetValue) {
        for (unsigned int i = 0; i < vValue.size(); ++i) {
            setCoinsRet.insert(vValue[i].second);
            nValueRet += vValue[i].first;
        }
        return true;
    }

    if (nTotalLower < nTargetValue) {
        if (coinLowestLarger.second.first == NULL)
            return false;
        setCoinsRet.insert(coinLowestLarger.second);
        nValueRet += coinLowestLarger.first;
        return true;
    }

    // Solve subset sum by stochastic approximation
    std::sort(vValue.begin(), vValue.end(), CompareValueOnly());
    std::reverse(vValue.begin(), vValue.end());
    vector<char> vfBest;
    CAmount nBest;

    ApproximateBestSubset(vValue, nTotalLower, nTargetValue, vfBest, nBest);
    if (nBest != nTargetValue && nTotalLower >= nTargetValue + MIN_CHANGE)
        ApproximateBestSubset(vValue, nTotalLower, nTargetValue + MIN_CHANGE, vfBest, nBest);

    // If we have a bigger coin and (either the stochastic approximation didn't find a good solution,
    //                                   or the next bigger coin is closer), return the bigger coin
    if (coinLowestLarger.second.first &&
        ((nBest != nTargetValue && nBest < nTargetValue + MIN_CHANGE) || coinLowestLarger.first <= nBest)) {
        setCoinsRet.insert(coinLowestLarger.second);
        nValueRet += coinLowestLarger.first;
    } else {
        for (unsigned int i = 0; i < vValue.size(); i++)
            if (vfBest[i]) {
                setCoinsRet.insert(vValue[i].second);
                nValueRet += vValue[i].first;
            }

        LogPrint("selectcoins", "SelectCoins() best subset: ");
        for (unsigned int i = 0; i < vValue.size(); i++)
            if (vfBest[i])
                LogPrint("selectcoins", "%s ", FormatMoney(vValue[i].first));
        LogPrint("selectcoins", "total %s\n", FormatMoney(nBest));
    }

    return true;
}

bool CWallet::SelectCoins(const vector <COutput> &vAvailableCoins, const CAmount &nTargetValue,
                          set <pair<const CWalletTx *, unsigned int>> &setCoinsRet, CAmount &nValueRet,
                          const CCoinControl *coinControl, AvailableCoinsType nCoinType, bool fUseInstantSend) const {
    vector <COutput> vCoins(vAvailableCoins);

    // coin control -> return all selected outputs (we want all selected to go into the transaction for sure)
    if (coinControl && coinControl->HasSelected() && !coinControl->fAllowOtherInputs) {
        BOOST_FOREACH(const COutput &out, vCoins)
        {
            if (!out.fSpendable)
                continue;
            if (nCoinType == ONLY_DENOMINATED) {
                CTxIn txin = CTxIn(out.tx->GetHash(), out.i);
                int nRounds = GetInputPrivateSendRounds(txin);
                // make sure it's actually anonymized
                if (nRounds < nPrivateSendRounds) continue;
            }
            nValueRet += out.tx->vout[out.i].nValue;
            setCoinsRet.insert(make_pair(out.tx, out.i));
        }
        return (nValueRet >= nTargetValue);
    }

    //if we're doing only denominated, we need to round up to the nearest smallest denomination
    if (nCoinType == ONLY_DENOMINATED) {
        CAmount nSmallestDenom = vecPrivateSendDenominations.back();
        // Make outputs by looping through denominations, from large to small
        BOOST_FOREACH(CAmount nDenom, vecPrivateSendDenominations)
        {
            BOOST_FOREACH(const COutput &out, vCoins)
            {
                //make sure it's the denom we're looking for, round the amount up to smallest denom
                if (out.tx->vout[out.i].nValue == nDenom && nValueRet + nDenom < nTargetValue + nSmallestDenom) {
                    CTxIn txin = CTxIn(out.tx->GetHash(), out.i);
                    int nRounds = GetInputPrivateSendRounds(txin);
                    // make sure it's actually anonymized
                    if (nRounds < nPrivateSendRounds) continue;
                    nValueRet += nDenom;
                    setCoinsRet.insert(make_pair(out.tx, out.i));
                }
            }
        }
        return (nValueRet >= nTargetValue);
    }

    // calculate value from preset inputs and store them
    set <pair<const CWalletTx *, uint32_t>> setPresetCoins;
    CAmount nValueFromPresetInputs = 0;

    std::vector <COutPoint> vPresetInputs;
    if (coinControl)
        coinControl->ListSelected(vPresetInputs);
    BOOST_FOREACH(const COutPoint &outpoint, vPresetInputs)
    {
        map<uint256, CWalletTx>::const_iterator it = mapWallet.find(outpoint.hash);
        if (it != mapWallet.end()) {
            const CWalletTx *pcoin = &it->second;
            // Clearly invalid input, fail
            if (pcoin->vout.size() <= outpoint.n)
                return false;
            nValueFromPresetInputs += pcoin->vout[outpoint.n].nValue;
            setPresetCoins.insert(make_pair(pcoin, outpoint.n));
        } else
            return false; // TODO: Allow non-wallet inputs
    }

    // remove preset inputs from vCoins
    for (vector<COutput>::iterator it = vCoins.begin();
         it != vCoins.end() && coinControl && coinControl->HasSelected();) {
        if (setPresetCoins.count(make_pair(it->tx, it->i)))
            it = vCoins.erase(it);
        else
            ++it;
    }

    size_t nMaxChainLength = std::min(GetArg("-limitancestorcount", DEFAULT_ANCESTOR_LIMIT),
                                      GetArg("-limitdescendantcount", DEFAULT_DESCENDANT_LIMIT));
    bool fRejectLongChains = GetBoolArg("-walletrejectlongchains", DEFAULT_WALLET_REJECT_LONG_CHAINS);

    bool res = nTargetValue <= nValueFromPresetInputs ||
               SelectCoinsMinConf(nTargetValue - nValueFromPresetInputs, 1, 6, 0, vCoins, setCoinsRet, nValueRet) ||
               SelectCoinsMinConf(nTargetValue - nValueFromPresetInputs, 1, 1, 0, vCoins, setCoinsRet, nValueRet) ||
               (bSpendZeroConfChange &&
                SelectCoinsMinConf(nTargetValue - nValueFromPresetInputs, 0, 1, 2, vCoins, setCoinsRet,
                                   nValueRet)) ||
               (bSpendZeroConfChange && SelectCoinsMinConf(nTargetValue - nValueFromPresetInputs, 0, 1,
                                                           std::min((size_t) 4, nMaxChainLength / 3), vCoins,
                                                           setCoinsRet, nValueRet)) ||
               (bSpendZeroConfChange &&
                SelectCoinsMinConf(nTargetValue - nValueFromPresetInputs, 0, 1, nMaxChainLength / 2, vCoins,
                                   setCoinsRet, nValueRet)) ||
               (bSpendZeroConfChange &&
                SelectCoinsMinConf(nTargetValue - nValueFromPresetInputs, 0, 1, nMaxChainLength, vCoins,
                                   setCoinsRet,
                                   nValueRet)) ||
               (bSpendZeroConfChange && !fRejectLongChains &&
                SelectCoinsMinConf(nTargetValue - nValueFromPresetInputs, 0, 1,
                                   std::numeric_limits<uint64_t>::max(),
                                   vCoins, setCoinsRet, nValueRet));

    // because SelectCoinsMinConf clears the setCoinsRet, we now add the possible inputs to the coinset
    setCoinsRet.insert(setPresetCoins.begin(), setPresetCoins.end());

    // add preset inputs to the total value selected
    nValueRet += nValueFromPresetInputs;

    return res;
}

bool CWallet::FundTransaction(CMutableTransaction &tx, CAmount &nFeeRet, bool overrideEstimatedFeeRate,
                              const CFeeRate &specificFeeRate, int &nChangePosInOut, std::string &strFailReason,
                              bool includeWatching, bool lockUnspents, const CTxDestination &destChange) {
    vector <CRecipient> vecSend;

    // Turn the txout set into a CRecipient vector
    BOOST_FOREACH(const CTxOut &txOut, tx.vout)
    {
        CRecipient recipient = {txOut.scriptPubKey, txOut.nValue, false};
        vecSend.push_back(recipient);
    }

    CCoinControl coinControl;
    coinControl.destChange = destChange;
    coinControl.fAllowOtherInputs = true;
    coinControl.fAllowWatchOnly = includeWatching;
    coinControl.fOverrideFeeRate = overrideEstimatedFeeRate;
    coinControl.nFeeRate = specificFeeRate;

    BOOST_FOREACH(const CTxIn &txin, tx.vin)
        coinControl.Select(txin.prevout);

    CReserveKey reservekey(this);
    CWalletTx wtx;
    if (!CreateTransaction(vecSend, wtx, reservekey, nFeeRet, nChangePosInOut, strFailReason, &coinControl, false))
        return false;

    if (nChangePosInOut != -1)
        tx.vout.insert(tx.vout.begin() + nChangePosInOut, wtx.vout[nChangePosInOut]);

    // Add new txins (keeping original txin scriptSig/order)
    BOOST_FOREACH(const CTxIn &txin, wtx.vin)
    {
        if (!coinControl.IsSelected(txin.prevout)) {
            tx.vin.push_back(txin);

            if (lockUnspents) {
                LOCK2(cs_main, cs_wallet);
                LockCoin(txin.prevout);
            }
        }
    }

    return true;
}

bool CWallet::ConvertList(std::vector <CTxIn> vecTxIn, std::vector <CAmount> &vecAmounts) {
    BOOST_FOREACH(CTxIn txin, vecTxIn) {
        if (mapWallet.count(txin.prevout.hash)) {
            CWalletTx &wtx = mapWallet[txin.prevout.hash];
            if (txin.prevout.n < wtx.vout.size()) {
                vecAmounts.push_back(wtx.vout[txin.prevout.n].nValue);
            }
        } else {
            LogPrintf("CWallet::ConvertList -- Couldn't find transaction\n");
        }
    }
    return true;
}

bool CWallet::SelectCoinsByDenominations(int nDenom, CAmount nValueMin, CAmount nValueMax,
                                         std::vector <CTxIn> &vecTxInRet, std::vector <COutput> &vCoinsRet,
                                         CAmount &nValueRet, int nPrivateSendRoundsMin, int nPrivateSendRoundsMax) {
    vecTxInRet.clear();
    vCoinsRet.clear();
    nValueRet = 0;

    vector <COutput> vCoins;
    AvailableCoins(vCoins, true, NULL, false, ONLY_DENOMINATED);

    std::random_shuffle(vCoins.rbegin(), vCoins.rend(), GetRandInt);

    // ( bit on if present )
    // bit 0 - 100ZCOIN+1
    // bit 1 - 10ZCOIN+1
    // bit 2 - 1ZCOIN+1
    // bit 3 - .1ZCOIN+1

    std::vector<int> vecBits;
    if (!darkSendPool.GetDenominationsBits(nDenom, vecBits)) {
        return false;
    }

    int nDenomResult = 0;

    InsecureRand insecureRand;
    BOOST_FOREACH(const COutput &out, vCoins)
    {
        // znode-like input should not be selected by AvailableCoins now anyway
        //if(out.tx->vout[out.i].nValue == 1000*COIN) continue;
        if (nValueRet + out.tx->vout[out.i].nValue <= nValueMax) {

            CTxIn txin = CTxIn(out.tx->GetHash(), out.i);

            int nRounds = GetInputPrivateSendRounds(txin);
            if (nRounds >= nPrivateSendRoundsMax) continue;
            if (nRounds < nPrivateSendRoundsMin) continue;

            BOOST_FOREACH(int nBit, vecBits) {
                if (out.tx->vout[out.i].nValue == vecPrivateSendDenominations[nBit]) {
                    if (nValueRet >= nValueMin) {
                        //randomly reduce the max amount we'll submit (for anonymity)
                        nValueMax -= insecureRand(nValueMax/5);
                        //on average use 50% of the inputs or less
                        int r = insecureRand(vCoins.size());
                        if ((int) vecTxInRet.size() > r) return true;
                    }
                    txin.prevPubKey = out.tx->vout[out.i].scriptPubKey; // the inputs PubKey
                    nValueRet += out.tx->vout[out.i].nValue;
                    vecTxInRet.push_back(txin);
                    vCoinsRet.push_back(out);
                    nDenomResult |= 1 << nBit;
                }
            }
        }
    }

    return nValueRet >= nValueMin && nDenom == nDenomResult;
}

bool CWallet::CreateCollateralTransaction(CMutableTransaction &txCollateral, std::string &strReason) {
    txCollateral.vin.clear();
    txCollateral.vout.clear();

    CReserveKey reservekey(this);
    CAmount nValue = 0;
    CTxIn txinCollateral;

    if (!GetCollateralTxIn(txinCollateral, nValue)) {
        strReason = "PrivateSend requires a collateral transaction and could not locate an acceptable input!";
        return false;
    }

    // make our change address
    CScript scriptChange;
    CPubKey vchPubKey;
    assert(reservekey.GetReservedKey(vchPubKey)); // should never fail, as we just unlocked
    scriptChange = GetScriptForDestination(vchPubKey.GetID());
    reservekey.KeepKey();

    txCollateral.vin.push_back(txinCollateral);

    //pay collateral charge in fees
    CTxOut txout = CTxOut(nValue - PRIVATESEND_COLLATERAL, scriptChange);
    txCollateral.vout.push_back(txout);
    CAmount amount;
    if (!SignSignature(*this, txinCollateral.prevPubKey, txCollateral, 0, amount, int(SIGHASH_ALL | SIGHASH_ANYONECANPAY))) {
        strReason = "Unable to sign collateral transaction!";
        return false;
    }

    return true;
}

bool CWallet::SelectCoinsGrouppedByAddresses(std::vector <CompactTallyItem> &vecTallyRet, bool fSkipDenominated,
                                             bool fAnonymizable) const {
    LOCK2(cs_main, cs_wallet);

    isminefilter filter = ISMINE_SPENDABLE;

    // try to use cache
    if (fAnonymizable) {
        if(fSkipDenominated && fAnonymizableTallyCachedNonDenom) {
            vecTallyRet = vecAnonymizableTallyCachedNonDenom;
            LogPrint("selectcoins", "SelectCoinsGrouppedByAddresses - using cache for non-denom inputs\n");
            return vecTallyRet.size() > 0;
        }
        if(!fSkipDenominated && fAnonymizableTallyCached) {
            vecTallyRet = vecAnonymizableTallyCached;
            LogPrint("selectcoins", "SelectCoinsGrouppedByAddresses - using cache for all inputs\n");
            return vecTallyRet.size() > 0;
        }
    }

    // Tally
    map <CBitcoinAddress, CompactTallyItem> mapTally;
    for (map<uint256, CWalletTx>::const_iterator it = mapWallet.begin(); it != mapWallet.end(); ++it) {
        const CWalletTx &wtx = (*it).second;

        if (wtx.IsCoinBase() && wtx.GetBlocksToMaturity() > 0) continue;
        if (!fAnonymizable && !wtx.IsTrusted()) continue;

        for (unsigned int i = 0; i < wtx.vout.size(); i++) {
            CTxDestination address;
            if (!ExtractDestination(wtx.vout[i].scriptPubKey, address)) continue;

            isminefilter mine = ::IsMine(*this, address);
            if (!(mine & filter)) continue;

            if (IsSpent(wtx.GetHash(), i) || IsLockedCoin(wtx.GetHash(), i)) continue;

            if (fSkipDenominated && IsDenominatedAmount(wtx.vout[i].nValue)) continue;

            if (fAnonymizable) {
                // ignore collaterals
                if (IsCollateralAmount(wtx.vout[i].nValue)) continue;
                if (fZNode && wtx.vout[i].nValue == ZNODE_COIN_REQUIRED * COIN) continue;
                // ignore outputs that are 10 times smaller then the smallest denomination
                // otherwise they will just lead to higher fee / lower priority
                if (wtx.vout[i].nValue <= vecPrivateSendDenominations.back() / 10) continue;
                // ignore anonymized
                if(GetInputPrivateSendRounds(CTxIn(wtx.GetHash(), i)) >= nPrivateSendRounds) continue;
            }

            CompactTallyItem &item = mapTally[address];
            item.address = address;
            item.nAmount += wtx.vout[i].nValue;
            item.vecTxIn.push_back(CTxIn(wtx.GetHash(), i));
        }
    }

    // construct resulting vector
    vecTallyRet.clear();
    BOOST_FOREACH(const PAIRTYPE(CBitcoinAddress, CompactTallyItem)&item, mapTally) {
        if (fAnonymizable && item.second.nAmount < vecPrivateSendDenominations.back()) continue;
        vecTallyRet.push_back(item.second);
    }

    // order by amounts per address, from smallest to largest
    sort(vecTallyRet.rbegin(), vecTallyRet.rend(), CompareByAmount());

    // cache anonymizable for later use
    if (fAnonymizable) {
        if (fSkipDenominated) {
            vecAnonymizableTallyCachedNonDenom = vecTallyRet;
            fAnonymizableTallyCachedNonDenom = true;
        } else {
            vecAnonymizableTallyCached = vecTallyRet;
            fAnonymizableTallyCached = true;
        }
    }

    // debug
    std::string strMessage = "SelectCoinsGrouppedByAddresses - vecTallyRet:\n";
    BOOST_FOREACH(CompactTallyItem & item, vecTallyRet)
        strMessage += strprintf("  %s %f\n", item.address.ToString().c_str(), float(item.nAmount) / COIN);
    LogPrint("selectcoins", "%s", strMessage);

    return vecTallyRet.size() > 0;
}

bool CWallet::CreateTransaction(const vector <CRecipient> &vecSend, CWalletTx &wtxNew, CReserveKey &reservekey,
                                CAmount &nFeeRet,
                                int &nChangePosInOut, std::string &strFailReason, const CCoinControl *coinControl,
                                bool sign, AvailableCoinsType nCoinType, bool fUseInstantSend) {
    LogPrintf("CreateTransaction()\n");
    CAmount nValue = 0;
    int nChangePosRequest = nChangePosInOut;
    unsigned int nSubtractFeeFromAmount = 0;
    BOOST_FOREACH(const CRecipient &recipient, vecSend)
    {
        if (nValue < 0 || recipient.nAmount < 0) {
            strFailReason = _("Transaction amounts must be positive");
            return false;
        }
        nValue += recipient.nAmount;

        if (recipient.fSubtractFeeFromAmount)
            nSubtractFeeFromAmount++;
    }
    if (vecSend.empty() || nValue < 0) {
        strFailReason = _("Transaction amounts must be positive");
        return false;
    }
    wtxNew.fTimeReceivedIsTxTime = true;
    wtxNew.BindWallet(this);
    CMutableTransaction txNew;

    // Discourage fee sniping.
    //
    // For a large miner the value of the transactions in the best block and
    // the mempool can exceed the cost of deliberately attempting to mine two
    // blocks to orphan the current best block. By setting nLockTime such that
    // only the next block can include the transaction, we discourage this
    // practice as the height restricted and limited blocksize gives miners
    // considering fee sniping fewer options for pulling off this attack.
    //
    // A simple way to think about this is from the wallet's point of view we
    // always want the blockchain to move forward. By setting nLockTime this
    // way we're basically making the statement that we only want this
    // transaction to appear in the next block; we don't want to potentially
    // encourage reorgs by allowing transactions to appear at lower heights
    // than the next block in forks of the best chain.
    //
    // Of course, the subsidy is high enough, and transaction volume low
    // enough, that fee sniping isn't a problem yet, but by implementing a fix
    // now we ensure code won't be written that makes assumptions about
    // nLockTime that preclude a fix later.
    txNew.nLockTime = chainActive.Height();

    // Secondly occasionally randomly pick a nLockTime even further back, so
    // that transactions that are delayed after signing for whatever reason,
    // e.g. high-latency mix networks and some CoinJoin implementations, have
    // better privacy.
    if (GetRandInt(10) == 0)
        txNew.nLockTime = std::max(0, (int) txNew.nLockTime - GetRandInt(100));

    assert(txNew.nLockTime <= (unsigned int) chainActive.Height());
    assert(txNew.nLockTime < LOCKTIME_THRESHOLD);

    {
        LOCK2(cs_main, cs_wallet);
        {
            std::vector <COutput> vAvailableCoins;
            AvailableCoins(vAvailableCoins, true, coinControl, false, nCoinType, fUseInstantSend);

            nFeeRet = payTxFee.GetFeePerK();
            LogPrintf("nFeeRet initial: %s\n", nFeeRet);
            // Start with no fee and loop until there is enough fee
            while (true) {
                nChangePosInOut = nChangePosRequest;
                txNew.vin.clear();
                txNew.vout.clear();
                txNew.wit.SetNull();
                wtxNew.fFromMe = true;
//                bool fFirst = true;
                CAmount nValueToSelect = nValue;
                if (nSubtractFeeFromAmount == 0)
                    LogPrintf("nSubtractFeeFromAmount is 0\n");
                    nValueToSelect += nFeeRet;
                double dPriority = 0;
                // vouts to the payees
                BOOST_FOREACH(const CRecipient &recipient, vecSend)
                {
                    CTxOut txout(recipient.nAmount, recipient.scriptPubKey);

                    if (txout.IsDust(::minRelayTxFee)) {
                        if (recipient.fSubtractFeeFromAmount && nFeeRet > 0) {
                            if (txout.nValue < 0)
                                strFailReason = _("The transaction amount is too small to pay the fee");
                            else
                                strFailReason = _("The transaction amount is too small to send after the fee has been deducted");
                        } else
                            strFailReason = _("Transaction amount too small");
                        return false;
                    }
                    txNew.vout.push_back(txout);
                }

                // Choose coins to use
                set <pair<const CWalletTx *, unsigned int>> setCoins;
                CAmount nValueIn = 0;
                if (!SelectCoins(vAvailableCoins, nValueToSelect, setCoins, nValueIn, coinControl)) {
                    if (nCoinType == ONLY_NOT1000IFMN) {
                        strFailReason = _("Unable to locate enough funds for this transaction that are not equal 1000 XZC.");
                    } else if (nCoinType == ONLY_NONDENOMINATED_NOT1000IFMN) {
                        strFailReason = _("Unable to locate enough PrivateSend non-denominated funds for this transaction that are not equal 1000 XZC.");
                    } else if (nCoinType == ONLY_DENOMINATED) {
                        strFailReason = _("Unable to locate enough PrivateSend denominated funds for this transaction.");
                        strFailReason += _("PrivateSend uses exact denominated amounts to send funds, you might simply need to anonymize some more coins.");
                    } else if (nValueIn < nValueToSelect) {
                        strFailReason = _("Insufficient funds.");
                    }
                    return false;
                }

                BOOST_FOREACH(PAIRTYPE(const CWalletTx*, unsigned int) pcoin, setCoins)
                {
                    CAmount nCredit = pcoin.first->vout[pcoin.second].nValue;
                    //The coin age after the next block (depth+1) is used instead of the current,
                    //reflecting an assumption the user would accept a bit more delay for
                    //a chance at a free transaction.
                    //But mempool inputs might still be in the mempool, so their age stays 0
                    int age = pcoin.first->GetDepthInMainChain();
                    assert(age >= 0);
                    if (age != 0)
                        age += 1;
                    dPriority += (double) nCredit * age;
                }

                const CAmount nChange = nValueIn - nValueToSelect;
                if (nChange > 0) {
                    //over pay for denominated transactions
                    if (nCoinType == ONLY_DENOMINATED) {
                        nFeeRet += nChange;
                        LogPrintf("nFeeRet 2930: %s\n", nFeeRet);
                        wtxNew.mapValue["DS"] = "1";
                        // recheck skipped denominations during next mixing
                        darkSendPool.ClearSkippedDenominations();
                    } else {
                        // Fill a vout to ourself
                        // TODO: pass in scriptChange instead of reservekey so
                        // change transaction isn't always pay-to-bitcoin-address
                        CScript scriptChange;

                        // coin control: send change to custom address
                        if (coinControl && !boost::get<CNoDestination>(&coinControl->destChange))
                            scriptChange = GetScriptForDestination(coinControl->destChange);

                            // no coin control: send change to newly generated address
                        else {
                            // Note: We use a new key here to keep it from being obvious which side is the change.
                            //  The drawback is that by not reusing a previous key, the change may be lost if a
                            //  backup is restored, if the backup doesn't have the new private key for the change.
                            //  If we reused the old key, it would be possible to add code to look for and
                            //  rediscover unknown transactions that were written with keys of ours to recover
                            //  post-backup change.

                            // Reserve a new key pair from key pool
                            CPubKey vchPubKey;
                            bool ret;
                            ret = reservekey.GetReservedKey(vchPubKey);
                            if (!ret) {
                                strFailReason = _("Keypool ran out, please call keypoolrefill first");
                                return false;
                            }

                            scriptChange = GetScriptForDestination(vchPubKey.GetID());
                        }

                        CTxOut newTxOut(nChange, scriptChange);

                        // We do not move dust-change to fees, because the sender would end up paying more than requested.
                        // This would be against the purpose of the all-inclusive feature.
                        // So instead we raise the change and deduct from the recipient.
                        if (nSubtractFeeFromAmount > 0 && newTxOut.IsDust(::minRelayTxFee)) {
                            CAmount nDust = newTxOut.GetDustThreshold(::minRelayTxFee) - newTxOut.nValue;
                            newTxOut.nValue += nDust; // raise change until no more dust
                            for (unsigned int i = 0; i < vecSend.size(); i++) // subtract from first recipient
                            {
                                if (vecSend[i].fSubtractFeeFromAmount) {
                                    txNew.vout[i].nValue -= nDust;
                                    if (txNew.vout[i].IsDust(::minRelayTxFee)) {
                                        strFailReason = _(
                                                "The transaction amount is too small to send after the fee has been deducted");
                                        return false;
                                    }
                                    break;
                                }
                            }
                        }

                        // Never create dust outputs; if we would, just
                        // add the dust to the fee.
                        if (newTxOut.IsDust(::minRelayTxFee)) {
                            nChangePosInOut = -1;
                            nFeeRet += nChange;
                            LogPrintf("nFeeRet 2992: %S\n", nFeeRet);
                            reservekey.ReturnKey();
                        } else {
                            if (nChangePosInOut == -1) {
                                // Insert change txn at random position:
                                nChangePosInOut = GetRandInt(txNew.vout.size() + 1);
                            } else if ((unsigned int) nChangePosInOut > txNew.vout.size()) {
                                strFailReason = _("Change index out of range");
                                return false;
                            }

                            vector<CTxOut>::iterator position = txNew.vout.begin() + nChangePosInOut;
                            txNew.vout.insert(position, newTxOut);
                        }
                    }
                } else
                    reservekey.ReturnKey();

                // Fill vin
                //
                // Note how the sequence number is set to max()-1 so that the
                // nLockTime set above actually works.
                BOOST_FOREACH(const PAIRTYPE(const CWalletTx *, unsigned int) &coin, setCoins)
                    txNew.vin.push_back(CTxIn(coin.first->GetHash(), coin.second, CScript(), std::numeric_limits < unsigned int > ::max() - 1));

                // Sign
                int nIn = 0;
                CTransaction txNewConst(txNew);
                BOOST_FOREACH(const PAIRTYPE(const CWalletTx *, unsigned int) &coin, setCoins)
                {
                    bool signSuccess;
                    const CScript &scriptPubKey = coin.first->vout[coin.second].scriptPubKey;
                    SignatureData sigdata;
                    if (sign)
                        signSuccess = ProduceSignature(TransactionSignatureCreator(this, &txNewConst, nIn, coin.first->vout[coin.second].nValue, SIGHASH_ALL),
                                scriptPubKey, sigdata);
                    else
                        signSuccess = ProduceSignature(DummySignatureCreator(this), scriptPubKey, sigdata);

                    if (!signSuccess) {
                        strFailReason = _("Signing transaction failed");
                        return false;
                    } else {
                        UpdateTransaction(txNew, nIn, sigdata);
                    }

                    nIn++;
                }

                unsigned int nBytes = GetVirtualTransactionSize(txNew);

                // Remove scriptSigs if we used dummy signatures for fee calculation
                if (!sign) {
                    BOOST_FOREACH(CTxIn & vin, txNew.vin)
                        vin.scriptSig = CScript();
                    txNew.wit.SetNull();
                }

                // Embed the constructed transaction data in wtxNew.
                *static_cast<CTransaction *>(&wtxNew) = CTransaction(txNew);

                // Limit size
                if (GetTransactionWeight(txNew) >= MAX_STANDARD_TX_WEIGHT) {
                    strFailReason = _("Transaction too large");
                    return false;
                }

                dPriority = wtxNew.ComputePriority(dPriority, nBytes);

                // Can we complete this as a free transaction?
                if (fSendFreeTransactions && nBytes <= MAX_FREE_TRANSACTION_CREATE_SIZE) {
                    // Not enough fee: enough priority?
                    double dPriorityNeeded = mempool.estimateSmartPriority(nTxConfirmTarget);
                    // Require at least hard-coded AllowFree.
                    if (dPriority >= dPriorityNeeded && AllowFree(dPriority))
                        break;
                }
 
                CAmount nFeeNeeded = GetMinimumFee(nBytes, nTxConfirmTarget, mempool);
                LogPrintf("fee needed for tx: %s\n", nFeeNeeded);   
                if (coinControl && nFeeNeeded > 0 && coinControl->nMinimumTotalFee > nFeeNeeded) {
                    nFeeNeeded = coinControl->nMinimumTotalFee;
                }
                if (coinControl && coinControl->fOverrideFeeRate)
                    nFeeNeeded = coinControl->nFeeRate.GetFee(nBytes);

                // If we made it here and we aren't even able to meet the relay fee on the next pass, give up
                // because we must be at the maximum allowed fee.
                if (nFeeNeeded < ::minRelayTxFee.GetFee(nBytes))
                {
                    strFailReason = _("Transaction too large for fee policy");
                    return false;
                }
                LogPrintf("nFeeRet: %s\n", nFeeRet);   
                if (nFeeRet >= nFeeNeeded)
                    LogPrintf("enough fee gotten.nFeeRet: %s\n", nFeeRet);
                    break; // Done, enough fee included.

                // Include more fee and try again.
                nFeeRet = nFeeNeeded;
                LogPrintf("not enough fee yet. nFeeRet: %s\n", nFeeRet);
                continue;
            }
        }
    }

    LogPrintf("nFeeRet final: %s\n", nFeeRet);

    if (GetBoolArg("-walletrejectlongchains", DEFAULT_WALLET_REJECT_LONG_CHAINS)) {
        // Lastly, ensure this tx will pass the mempool's chain limits
        LockPoints lp;
        CTxMemPoolEntry entry(txNew, 0, 0, 0, 0, false, 0, false, 0, lp);
        CTxMemPool::setEntries setAncestors;
        size_t nLimitAncestors = GetArg("-limitancestorcount", DEFAULT_ANCESTOR_LIMIT);
        size_t nLimitAncestorSize = GetArg("-limitancestorsize", DEFAULT_ANCESTOR_SIZE_LIMIT) * 1000;
        size_t nLimitDescendants = GetArg("-limitdescendantcount", DEFAULT_DESCENDANT_LIMIT);
        size_t nLimitDescendantSize = GetArg("-limitdescendantsize", DEFAULT_DESCENDANT_SIZE_LIMIT) * 1000;
        std::string errString;
        if (!mempool.CalculateMemPoolAncestors(entry, setAncestors, nLimitAncestors, nLimitAncestorSize,
                                               nLimitDescendants, nLimitDescendantSize, errString)) {
            strFailReason = _("Transaction has too long of a mempool chain");
            return false;
        }
    }
    return true;
}

/**
 * Call after CreateTransaction unless you want to abort
 */
bool CWallet::CommitTransaction(CWalletTx &wtxNew, CReserveKey &reservekey) {
    {
        LOCK2(cs_main, cs_wallet);
        LogPrintf("CommitTransaction fBroadcastTransactions = %B:\n%s", 
                  fBroadcastTransactions, wtxNew.ToString());
        {
            // This is only to keep the database open to defeat the auto-flush for the
            // duration of this scope.  This is the only place where this optimization
            // maybe makes sense; please don't do it anywhere else.
            CWalletDB *pwalletdb = fFileBacked ? new CWalletDB(strWalletFile, "r+") : NULL;

            // Take key pair from key pool so it won't be used again
            reservekey.KeepKey();

            // Add tx to wallet, because if it has change it's also ours,
            // otherwise just for transaction history.
            AddToWallet(wtxNew, false, pwalletdb);

            // Notify that old coins are spent
            set < CWalletTx * > setCoins;
            BOOST_FOREACH(const CTxIn &txin, wtxNew.vin)
            {
                CWalletTx &coin = mapWallet[txin.prevout.hash];
                coin.BindWallet(this);
                NotifyTransactionChanged(this, coin.GetHash(), CT_UPDATED);
            }

            if (fFileBacked)
                delete pwalletdb;
        }

        // Track how many getdata requests our transaction gets
        mapRequestCount[wtxNew.GetHash()] = 0;

        if (fBroadcastTransactions) {
            CValidationState state;
            // Broadcast
            if (!wtxNew.AcceptToMemoryPool(false, maxTxFee, state, true)) {
                LogPrintf("CommitTransaction(): Transaction cannot be broadcast immediately, %s\n",
                          state.GetRejectReason());
                // TODO: if we expect the failure to be long term or permanent, instead delete wtx from the wallet and return failure.
            } else {
                LogPrintf("Successfully accepted txn %s to mempool/stempool, relaying!\n", 
                          wtxNew.GetHash().ToString());
                wtxNew.RelayWalletTransaction();
            }
        }
    }
    return true;
}

bool CWallet::EraseFromWallet(uint256 hash) {
    if (!fFileBacked)
        return false;
    {
        LOCK(cs_wallet);
        if (mapWallet.erase(hash))
            CWalletDB(strWalletFile).EraseTx(hash);
    }
    return true;
}
bool CWallet::CreateZerocoinMintModel(string &stringError, std::vector<std::pair<int,int>> denominationPairs) {
    libzerocoin::CoinDenomination denomination;
    // Always use modulus v2
    libzerocoin::Params *zcParams = ZCParamsV2;

    vector<CRecipient> vecSend;
    vector<libzerocoin::PrivateCoin> privCoins;
    CWalletTx wtx;

    std::pair<int,int> denominationPair;
    BOOST_FOREACH(denominationPair, denominationPairs){
        int denominationValue = denominationPair.first;
        switch(denominationValue){
            case 1:
                denomination = libzerocoin::ZQ_LOVELACE;
                break;
            case 10:
                denomination = libzerocoin::ZQ_GOLDWASSER;
                break;
            case 25:
                denomination = libzerocoin::ZQ_RACKOFF;
                break;
            case 50:
                denomination = libzerocoin::ZQ_PEDERSEN;
                break;
            case 100:
                denomination = libzerocoin::ZQ_WILLIAMSON;                                                
                break;
            default:
                throw runtime_error(
                    "mintzerocoin <amount>(1,10,25,50,100) (\"zcoinaddress\")\n");
        }

        int64_t amount = denominationPair.second;

        LogPrintf("rpcWallet.mintzerocoin() denomination = %s, nAmount = %s \n", denominationValue, amount);
    
        if(amount < 0){
                throw runtime_error(
                    "mintzerocoin <amount>(1,10,25,50,100) (\"zcoinaddress\")\n");
        }

        for(int64_t i=0; i<amount; i++){
            // The following constructor does all the work of minting a brand
            // new zerocoin. It stores all the private values inside the
            // PrivateCoin object. This includes the coin secrets, which must be
            // stored in a secure location (wallet) at the client.
            libzerocoin::PrivateCoin newCoin(zcParams, denomination, ZEROCOIN_TX_VERSION_2);
            // Get a copy of the 'public' portion of the coin. You should
            // embed this into a Zerocoin 'MINT' transaction along with a series
            // of currency inputs totaling the assigned value of one zerocoin.
            
            libzerocoin::PublicCoin pubCoin = newCoin.getPublicCoin();
            
            //Validate
            bool validCoin = pubCoin.validate();

            // loop until we find a valid coin
            while(!validCoin){
                libzerocoin::PrivateCoin newCoin(zcParams, denomination, ZEROCOIN_TX_VERSION_2);
                libzerocoin::PublicCoin pubCoin = newCoin.getPublicCoin();
                validCoin = pubCoin.validate();
            }

            // Create script for coin
            CScript scriptSerializedCoin =
                    CScript() << OP_ZEROCOINMINT << pubCoin.getValue().getvch().size() << pubCoin.getValue().getvch();

            CRecipient recipient = {scriptSerializedCoin, (denominationValue * COIN), false};

            vecSend.push_back(recipient);
            privCoins.push_back(newCoin);
        }
    }

    string strError = pwalletMain->MintAndStoreZerocoin(vecSend, privCoins, wtx);

    if (strError != ""){
        return false;
    }

    return true;
}

bool CWallet::CreateZerocoinMintModel(string &stringError, string denomAmount) {

    if (!fFileBacked)
        return false;

    int64_t nAmount = 0;
    libzerocoin::CoinDenomination denomination;
    // Amount
    if (denomAmount == "1") {
        denomination = libzerocoin::ZQ_LOVELACE;
        nAmount = roundint64(1 * COIN);
    } else if (denomAmount == "10") {
        denomination = libzerocoin::ZQ_GOLDWASSER;
        nAmount = roundint64(10 * COIN);
    } else if (denomAmount == "25") {
        denomination = libzerocoin::ZQ_RACKOFF;
        nAmount = roundint64(25 * COIN);
    } else if (denomAmount == "50") {
        denomination = libzerocoin::ZQ_PEDERSEN;
        nAmount = roundint64(50 * COIN);
    } else if (denomAmount == "100") {
        denomination = libzerocoin::ZQ_WILLIAMSON;
        nAmount = roundint64(100 * COIN);
    } else {
        return false;
    }

    // Set up the Zerocoin Params object
    libzerocoin::Params *zcParams = ZCParamsV2;
<<<<<<< HEAD
    
    int mintVersion = ZEROCOIN_TX_VERSION_1;
    
    // do not use v2 mint until certain moment when it would be understood by peers
    {
        LOCK(cs_main);
        if (chainActive.Height() >= Params().nSpendV15StartBlock)
            mintVersion = ZEROCOIN_TX_VERSION_2;
    }
=======
	
	int mintVersion = ZEROCOIN_TX_VERSION_1;
	
	// do not use v2 mint until certain moment when it would be understood by peers
	{
		LOCK(cs_main);
        if (chainActive.Height() >= Params().GetConsensus().nSpendV15StartBlock)
			mintVersion = ZEROCOIN_TX_VERSION_2;
	}
>>>>>>> e48a3860

    // The following constructor does all the work of minting a brand
    // new zerocoin. It stores all the private values inside the
    // PrivateCoin object. This includes the coin secrets, which must be
    // stored in a secure location (wallet) at the client.
    libzerocoin::PrivateCoin newCoin(zcParams, denomination, mintVersion);

    // Get a copy of the 'public' portion of the coin. You should
    // embed this into a Zerocoin 'MINT' transaction along with a series
    // of currency inputs totaling the assigned value of one zerocoin.
    libzerocoin::PublicCoin pubCoin = newCoin.getPublicCoin();

    // Validate
    if (pubCoin.validate()) {
        //TODOS
        CScript scriptSerializedCoin =
                CScript() << OP_ZEROCOINMINT << pubCoin.getValue().getvch().size() << pubCoin.getValue().getvch();

        // Wallet comments
        CWalletTx wtx;

        stringError = MintZerocoin(scriptSerializedCoin, nAmount, wtx);

        if (stringError != "")
            return false;

        const unsigned char *ecdsaSecretKey = newCoin.getEcdsaSeckey();
        CZerocoinEntry zerocoinTx;
        zerocoinTx.IsUsed = false;
        zerocoinTx.denomination = denomination;
        zerocoinTx.value = pubCoin.getValue();
        zerocoinTx.randomness = newCoin.getRandomness();
        zerocoinTx.serialNumber = newCoin.getSerialNumber();
        zerocoinTx.ecdsaSecretKey = std::vector<unsigned char>(ecdsaSecretKey, ecdsaSecretKey+32);
        LogPrintf("CreateZerocoinMintModel() -> NotifyZerocoinChanged\n");
        LogPrintf("pubcoin=%s, isUsed=%s\n", zerocoinTx.value.GetHex(), zerocoinTx.IsUsed);
        LogPrintf("randomness=%s, serialNumber=%s\n", zerocoinTx.randomness, zerocoinTx.serialNumber);
        NotifyZerocoinChanged(this, zerocoinTx, "New (" + std::to_string(zerocoinTx.denomination) + " mint)", CT_NEW);
        if (!CWalletDB(strWalletFile).WriteZerocoinEntry(zerocoinTx))
            return false;
        return true;
    } else {
        return false;
    }
}

bool CWallet::CreateZerocoinMintModel(string &stringError, vector<string> denomAmounts) {

    if (!fFileBacked)
        return false;

    std::vector<std::pair<int64_t,libzerocoin::CoinDenomination>> denominations;
    int64_t nAmount;
    libzerocoin::CoinDenomination denomination;

    for(vector<string>::iterator it = denomAmounts.begin(); it != denomAmounts.end(); it++){
        // Amount
        string denomAmount = (*it).c_str();

        if (denomAmount == "1") {
            denomination = libzerocoin::ZQ_LOVELACE;
            nAmount = roundint64(1 * COIN);
        } else if (denomAmount == "10") {
            denomination = libzerocoin::ZQ_GOLDWASSER;
            nAmount = roundint64(10 * COIN);
        } else if (denomAmount == "25") {
            denomination = libzerocoin::ZQ_RACKOFF;
            nAmount = roundint64(25 * COIN);
        } else if (denomAmount == "50") {
            denomination = libzerocoin::ZQ_PEDERSEN;
            nAmount = roundint64(50 * COIN);
        } else if (denomAmount == "100") {
            denomination = libzerocoin::ZQ_WILLIAMSON;
            nAmount = roundint64(100 * COIN);
        } else {
            return false;
        }

        denominations.push_back(std::make_pair(nAmount, denomination));
    }

    // Set up the Zerocoin Params object
    libzerocoin::Params *zcParams = ZCParamsV2;
    
    int mintVersion = ZEROCOIN_TX_VERSION_1;
    
    // do not use v2 mint until certain moment when it would be understood by peers
    {
        LOCK(cs_main);
        if (chainActive.Height() >= Params().nSpendV15StartBlock)
            mintVersion = ZEROCOIN_TX_VERSION_2;
    }

    for(vector<pair<int64_t, libzerocoin::CoinDenomination>>::iterator it = denominations.begin(); it!=denominations.end();it++)
    {
        int64_t nAmount = (*it).first;
        libzerocoin::CoinDenomination denomination = (*it).second;

        // The following constructor does all the work of minting a brand
        // new zerocoin. It stores all the private values inside the
        // PrivateCoin object. This includes the coin secrets, which must be
        // stored in a secure location (wallet) at the client.
        libzerocoin::PrivateCoin newCoin(zcParams, denomination, mintVersion);

        // Get a copy of the 'public' portion of the coin. You should
        // embed this into a Zerocoin 'MINT' transaction along with a series
        // of currency inputs totaling the assigned value of one zerocoin.
        libzerocoin::PublicCoin pubCoin = newCoin.getPublicCoin();

        // Validate
        if (pubCoin.validate()) {
            //TODOS
            CScript scriptSerializedCoin =
                    CScript() << OP_ZEROCOINMINT << pubCoin.getValue().getvch().size() << pubCoin.getValue().getvch();

            // Wallet comments
            CWalletTx wtx;

            stringError = MintZerocoin(scriptSerializedCoin, nAmount, wtx);

            if (stringError != "")
                return false;

            const unsigned char *ecdsaSecretKey = newCoin.getEcdsaSeckey();
            CZerocoinEntry zerocoinTx;
            zerocoinTx.IsUsed = false;
            zerocoinTx.denomination = denomination;
            zerocoinTx.value = pubCoin.getValue();
            zerocoinTx.randomness = newCoin.getRandomness();
            zerocoinTx.serialNumber = newCoin.getSerialNumber();
            zerocoinTx.ecdsaSecretKey = std::vector<unsigned char>(ecdsaSecretKey, ecdsaSecretKey+32);
            LogPrintf("CreateZerocoinMintModel() -> NotifyZerocoinChanged\n");
            LogPrintf("pubcoin=%s, isUsed=%s\n", zerocoinTx.value.GetHex(), zerocoinTx.IsUsed);
            LogPrintf("randomness=%s, serialNumber=%s\n", zerocoinTx.randomness, zerocoinTx.serialNumber);
            NotifyZerocoinChanged(this, zerocoinTx, "New (" + std::to_string(zerocoinTx.denomination) + " mint)", CT_NEW);
            if (!CWalletDB(strWalletFile).WriteZerocoinEntry(zerocoinTx))
                return false;
        } else {
            return false;
        }
    }

    return true;
}

bool CWallet::CreateZerocoinSpendModel(string &stringError, string thirdPartyAddress, string denomAmount, bool forceUsed) {
    if (!fFileBacked)
        return false;

    int64_t nAmount = 0;
    libzerocoin::CoinDenomination denomination;
    // Amount
    if (denomAmount == "1") {
        denomination = libzerocoin::ZQ_LOVELACE;
        nAmount = roundint64(1 * COIN);
    } else if (denomAmount == "10") {
        denomination = libzerocoin::ZQ_GOLDWASSER;
        nAmount = roundint64(10 * COIN);
    } else if (denomAmount == "25") {
        denomination = libzerocoin::ZQ_RACKOFF;
        nAmount = roundint64(25 * COIN);
    } else if (denomAmount == "50") {
        denomination = libzerocoin::ZQ_PEDERSEN;
        nAmount = roundint64(50 * COIN);
    } else if (denomAmount == "100") {
        denomination = libzerocoin::ZQ_WILLIAMSON;
        nAmount = roundint64(100 * COIN);
    } else {
        return false;
    }

    // Wallet comments
    CWalletTx wtx;

    CBigNum coinSerial;
    uint256 txHash;
    CBigNum zcSelectedValue;
    bool zcSelectedIsUsed;

    stringError = SpendZerocoin(thirdPartyAddress, nAmount, denomination, wtx, coinSerial, txHash, zcSelectedValue, zcSelectedIsUsed, forceUsed);

    if (stringError != "")
        return false;

    return true;

}

bool CWallet::CreateZerocoinSpendModel(CWalletTx& wtx, string &stringError, string& thirdPartyAddress, const vector<string>& denomAmounts, bool forceUsed) {
    if (!fFileBacked)
        return false;
     
    vector<pair<int64_t, libzerocoin::CoinDenomination>> denominations;
    for(vector<string>::const_iterator it = denomAmounts.begin(); it != denomAmounts.end(); it++){
        const string& denomAmount = *it;
        int64_t nAmount = 0;
        libzerocoin::CoinDenomination denomination;
        // Amount
        if (denomAmount == "1") {
            denomination = libzerocoin::ZQ_LOVELACE;
            nAmount = roundint64(1 * COIN);
        } else if (denomAmount == "10") {
            denomination = libzerocoin::ZQ_GOLDWASSER;
            nAmount = roundint64(10 * COIN);
        } else if (denomAmount == "25") {
            denomination = libzerocoin::ZQ_RACKOFF;
            nAmount = roundint64(25 * COIN);
        } else if (denomAmount == "50") {
            denomination = libzerocoin::ZQ_PEDERSEN;
            nAmount = roundint64(50 * COIN);
        } else if (denomAmount == "100") {
            denomination = libzerocoin::ZQ_WILLIAMSON;
            nAmount = roundint64(100 * COIN);
        } else {
            return false;
        }
        denominations.push_back(make_pair(nAmount, denomination));
    }
    vector<CBigNum> coinSerials;
    uint256 txHash;
    vector<CBigNum> zcSelectedValues;
    stringError = SpendMultipleZerocoin(thirdPartyAddress, denominations, wtx, coinSerials, txHash, zcSelectedValues, forceUsed);
    if (stringError != "")
        return false;
    return true;
}

/**
 * @brief CWallet::CreateZerocoinMintTransaction
 * @param vecSend
 * @param wtxNew
 * @param reservekey
 * @param nFeeRet
 * @param strFailReason
 * @param coinControl
 * @return
 */
bool CWallet::CreateZerocoinMintTransaction(const vector <CRecipient> &vecSend, CWalletTx &wtxNew,
                                            CReserveKey &reservekey,
                                            CAmount &nFeeRet, int &nChangePosInOut, std::string &strFailReason,
                                            const CCoinControl *coinControl, bool sign) {
    CAmount nValue = 0;
    int nChangePosRequest = nChangePosInOut;
    unsigned int nSubtractFeeFromAmount = 0;
    BOOST_FOREACH(const CRecipient &recipient, vecSend)
    {
        if (nValue < 0 || recipient.nAmount < 0) {
            strFailReason = _("Transaction amounts must be positive");
            return false;
        }
        nValue += recipient.nAmount;
//        if (recipient.fSubtractFeeFromAmount)
//            nSubtractFeeFromAmount++;
    }
    if (vecSend.empty() || nValue < 0) {
        strFailReason = _("Transaction amounts must be positive");
        return false;
    }
    wtxNew.fTimeReceivedIsTxTime = true;
    wtxNew.BindWallet(this);
    CMutableTransaction txNew;
    txNew.nLockTime = chainActive.Height();
    if (GetRandInt(10) == 0)
        txNew.nLockTime = std::max(0, (int) txNew.nLockTime - GetRandInt(100));

    assert(txNew.nLockTime <= (unsigned int) chainActive.Height());
    assert(txNew.nLockTime < LOCKTIME_THRESHOLD);

    {
        LOCK2(cs_main, cs_wallet);
        {
            std::vector <COutput> vAvailableCoins;
            AvailableCoins(vAvailableCoins, true, coinControl);


            nFeeRet = payTxFee.GetFeePerK();
            LogPrintf("nFeeRet= %s\n", nFeeRet);
            // Start with no fee and loop until there is enough fee
            while (true) {
                nChangePosInOut = nChangePosRequest;
                txNew.vin.clear();
                txNew.vout.clear();
                txNew.wit.SetNull();
                wtxNew.fFromMe = true;
//                bool fFirst = true;

                CAmount nValueToSelect = nValue + nFeeRet;
//                if (nSubtractFeeFromAmount == 0)
//                    nValueToSelect += nFeeRet;
                double dPriority = 0;
                // vouts to the payees
                BOOST_FOREACH(const CRecipient &recipient, vecSend)
                {
                    CTxOut txout(recipient.nAmount, recipient.scriptPubKey);
                    LogPrintf("txout:%s\n", txout.ToString());

//                    if (recipient.fSubtractFeeFromAmount) {
//                        txout.nValue -= nFeeRet / nSubtractFeeFromAmount; // Subtract fee equally from each selected recipient

//                        if (fFirst) // first receiver pays the remainder not divisible by output count
//                        {
//                            fFirst = false;
//                            txout.nValue -= nFeeRet % nSubtractFeeFromAmount;
//                        }
//                    }

                    if (txout.IsDust(::minRelayTxFee)) {
                        if (recipient.fSubtractFeeFromAmount && nFeeRet > 0) {
                            if (txout.nValue < 0)
                                strFailReason = _("The transaction amount is too small to pay the fee");
                            else
                                strFailReason = _(
                                        "The transaction amount is too small to send after the fee has been deducted");
                        } else
                            strFailReason = _("Transaction amount too small");
                        return false;
                    }
                    txNew.vout.push_back(txout);
                }

                // Choose coins to use
                set <pair<const CWalletTx *, unsigned int>> setCoins;
                CAmount nValueIn = 0;
                if (!SelectCoins(vAvailableCoins, nValueToSelect, setCoins, nValueIn, coinControl)) {
                    if (nValueIn < nValueToSelect) {
                        strFailReason = _("Insufficient funds.");
                    }
                    return false;
                }
                BOOST_FOREACH(PAIRTYPE(const CWalletTx*, unsigned int) pcoin, setCoins)
                {
                    CAmount nCredit = pcoin.first->vout[pcoin.second].nValue;
                    //The coin age after the next block (depth+1) is used instead of the current,
                    //reflecting an assumption the user would accept a bit more delay for
                    //a chance at a free transaction.
                    //But mempool inputs might still be in the mempool, so their age stays 0
                    int age = pcoin.first->GetDepthInMainChain();
                    assert(age >= 0);
                    if (age != 0)
                        age += 1;
                    dPriority += (double) nCredit * age;
                }

                CAmount nChange = nValueIn - nValueToSelect;
                // NOTE: this depends on the exact behaviour of GetMinFee
                if (nFeeRet < CTransaction::nMinTxFee && nChange > 0 && nChange < CENT) {
                    int64_t nMoveToFee = min(nChange, CTransaction::nMinTxFee - nFeeRet);
                    nChange -= nMoveToFee;
                    nFeeRet += nMoveToFee;
                }
                if (nChange > 0) {
                    // Fill a vout to ourself
                    // TODO: pass in scriptChange instead of reservekey so
                    // change transaction isn't always pay-to-bitcoin-address
                    CScript scriptChange;

                    // coin control: send change to custom address
                    if (coinControl && !boost::get<CNoDestination>(&coinControl->destChange)) {
                        scriptChange = GetScriptForDestination(coinControl->destChange);
                    }
                        // send change to one of the specified change addresses
                    else if (mapArgs.count("-change") && mapMultiArgs["-change"].size() > 0) {
                        CBitcoinAddress
                        address(mapMultiArgs["-change"][GetRandInt(mapMultiArgs["-change"].size())]);
                        CKeyID keyID;
                        if (!address.GetKeyID(keyID)) {
                            strFailReason = _("Bad change address");
                            return false;
                        }
                        scriptChange = GetScriptForDestination(keyID);
                    }
                        // no coin control: send change to newly generated address
                    else {
                        // Note: We use a new key here to keep it from being obvious which side is the change.
                        //  The drawback is that by not reusing a previous key, the change may be lost if a
                        //  backup is restored, if the backup doesn't have the new private key for the change.
                        //  If we reused the old key, it would be possible to add code to look for and
                        //  rediscover unknown transactions that were written with keys of ours to recover
                        //  post-backup change.

                        // Reserve a new key pair from key pool
                        CPubKey vchPubKey;
                        bool ret;
                        ret = reservekey.GetReservedKey(vchPubKey);
                        if (!ret) {
                            strFailReason = _("Keypool ran out, please call keypoolrefill first");
                            return false;
                        }

                        scriptChange = GetScriptForDestination(vchPubKey.GetID());
                    }

                    CTxOut newTxOut(nChange, scriptChange);

                    // We do not move dust-change to fees, because the sender would end up paying more than requested.
                    // This would be against the purpose of the all-inclusive feature.
                    // So instead we raise the change and deduct from the recipient.
                    if (nSubtractFeeFromAmount > 0 && newTxOut.IsDust(::minRelayTxFee)) {
                        CAmount nDust = newTxOut.GetDustThreshold(::minRelayTxFee) - newTxOut.nValue;
                        newTxOut.nValue += nDust; // raise change until no more dust
                        for (unsigned int i = 0; i < vecSend.size(); i++) // subtract from first recipient
                        {
                            if (vecSend[i].fSubtractFeeFromAmount) {
                                txNew.vout[i].nValue -= nDust;
                                if (txNew.vout[i].IsDust(::minRelayTxFee)) {
                                    strFailReason = _(
                                            "The transaction amount is too small to send after the fee has been deducted");
                                    return false;
                                }
                                break;
                            }
                        }
                    }
                    // Never create dust outputs; if we would, just
                    // add the dust to the fee.
                    if (newTxOut.IsDust(::minRelayTxFee)) {
                        nChangePosInOut = -1;
                        nFeeRet += nChange;
                        reservekey.ReturnKey();
                    } else {
                        if (nChangePosInOut == -1) {
                            // Insert change txn at random position:
                            nChangePosInOut = GetRandInt(txNew.vout.size() + 1);
                        } else if ((unsigned int) nChangePosInOut > txNew.vout.size()) {
                            strFailReason = _("Change index out of range");
                            return false;
                        }

                        vector<CTxOut>::iterator position = txNew.vout.begin() + nChangePosInOut;
                        txNew.vout.insert(position, newTxOut);
                    }
                } else
                    reservekey.ReturnKey();
                // Fill vin
                //
                // Note how the sequence number is set to max()-1 so that the
                // nLockTime set above actually works.
                BOOST_FOREACH(const PAIRTYPE(const CWalletTx *, unsigned int) &coin, setCoins)
                    txNew.vin.push_back(CTxIn(coin.first->GetHash(), coin.second, CScript(),
                                          std::numeric_limits < unsigned int > ::max() - 1));

                // Sign
                int nIn = 0;
                CTransaction txNewConst(txNew);
                BOOST_FOREACH(const PAIRTYPE(const CWalletTx *, unsigned int) &coin, setCoins)
                {
                    bool signSuccess;
                    const CScript &scriptPubKey = coin.first->vout[coin.second].scriptPubKey;
                    SignatureData sigdata;
                    if (sign)
                        signSuccess = ProduceSignature(TransactionSignatureCreator(this, &txNewConst, nIn,
                                                                                   coin.first->vout[coin.second].nValue,
                                                                                   SIGHASH_ALL), scriptPubKey,
                                                       sigdata);
                    else
                        signSuccess = ProduceSignature(DummySignatureCreator(this), scriptPubKey, sigdata);

                    if (!signSuccess) {
                        strFailReason = _("Signing transaction failed");
                        return false;
                    } else {
                        UpdateTransaction(txNew, nIn, sigdata);
                    }
                    nIn++;
                }
                unsigned int nBytes = GetVirtualTransactionSize(txNew);
                // Remove scriptSigs if we used dummy signatures for fee calculation
                if (!sign) {
                    BOOST_FOREACH(CTxIn & vin, txNew.vin)
                    vin.scriptSig = CScript();
                    txNew.wit.SetNull();
                }
                // Embed the constructed transaction data in wtxNew.
                *static_cast<CTransaction *>(&wtxNew) = CTransaction(txNew);

                // Limit size
                if (GetTransactionWeight(txNew) >= MAX_STANDARD_TX_WEIGHT) {
                    strFailReason = _("Transaction too large");
                    return false;
                }
                dPriority = wtxNew.ComputePriority(dPriority, nBytes);

                // Can we complete this as a free transaction?
                if (fSendFreeTransactions && nBytes <= MAX_FREE_TRANSACTION_CREATE_SIZE) {
                    // Not enough fee: enough priority?
                    double dPriorityNeeded = mempool.estimateSmartPriority(nTxConfirmTarget);
                    // Require at least hard-coded AllowFree.
                    if (dPriority >= dPriorityNeeded && AllowFree(dPriority))
                        break;
                }
                int64_t nPayFee = payTxFee.GetFeePerK() * (1 + (int64_t) GetTransactionWeight(txNew) / 1000);
//                bool fAllowFree = false;                  // No free TXs in XZC
                int64_t nMinFee = wtxNew.GetMinFee(1, false, GMF_SEND);

                int64_t nFeeNeeded = nPayFee;
                if (nFeeNeeded < nMinFee) {
                    nFeeNeeded = nMinFee;
                }
//                LogPrintf("nFeeNeeded=%s\n", nFeeNeeded);
//                if (coinControl && nFeeNeeded > 0 && coinControl->nMinimumTotalFee > nFeeNeeded) {
//                    nFeeNeeded = coinControl->nMinimumTotalFee;
//                }
//                LogPrintf("nFeeNeeded=%s\n", nFeeNeeded);
//                if (coinControl && coinControl->fOverrideFeeRate)
//                    nFeeNeeded = coinControl->nFeeRate.GetFee(nBytes);
//                LogPrintf("nFeeNeeded=%s\n", nFeeNeeded);
//                LogPrintf("nFeeRet=%s\n", nFeeRet);
                // If we made it here and we aren't even able to meet the relay fee on the next pass, give up
                // because we must be at the maximum allowed fee.
//                if (nFeeNeeded < ::minRelayTxFee.GetFee(nBytes)) {
//                    strFailReason = _("Transaction too large for fee policy");
//                    return false;
//                }

                if (nFeeRet >= nFeeNeeded)
                    break; // Done, enough fee included.

                // Include more fee and try again.
                nFeeRet = nFeeNeeded;
                continue;
            }
        }
    }

    if (GetBoolArg("-walletrejectlongchains", DEFAULT_WALLET_REJECT_LONG_CHAINS)) {
        // Lastly, ensure this tx will pass the mempool's chain limits
        LockPoints lp;
        CTxMemPoolEntry entry(txNew, 0, 0, 0, 0, false, 0, false, 0, lp);
        CTxMemPool::setEntries setAncestors;
        size_t nLimitAncestors = GetArg("-limitancestorcount", DEFAULT_ANCESTOR_LIMIT);
        size_t nLimitAncestorSize = GetArg("-limitancestorsize", DEFAULT_ANCESTOR_SIZE_LIMIT) * 1000;
        size_t nLimitDescendants = GetArg("-limitdescendantcount", DEFAULT_DESCENDANT_LIMIT);
        size_t nLimitDescendantSize = GetArg("-limitdescendantsize", DEFAULT_DESCENDANT_SIZE_LIMIT) * 1000;
        std::string errString;
        if (!mempool.CalculateMemPoolAncestors(entry, setAncestors, nLimitAncestors, nLimitAncestorSize,
                                               nLimitDescendants, nLimitDescendantSize, errString)) {
            strFailReason = _("Transaction has too long of a mempool chain");
            return false;
        }
    }
    return true;
}

bool
CWallet::CreateZerocoinMintTransaction(CScript pubCoin, int64_t nValue, CWalletTx &wtxNew, CReserveKey &reservekey,
                                       int64_t &nFeeRet, std::string &strFailReason,
                                       const CCoinControl *coinControl) {
    vector <CRecipient> vecSend;
    CRecipient recipient = {pubCoin, nValue, false};
    vecSend.push_back(recipient);
    int nChangePosRet = -1;
    return CreateZerocoinMintTransaction(vecSend, wtxNew, reservekey, nFeeRet, nChangePosRet, strFailReason,
                                         coinControl);
}

/**
 * @brief CWallet::CreateZerocoinSpendTransaction
 * @param nValue
 * @param denomination
 * @param wtxNew
 * @param reservekey
 * @param coinSerial
 * @param txHash
 * @param zcSelectedValue
 * @param zcSelectedIsUsed
 * @param strFailReason
 * @return
 */
bool CWallet::CreateZerocoinSpendTransaction(std::string &thirdPartyaddress, int64_t nValue, libzerocoin::CoinDenomination denomination,
                                             CWalletTx &wtxNew, CReserveKey &reservekey, CBigNum &coinSerial,
                                             uint256 &txHash, CBigNum &zcSelectedValue, bool &zcSelectedIsUsed,
                                             std::string &strFailReason, bool forceUsed) {
    if (nValue <= 0) {
        strFailReason = _("Transaction amounts must be positive");
        return false;
    }

    wtxNew.BindWallet(this);
    CMutableTransaction txNew;
    {
        LOCK2(cs_main, cs_wallet);
        {
            txNew.vin.clear();
            txNew.vout.clear();
            txNew.wit.SetNull();
            wtxNew.fFromMe = true;

            CScript scriptChange;
            if(thirdPartyaddress == ""){
                // Reserve a new key pair from key pool
                CPubKey vchPubKey;
                assert(reservekey.GetReservedKey(vchPubKey)); // should never fail, as we just unlocked
                scriptChange = GetScriptForDestination(vchPubKey.GetID());
            }else{

                CBitcoinAddress address(thirdPartyaddress);
                if (!address.IsValid()){
                    strFailReason = _("Invalid zcoin address");
                    return false;
                }
                // Parse Zcoin address
                scriptChange = GetScriptForDestination(CBitcoinAddress(thirdPartyaddress).Get());
            }

            CTxOut newTxOut(nValue, scriptChange);

            // Insert change txn at random position:
            vector<CTxOut>::iterator position = txNew.vout.begin() + GetRandInt(txNew.vout.size() + 1);
            txNew.vout.insert(position, newTxOut);
//            LogPrintf("txNew:%s\n", txNew.ToString());
            LogPrintf("txNew.GetHash():%s\n", txNew.GetHash().ToString());

            // Fill vin

            // Set up the Zerocoin Params object
            bool fModulusV2 = chainActive.Height() >= Params().GetConsensus().nModulusV2StartBlock;
            libzerocoin::Params *zcParams = fModulusV2 ? ZCParamsV2 : ZCParams;

            // Select not yet used coin from the wallet with minimal possible id

            list <CZerocoinEntry> listPubCoin;
            CWalletDB(strWalletFile).ListPubCoin(listPubCoin);
            listPubCoin.sort(CompHeight);
            CZerocoinEntry coinToUse;
            CZerocoinState *zerocoinState = CZerocoinState::GetZerocoinState();

            CBigNum accumulatorValue;
            uint256 accumulatorBlockHash;      // to be used in zerocoin spend v2

            int coinId = INT_MAX;
            int coinHeight;

            BOOST_FOREACH(const CZerocoinEntry &minIdPubcoin, listPubCoin) {
                if (minIdPubcoin.denomination == denomination
                        && ((minIdPubcoin.IsUsed == false && !forceUsed) || (minIdPubcoin.IsUsed == true && forceUsed))
                        && minIdPubcoin.randomness != 0
                        && minIdPubcoin.serialNumber != 0) {

                    int id;
                    coinHeight = zerocoinState->GetMintedCoinHeightAndId(minIdPubcoin.value, minIdPubcoin.denomination, id);
                    if (coinHeight > 0
                            && id < coinId
                            && coinHeight + (ZC_MINT_CONFIRMATIONS-1) <= chainActive.Height()
                            && zerocoinState->GetAccumulatorValueForSpend(
                                    &chainActive,
                                    chainActive.Height()-(ZC_MINT_CONFIRMATIONS-1),
                                    denomination,
                                    id,
                                    accumulatorValue,
                                    accumulatorBlockHash,
                                    fModulusV2) > 1
                            ) {
                        coinId = id;
                        coinToUse = minIdPubcoin;
                    }
                }
            }
            // TODO 
            if (coinId == INT_MAX){
                strFailReason = _("it has to have at least two mint coins with at least 6 confirmation in order to spend a coin");
                return false;
            }

            libzerocoin::Accumulator accumulator(zcParams, accumulatorValue, denomination);
            // 2. Get pubcoin from the private coin
            libzerocoin::PublicCoin pubCoinSelected(zcParams, coinToUse.value, denomination);

            // Now make sure the coin is valid.
            if (!pubCoinSelected.validate()) {
                // If this returns false, don't accept the coin for any purpose!
                // Any ZEROCOIN_MINT with an invalid coin should NOT be
                // accepted as a valid transaction in the block chain.
                strFailReason = _("the selected mint coin is an invalid coin");
                return false;
            }

            // 4. Get witness from the index
            libzerocoin::AccumulatorWitness witness =
                    zerocoinState->GetWitnessForSpend(&chainActive,
                                                      chainActive.Height()-(ZC_MINT_CONFIRMATIONS-1),
                                                      denomination, coinId,
                                                      coinToUse.value,
                                                      fModulusV2);

            int serializedId = coinId + (fModulusV2 ? ZC_MODULUS_V2_BASE_ID : 0);

            CTxIn newTxIn;
            newTxIn.nSequence = serializedId;
            newTxIn.scriptSig = CScript();
            newTxIn.prevout.SetNull();
            txNew.vin.push_back(newTxIn);

            bool useVersion2 = IsZerocoinTxV2(denomination, Params().GetConsensus(), coinId);

            // We use incomplete transaction hash for now as a metadata
            libzerocoin::SpendMetaData metaData(serializedId, txNew.GetHash());

            // Construct the CoinSpend object. This acts like a signature on the
            // transaction.
            libzerocoin::PrivateCoin privateCoin(zcParams, denomination);

            int txVersion = ZEROCOIN_TX_VERSION_1;
            if (useVersion2) {
                // Use version 2 if possible, for older mints stay with 1.5
                txVersion = coinToUse.IsCorrectV2Mint() ? ZEROCOIN_TX_VERSION_2 : ZEROCOIN_TX_VERSION_1_5;
            }
            else {
                int nHeight;
                {
                    LOCK(cs_main);
                    nHeight = chainActive.Height();
                }
                if (nHeight >= Params().GetConsensus().nSpendV15StartBlock)
                    txVersion = ZEROCOIN_TX_VERSION_1_5;
            }

            LogPrintf("CreateZerocoinSpendTransation: tx version=%d, tx metadata hash=%s\n", txVersion, txNew.GetHash().ToString());

            privateCoin.setVersion(txVersion);
            privateCoin.setPublicCoin(pubCoinSelected);
            privateCoin.setRandomness(coinToUse.randomness);
            privateCoin.setSerialNumber(coinToUse.serialNumber);
            privateCoin.setEcdsaSeckey(coinToUse.ecdsaSecretKey);

            libzerocoin::CoinSpend spend(zcParams, privateCoin, accumulator, witness, metaData, accumulatorBlockHash);
            spend.setVersion(txVersion);

            // This is a sanity check. The CoinSpend object should always verify,
            // but why not check before we put it onto the wire?
            if (!spend.Verify(accumulator, metaData)) {
                strFailReason = _("the spend coin transaction did not verify");
                return false;
            }

            // Serialize the CoinSpend object into a buffer.
            CDataStream serializedCoinSpend(SER_NETWORK, PROTOCOL_VERSION);
            serializedCoinSpend << spend;

            CScript tmp = CScript() << OP_ZEROCOINSPEND << serializedCoinSpend.size();
            tmp.insert(tmp.end(), serializedCoinSpend.begin(), serializedCoinSpend.end());
            txNew.vin[0].scriptSig.assign(tmp.begin(), tmp.end());

            // Embed the constructed transaction data in wtxNew.
            *static_cast<CTransaction *>(&wtxNew) = CTransaction(txNew);

            // Limit size
            if (GetTransactionWeight(txNew) >= MAX_STANDARD_TX_WEIGHT) {
                strFailReason = _("Transaction too large");
                return false;
            }

            /*zerocoinSelected.IsUsed = true;
        zerocoinSelected.randomness = 0;
        zerocoinSelected.serialNumber = 0;
        CWalletDB(strWalletFile).WriteZerocoinEntry(zerocoinSelected);*/

            std::list <CZerocoinSpendEntry> listCoinSpendSerial;
            CWalletDB(strWalletFile).ListCoinSpendSerial(listCoinSpendSerial);
            BOOST_FOREACH(const CZerocoinSpendEntry &item, listCoinSpendSerial){
                if (!forceUsed && spend.getCoinSerialNumber() == item.coinSerial) {
                    // THIS SELECEDTED COIN HAS BEEN USED, SO UPDATE ITS STATUS
                    CZerocoinEntry pubCoinTx;
                    pubCoinTx.nHeight = coinHeight;
                    pubCoinTx.denomination = coinToUse.denomination;
                    pubCoinTx.id = coinId;
                    pubCoinTx.IsUsed = true;
                    pubCoinTx.randomness = coinToUse.randomness;
                    pubCoinTx.serialNumber = coinToUse.serialNumber;
                    pubCoinTx.value = coinToUse.value;
                    pubCoinTx.ecdsaSecretKey = coinToUse.ecdsaSecretKey;
                    CWalletDB(strWalletFile).WriteZerocoinEntry(pubCoinTx);
                    LogPrintf("CreateZerocoinSpendTransaction() -> NotifyZerocoinChanged\n");
                    LogPrintf("pubcoin=%s, isUsed=Used\n", coinToUse.value.GetHex());
                    pwalletMain->NotifyZerocoinChanged(pwalletMain, coinToUse, "Used (" + std::to_string(coinToUse.denomination) + " mint)",
                                                       CT_UPDATED);
                    strFailReason = _("the coin spend has been used");
                    return false;
                }
            }

            coinSerial = spend.getCoinSerialNumber();
            txHash = wtxNew.GetHash();
            LogPrintf("txHash:%s\n", txHash.ToString());
            zcSelectedValue = coinToUse.value;
            zcSelectedIsUsed = coinToUse.IsUsed;

            CZerocoinSpendEntry entry;
            entry.coinSerial = coinSerial;
            entry.hashTx = txHash;
            entry.pubCoin = zcSelectedValue;
            entry.id = serializedId;
            entry.denomination = coinToUse.denomination;
            LogPrintf("WriteCoinSpendSerialEntry, serialNumber=%s\n", coinSerial.ToString());
            if (!CWalletDB(strWalletFile).WriteCoinSpendSerialEntry(entry)) {
                strFailReason = _("it cannot write coin serial number into wallet");
            }

            coinToUse.IsUsed = true;
            coinToUse.id = coinId;
            coinToUse.nHeight = coinHeight;
            CWalletDB(strWalletFile).WriteZerocoinEntry(coinToUse);
            pwalletMain->NotifyZerocoinChanged(pwalletMain, coinToUse, "Used (" + std::to_string(coinToUse.denomination) + " mint)",
                                               CT_UPDATED);
        }
    }

    return true;
}

/**
 * @brief CWallet::CreateMultipleZerocoinSpendTransaction
 * @param thirdPartyaddress
 * @param denominations
 * @param wtxNew
 * @param reservekey
 * @param coinSerial
 * @param txHash
 * @param zcSelectedValue
 * @param zcSelectedIsUsed
 * @param strFailReason
 * @return
 */
bool CWallet::CreateMultipleZerocoinSpendTransaction(std::string &thirdPartyaddress, const std::vector<std::pair<int64_t, libzerocoin::CoinDenomination>>& denominations,
                                             CWalletTx &wtxNew, CReserveKey &reservekey, vector<CBigNum> &coinSerials, uint256 &txHash, vector<CBigNum> &zcSelectedValues,
                                             std::string &strFailReason, UniValue& mintUpdates, bool forceUsed) 
{
    wtxNew.BindWallet(this);
    mintUpdates.setObject();
    CMutableTransaction txNew;
    {
        LOCK2(cs_main, cs_wallet);
        {
            txNew.vin.clear();
            txNew.vout.clear();
            txNew.wit.SetNull();
            wtxNew.fFromMe = true;

            CScript scriptChange;
            if(thirdPartyaddress == ""){
                // Reserve a new key pair from key pool
                CPubKey vchPubKey;
                assert(reservekey.GetReservedKey(vchPubKey)); // should never fail, as we just unlocked
                scriptChange = GetScriptForDestination(vchPubKey.GetID());
            }else{

                CBitcoinAddress address(thirdPartyaddress);
                if (!address.IsValid()){
                    strFailReason = _("Invalid zcoin address");
                    return false;
                }
                // Parse Zcoin address
                scriptChange = GetScriptForDestination(CBitcoinAddress(thirdPartyaddress).Get());
            }

            // Set up the Zerocoin Params object
            bool fModulusV2 = chainActive.Height() >= Params().GetConsensus().nModulusV2StartBlock;
            libzerocoin::Params *zcParams = fModulusV2 ? ZCParamsV2 : ZCParams;

            // objects holding spend inputs & storage values while tx is formed
            struct TempStorage {
                libzerocoin::PrivateCoin privateCoin;
                libzerocoin::Accumulator accumulator;
                libzerocoin::CoinDenomination denomination;
                uint256 accumulatorBlockHash;
                CZerocoinEntry coinToUse;
                int serializedId;
                int txVersion;
                int coinHeight;
                int coinId;
            };
            vector<TempStorage> tempStorages;

            // object storing coins being used for this spend (to avoid duplicates being considered)
            set<CBigNum> tempCoinsToUse;

            // total value of all inputs. Iteritively created in the following loop
            int64_t nValue = 0;
            for (std::vector<std::pair<int64_t, libzerocoin::CoinDenomination>>::const_iterator it = denominations.begin(); it != denominations.end(); it++)
            {
                if ((*it).first <= 0) {
                strFailReason = _("Transaction amounts must be positive");
                    return false;
                }
                nValue += (*it).first;
                libzerocoin::CoinDenomination denomination  = (*it).second;
                LogPrintf("denomination: %s\n", denomination);
            
                // Fill vin
                // Select not yet used coin from the wallet with minimal possible id
                list <CZerocoinEntry> listPubCoin;
                CWalletDB(strWalletFile).ListPubCoin(listPubCoin);
                listPubCoin.sort(CompHeight);
                CZerocoinEntry coinToUse;
                CZerocoinState *zerocoinState = CZerocoinState::GetZerocoinState();
                CBigNum accumulatorValue;
                uint256 accumulatorBlockHash;      // to be used in zerocoin spend v2
                int coinId = INT_MAX;
                int coinHeight;
                BOOST_FOREACH(const CZerocoinEntry &minIdPubcoin, listPubCoin) {
                    if (minIdPubcoin.denomination == denomination
                        && ((minIdPubcoin.IsUsed == false && !forceUsed) || (minIdPubcoin.IsUsed == true && forceUsed))
                        && minIdPubcoin.randomness != 0
                        && minIdPubcoin.serialNumber != 0
                        && (tempCoinsToUse.find(minIdPubcoin.value)==tempCoinsToUse.end())) {

                        int id;
                        coinHeight = zerocoinState->GetMintedCoinHeightAndId(minIdPubcoin.value, minIdPubcoin.denomination, id);
                        if (coinHeight > 0
                            && id < coinId
                            && coinHeight + (ZC_MINT_CONFIRMATIONS-1) <= chainActive.Height()
                            && zerocoinState->GetAccumulatorValueForSpend(
                                    &chainActive,
                                    chainActive.Height()-(ZC_MINT_CONFIRMATIONS-1),
                                    denomination,
                                    id,
                                    accumulatorValue,
                                    accumulatorBlockHash,
                                    fModulusV2) > 1) {
                            coinId = id;
                            coinToUse = minIdPubcoin;
                            tempCoinsToUse.insert(minIdPubcoin.value);

                            UniValue entry(UniValue::VOBJ);
                            uint256 mintTxHash = GetTxidForPubcoin(minIdPubcoin);

                            entry.push_back(Pair("used", true));
                            mintUpdates.push_back(Pair(mintTxHash.GetHex(), entry));
                            LogPrintf("mintUpdates: %s\n", mintUpdates.write());
                            break;
                        }
                    }
                }

                // If no suitable coin found, fail.
                if (coinId == INT_MAX){
                    strFailReason = _("it has to have at least two mint coins with at least 6 confirmation in order to spend a coin");
                    return false;
                }

                // 1. Get the current accumulator for denomination selected 
                libzerocoin::Accumulator accumulator(zcParams, accumulatorValue, denomination);
                // 2. Get pubcoin from the private coin
                libzerocoin::PublicCoin pubCoinSelected(zcParams, coinToUse.value, denomination);
                // Now make sure the coin is valid.
                if (!pubCoinSelected.validate()) {
                    // If this returns false, don't accept the coin for any purpose!
                    // Any ZEROCOIN_MINT with an invalid coin should NOT be
                    // accepted as a valid transaction in the block chain.
                    strFailReason = _("the selected mint coin is an invalid coin");
                    return false;
                }

                // 4. Get witness for the accumulator and selected coin
                libzerocoin::AccumulatorWitness witness =
                        zerocoinState->GetWitnessForSpend(&chainActive,
                                                          chainActive.Height()-(ZC_MINT_CONFIRMATIONS-1),
                                                          denomination, coinId,
                                                          coinToUse.value,
                                                          fModulusV2);

                // Generate TxIn info
                int serializedId = coinId + (fModulusV2 ? ZC_MODULUS_V2_BASE_ID : 0);
                CTxIn newTxIn;
                newTxIn.nSequence = serializedId;
                newTxIn.scriptSig = CScript();
                newTxIn.prevout.SetNull();
                txNew.vin.push_back(newTxIn);
<<<<<<< HEAD

                bool useVersion2 = IsZerocoinTxV2(denomination, coinId);
=======
                bool useVersion2 = IsZerocoinTxV2(denomination, Params().GetConsensus(), coinId);
>>>>>>> e48a3860

                // Construct the CoinSpend object. This acts like a signature on the
                // transaction.
                libzerocoin::PrivateCoin privateCoin(zcParams, denomination);

                int txVersion = ZEROCOIN_TX_VERSION_1;
                if (useVersion2) {
                    // Use version 2 if possible, for older mints stay with 1.5
                    txVersion = coinToUse.IsCorrectV2Mint() ? ZEROCOIN_TX_VERSION_2 : ZEROCOIN_TX_VERSION_1_5;
                }
                else {
                    int nHeight;
                    {
                        LOCK(cs_main);
                        nHeight = chainActive.Height();
                    }
                    if (nHeight >= Params().GetConsensus().nSpendV15StartBlock){
                        txVersion = ZEROCOIN_TX_VERSION_1_5;
                    }
                }

                LogPrintf("CreateZerocoinSpendTransaction: tx version=%d, tx metadata hash=%s\n", txVersion, txNew.GetHash().ToString());

                // Set all values in the private coin object
                privateCoin.setVersion(txVersion);
                privateCoin.setPublicCoin(pubCoinSelected);
                privateCoin.setRandomness(coinToUse.randomness);
                privateCoin.setSerialNumber(coinToUse.serialNumber);
                privateCoin.setEcdsaSeckey(coinToUse.ecdsaSecretKey);

                LogPrintf("creating tempStorage object..\n");
                // Push created TxIn values into a tempStorage object (used in the next loop)
                TempStorage tempStorage {
                    privateCoin,
                    accumulator,
                    denomination,
                    accumulatorBlockHash,
                    coinToUse,
                    serializedId,
                    txVersion,
                    coinHeight,
                    coinId,
                };

                tempStorages.push_back(tempStorage);
            }

            // We now have the total coin amount to send. Create a single TxOut with this value.
            CTxOut newTxOut(nValue, scriptChange);
            // Insert single txout
            vector<CTxOut>::iterator position = txNew.vout.begin();
            txNew.vout.insert(position, newTxOut);

            /* We split the processing of the transaction into two loops. 
             * The metaData hash is the hash of the transaction sans the zerocoin-related info (spend info).
             * Transaction processing is split to have the same txHash in every metaData object - 
             * if the hash is different (as it would be if we did all steps for a TxIn in one loop) the transaction creation will fail.
            */ 

            // Remove all zerocoin related info
            CMutableTransaction txTemp = txNew;
            BOOST_FOREACH(CTxIn &txTempIn, txTemp.vin) {
                txTempIn.scriptSig.clear();
                txTempIn.prevout.SetNull();
            }

            uint256 txHashForMetadata = txTemp.GetHash();
            LogPrintf("txNew.GetHash: %s\n", txHashForMetadata.ToString());

            for (std::vector<std::pair<int64_t, libzerocoin::CoinDenomination>>::const_iterator it = denominations.begin(); it != denominations.end(); it++)
            {
                unsigned index = it - denominations.begin();

                TempStorage tempStorage = tempStorages.at(index);
                libzerocoin::SpendMetaData metaData(tempStorage.serializedId, txHashForMetadata);
                CZerocoinEntry coinToUse = tempStorage.coinToUse;

                 //have to recreate coin witness as it can't be stored in an object, hence we can't store it in tempStorage..
                CZerocoinState *zerocoinState = CZerocoinState::GetZerocoinState();
                libzerocoin::AccumulatorWitness witness =
                zerocoinState->GetWitnessForSpend(&chainActive,
                                                  chainActive.Height()-(ZC_MINT_CONFIRMATIONS-1),
                                                  tempStorage.denomination, tempStorage.coinId,
                                                  coinToUse.value,
                                                  fModulusV2);

                // Recreate CoinSpend object
                libzerocoin::CoinSpend spend(zcParams, 
                                             tempStorage.privateCoin, 
                                             tempStorage.accumulator, 
                                             witness, 
                                             metaData,
                                             tempStorage.accumulatorBlockHash);
                spend.setVersion(tempStorage.txVersion);
                
                // Verify the coinSpend
                if (!spend.Verify(tempStorage.accumulator, metaData)) {
                    strFailReason = _("the spend coin transaction did not verify");
                    return false;
                }
                // Serialize the CoinSpend object into a buffer.
                CDataStream serializedCoinSpend(SER_NETWORK, PROTOCOL_VERSION);
                serializedCoinSpend << spend;

                // Insert the spend script into the tx object
                CScript tmp = CScript() << OP_ZEROCOINSPEND << serializedCoinSpend.size();
                tmp.insert(tmp.end(), serializedCoinSpend.begin(), serializedCoinSpend.end());
                txNew.vin[index].scriptSig.assign(tmp.begin(), tmp.end());

                // Try to find this coin in the list of spent coin serials.
                // If found, notify that a coin that was previously thought to be available is actually used, and fail.
                std::list <CZerocoinSpendEntry> listCoinSpendSerial;
                CWalletDB(strWalletFile).ListCoinSpendSerial(listCoinSpendSerial);
                BOOST_FOREACH(const CZerocoinSpendEntry &item, listCoinSpendSerial){
                    if (!forceUsed && spend.getCoinSerialNumber() == item.coinSerial) {
                        // THIS SELECTED COIN HAS BEEN USED, SO UPDATE ITS STATUS
                        CZerocoinEntry pubCoinTx;
                        pubCoinTx.nHeight = tempStorage.coinHeight;
                        pubCoinTx.denomination = coinToUse.denomination;
                        pubCoinTx.id = tempStorage.coinId;
                        pubCoinTx.IsUsed = true;
                        pubCoinTx.randomness = coinToUse.randomness;
                        pubCoinTx.serialNumber = coinToUse.serialNumber;
                        pubCoinTx.value = coinToUse.value;
                        pubCoinTx.ecdsaSecretKey = coinToUse.ecdsaSecretKey;
                        CWalletDB(strWalletFile).WriteZerocoinEntry(pubCoinTx);
                        LogPrintf("CreateZerocoinSpendTransaction() -> NotifyZerocoinChanged\n");
                        LogPrintf("pubcoin=%s, isUsed=Used\n", coinToUse.value.GetHex());
                        pwalletMain->NotifyZerocoinChanged(pwalletMain, coinToUse, "Used (" + std::to_string(coinToUse.denomination) + " mint)", CT_UPDATED);
                        //pwalletMain->NotifyZerocoinChanged(pwalletMain, coinToUse.value.GetHex(), "Used (" + std::to_string(coinToUse.denomination) + " mint)", CT_UPDATED);
                        strFailReason = _("the coin spend has been used");
                        return false;
                    }
                }
            }

            txHash = wtxNew.GetHash();
            LogPrintf("wtxNew.txHash:%s\n", txHash.ToString());

            // Embed the constructed transaction data in wtxNew.
            *static_cast<CTransaction *>(&wtxNew) = CTransaction(txNew);
             // Limit size
            if (GetTransactionWeight(txNew) >= MAX_STANDARD_TX_WEIGHT) {
                strFailReason = _("Transaction too large");
                return false;
            }

            // After transaction creation and verification, this last loop is to notify the wallet of changes to zerocoin spend info.
            for (std::vector<std::pair<int64_t, libzerocoin::CoinDenomination>>::const_iterator it = denominations.begin(); it != denominations.end(); it++)
            {
                unsigned index = it - denominations.begin();
                TempStorage tempStorage = tempStorages.at(index);
                CZerocoinEntry coinToUse = tempStorage.coinToUse;

                // Update the wallet with info on this zerocoin spend
                coinSerials.push_back(tempStorage.privateCoin.getSerialNumber());
                zcSelectedValues.push_back(coinToUse.value);

                CZerocoinSpendEntry entry;
                entry.coinSerial = coinSerials[index];
                entry.hashTx = txHash;
                entry.pubCoin = coinToUse.value;
                entry.id = tempStorage.serializedId;
                entry.denomination = coinToUse.denomination;
                LogPrintf("WriteCoinSpendSerialEntry, serialNumber=%s\n", entry.coinSerial.ToString());
                if (!CWalletDB(strWalletFile).WriteCoinSpendSerialEntry(entry)) {
                    strFailReason = _("it cannot write coin serial number into wallet");
                }
                coinToUse.IsUsed = true;
                coinToUse.id = tempStorage.coinId;
                coinToUse.nHeight = tempStorage.coinHeight;
                CWalletDB(strWalletFile).WriteZerocoinEntry(coinToUse);
                pwalletMain->NotifyZerocoinChanged(pwalletMain, coinToUse, "Used (" + std::to_string(coinToUse.denomination) + " mint)", CT_UPDATED);
            }
        }
    }
     return true;
}

bool CWallet::CommitZerocoinSpendTransaction(CWalletTx &wtxNew, CReserveKey &reservekey) {
    {
        LOCK2(cs_main, cs_wallet);
        LogPrintf("CommitZerocoinSpendTransaction:\n%s", wtxNew.ToString());
        LogPrintf("Transaction ID:%s\n", wtxNew.GetHash().ToString());
        {
            // This is only to keep the database open to defeat the auto-flush for the
            // duration of this scope.  This is the only place where this optimization
            // maybe makes sense; please don't do it anywhere else.
            CWalletDB *pwalletdb = fFileBacked ? new CWalletDB(strWalletFile, "w") : NULL;

            // Take key pair from key pool so it won't be used again
            reservekey.KeepKey();

            // Add tx to wallet, because if it has change it's also ours,
            // otherwise just for transaction history.
            AddToWallet(wtxNew, false, pwalletdb);

            if (fFileBacked)
                delete pwalletdb;
        }

        // Track how many getdata requests our transaction gets
        mapRequestCount[wtxNew.GetHash()] = 0;

        if (fBroadcastTransactions) {
            CValidationState state;
            // Broadcast
            if (!wtxNew.AcceptToMemoryPool(false, maxTxFee, state, false, true)) {
                LogPrintf("CommitZerocoinSpendTransaction(): Transaction cannot be broadcast immediately, %s\n",
                          state.GetRejectReason());
                // TODO: if we expect the failure to be long term or permanent, 
                // instead delete wtx from the wallet and return failure.
            } else {
                wtxNew.RelayWalletTransaction(false);
            }
        }
    }
    return true;
}

<<<<<<< HEAD

=======
>>>>>>> e48a3860
string CWallet::MintAndStoreZerocoin(vector<CRecipient> vecSend, 
                                     vector<libzerocoin::PrivateCoin> privCoins, 
                                     CWalletTx &wtxNew, bool fAskFee) {
    string strError;
    if (IsLocked()) {
        strError = _("Error: Wallet locked, unable to create transaction!");
        LogPrintf("MintZerocoin() : %s", strError);
        return strError;
    }

    int totalValue = 0;
    BOOST_FOREACH(CRecipient recipient, vecSend){
        // Check amount
        if (recipient.nAmount <= 0)
            return _("Invalid amount");

        LogPrintf("MintZerocoin: value = %s\n", recipient.nAmount);
        totalValue += recipient.nAmount;

    }
    if ((totalValue + payTxFee.GetFeePerK()) > GetBalance())
        return _("Insufficient funds");

    LogPrintf("payTxFee.GetFeePerK()=%s\n", payTxFee.GetFeePerK());
    CReserveKey reservekey(this);
    int64_t nFeeRequired;
    
    int nChangePosRet = -1;    

    if (!CreateZerocoinMintTransaction(vecSend, wtxNew, reservekey, nFeeRequired, nChangePosRet, strError)) {
        LogPrintf("nFeeRequired=%s\n", nFeeRequired);
        if (totalValue + nFeeRequired > GetBalance())
            return strprintf(
                    _("Error: This transaction requires a transaction fee of at least %s because of its amount, complexity, or use of recently received funds!"),
                    FormatMoney(nFeeRequired).c_str());
        return strError;
    }

    if (fAskFee && !uiInterface.ThreadSafeAskFee(nFeeRequired)){
        LogPrintf("MintZerocoin: returning aborted..\n");
        return "ABORTED";
    }

    CWalletDB walletdb(pwalletMain->strWalletFile);
    libzerocoin::Params *zcParams = ZCParamsV2;

    BOOST_FOREACH(libzerocoin::PrivateCoin privCoin, privCoins){
        CZerocoinEntry zerocoinTx;
        zerocoinTx.IsUsed = false;                         
        zerocoinTx.denomination = privCoin.getPublicCoin().getDenomination();
        zerocoinTx.value = privCoin.getPublicCoin().getValue();
        libzerocoin::PublicCoin checkPubCoin(zcParams, zerocoinTx.value, privCoin.getPublicCoin().getDenomination());
        if (!checkPubCoin.validate()) {
            return "error: pubCoin not validated.";
        }
        zerocoinTx.randomness = privCoin.getRandomness();
        zerocoinTx.serialNumber = privCoin.getSerialNumber();
        const unsigned char *ecdsaSecretKey = privCoin.getEcdsaSeckey();
        zerocoinTx.ecdsaSecretKey = std::vector<unsigned char>(ecdsaSecretKey, ecdsaSecretKey+32);
        walletdb.WriteZerocoinEntry(zerocoinTx);
    }

    if (!CommitTransaction(wtxNew, reservekey)) {
        return _(
                "Error: The transaction was rejected! This might happen if some of the coins in your wallet were already spent, such as if you used a copy of wallet.dat and coins were spent in the copy but not marked as spent here.");
    } else {
        LogPrintf("CommitTransaction success!\n");
    }

    return "";
}

/**
 * @brief CWallet::MintZerocoin
 * @param pubCoin
 * @param nValue
 * @param wtxNew
 * @param fAskFee
 * @return
 */
string CWallet::MintZerocoin(CScript pubCoin, int64_t nValue, CWalletTx &wtxNew, bool fAskFee) {
    // Do not allow mint to take place until fully synced
    // Temporary measure: we can remove this limitation when well after spend v1.5 HF block
    // if (fImporting || fReindex || !znodeSync.IsBlockchainSynced())
    //     return _("Not fully synced yet");

    LogPrintf("MintZerocoin: value = %s\n", nValue);
    // Check amount
    if (nValue <= 0)
        return _("Invalid amount");
    LogPrintf("CWallet.MintZerocoin() nValue = %s, payTxFee.GetFee(1000) = %s, GetBalance() = %s \n", nValue,
              payTxFee.GetFee(1000), GetBalance());
    if (nValue + payTxFee.GetFeePerK() > GetBalance())
        return _("Insufficient funds");
    LogPrintf("payTxFee.GetFeePerK()=%s\n", payTxFee.GetFeePerK());
    CReserveKey reservekey(this);
    int64_t nFeeRequired;

    if (IsLocked()) {
        string strError = _("Error: Wallet locked, unable to create transaction!");
        LogPrintf("MintZerocoin() : %s", strError);
        return strError;
    }

    string strError;
    if (!CreateZerocoinMintTransaction(pubCoin, nValue, wtxNew, reservekey, nFeeRequired, strError)) {
        LogPrintf("nFeeRequired=%s\n", nFeeRequired);
        if (nValue + nFeeRequired > GetBalance())
            return strprintf(
                    _("Error: This transaction requires a transaction fee of at least %s because of its amount, complexity, or use of recently received funds!"),
                    FormatMoney(nFeeRequired).c_str());
        return strError;
    }

    if (fAskFee && !uiInterface.ThreadSafeAskFee(nFeeRequired)){
        LogPrintf("MintZerocoin: returning aborted..\n");
        return "ABORTED";
    }

    if (!CommitTransaction(wtxNew, reservekey)) {
        return _(
                "Error: The transaction was rejected! This might happen if some of the coins in your wallet were already spent, such as if you used a copy of wallet.dat and coins were spent in the copy but not marked as spent here.");
    } else {
        LogPrintf("CommitTransaction success!\n");
//        //TODO :
//        // 1. In this case, we already have pubcoin that just committed to network.
//        // 2. what we can do is <pubcoin><isOur><isUsed> storing in wallet
//        // 3. We will store pubcoin, yes, no
    }

    return "";
}

/**
 * @brief CWallet::SpendZerocoin
 * @param thirdPartyaddress
 * @param nValue
 * @param denomination
 * @param wtxNew
 * @param coinSerial
 * @param txHash
 * @param zcSelectedValue
 * @param zcSelectedIsUsed
 * @return
 */
string CWallet::SpendZerocoin(std::string &thirdPartyaddress, int64_t nValue, libzerocoin::CoinDenomination denomination, CWalletTx &wtxNew,
                              CBigNum &coinSerial, uint256 &txHash, CBigNum &zcSelectedValue,
                              bool &zcSelectedIsUsed, bool forceUsed) {
    // Check amount
    if (nValue <= 0)
        return _("Invalid amount");

    // Do not allow spend to take place until fully synced
    // Temporary measure: we can remove this limitation when well after spend v1.5 HF block
    // if (fImporting || fReindex || !znodeSync.IsBlockchainSynced())
    //     return _("Not fully synced yet");


    CReserveKey reservekey(this);

    if (IsLocked()) {
        string strError = _("Error: Wallet locked, unable to create transaction!");
        LogPrintf("SpendZerocoin() : %s", strError);
        return strError;
    }

    string strError;
    if (!CreateZerocoinSpendTransaction(thirdPartyaddress, nValue, denomination, wtxNew, reservekey, coinSerial, txHash,
                                        zcSelectedValue, zcSelectedIsUsed, strError, forceUsed)) {
        LogPrintf("SpendZerocoin() : %s\n", strError.c_str());
        return strError;
    }

    if (!CommitZerocoinSpendTransaction(wtxNew, reservekey)) {
        LogPrintf("CommitZerocoinSpendTransaction() -> FAILED!\n");
        CZerocoinEntry pubCoinTx;
        list <CZerocoinEntry> listPubCoin;
        listPubCoin.clear();

        CWalletDB walletdb(pwalletMain->strWalletFile);
        walletdb.ListPubCoin(listPubCoin);
        BOOST_FOREACH(const CZerocoinEntry &pubCoinItem, listPubCoin) {
            if (zcSelectedValue == pubCoinItem.value) {
                pubCoinTx.id = pubCoinItem.id;
                pubCoinTx.IsUsed = false; // having error, so set to false, to be able to use again
                pubCoinTx.value = pubCoinItem.value;
                pubCoinTx.nHeight = pubCoinItem.nHeight;
                pubCoinTx.randomness = pubCoinItem.randomness;
                pubCoinTx.serialNumber = pubCoinItem.serialNumber;
                pubCoinTx.denomination = pubCoinItem.denomination;
                pubCoinTx.ecdsaSecretKey = pubCoinItem.ecdsaSecretKey;
                CWalletDB(strWalletFile).WriteZerocoinEntry(pubCoinTx);
                LogPrintf("SpendZerocoin failed, re-updated status -> NotifyZerocoinChanged\n");
                LogPrintf("pubcoin=%s, isUsed=New\n", pubCoinItem.value.GetHex());
                pwalletMain->NotifyZerocoinChanged(pwalletMain, pubCoinItem, "New", CT_UPDATED);
            }
        }
        CZerocoinSpendEntry entry;
        entry.coinSerial = coinSerial;
        entry.hashTx = txHash;
        entry.pubCoin = zcSelectedValue;
        if (!CWalletDB(strWalletFile).EraseCoinSpendSerialEntry(entry)) {
            return _("Error: It cannot delete coin serial number in wallet");
        }
        return _(
                "Error: The transaction was rejected! This might happen if some of the coins in your wallet were already spent, such as if you used a copy of wallet.dat and coins were spent in the copy but not marked as spent here.");
    }
    return "";
}

/**
 * @brief CWallet::SpendZerocoin
 * @param thirdPartyaddress
 * @param nValue
 * @param denomination
 * @param wtxNew
 * @param coinSerial
 * @param txHash
 * @param zcSelectedValue
 * @param zcSelectedIsUsed
 * @return
 */
string CWallet::SpendMultipleZerocoin(std::string &thirdPartyaddress, const std::vector<std::pair<int64_t, libzerocoin::CoinDenomination>>& denominations, CWalletTx &wtxNew,
                              vector<CBigNum> &coinSerials, uint256 &txHash, vector<CBigNum> &zcSelectedValues, bool forceUsed) {
     CReserveKey reservekey(this);
     string strError = "";
     if (IsLocked()) {
        strError = "Error: Wallet locked, unable to create transaction!";
        LogPrintf("SpendZerocoin() : %s", strError);
        return strError;
    }
    UniValue mintUpdates;
    if (!CreateMultipleZerocoinSpendTransaction(thirdPartyaddress, denominations, wtxNew, reservekey, coinSerials, txHash, zcSelectedValues, strError, mintUpdates, forceUsed)) {
        LogPrintf("SpendZerocoin() : %s\n", strError.c_str());
        return strError;
    }

    if (!CommitZerocoinSpendTransaction(wtxNew, reservekey)) {
        LogPrintf("CommitZerocoinSpendTransaction() -> FAILED!\n");
        CZerocoinEntry pubCoinTx;
        list <CZerocoinEntry> listPubCoin;
        listPubCoin.clear();
        CWalletDB walletdb(pwalletMain->strWalletFile);
        walletdb.ListPubCoin(listPubCoin);

        for (std::vector<CBigNum>::iterator it = coinSerials.begin(); it != coinSerials.end(); it++){
            unsigned index = it - coinSerials.begin();
            CBigNum zcSelectedValue = zcSelectedValues[index];
            BOOST_FOREACH(const CZerocoinEntry &pubCoinItem, listPubCoin) {
                if (zcSelectedValue == pubCoinItem.value) {
                    pubCoinTx.id = pubCoinItem.id;
                    pubCoinTx.IsUsed = false; // having error, so set to false, to be able to use again
                    pubCoinTx.value = pubCoinItem.value;
                    pubCoinTx.nHeight = pubCoinItem.nHeight;
                    pubCoinTx.randomness = pubCoinItem.randomness;
                    pubCoinTx.serialNumber = pubCoinItem.serialNumber;
                    pubCoinTx.denomination = pubCoinItem.denomination;
                    pubCoinTx.ecdsaSecretKey = pubCoinItem.ecdsaSecretKey;
                    CWalletDB(strWalletFile).WriteZerocoinEntry(pubCoinTx);
                    LogPrintf("SpendZerocoin failed, re-updated status -> NotifyZerocoinChanged\n");
                    LogPrintf("pubcoin=%s, isUsed=New\n", pubCoinItem.value.GetHex());
                }
            }
            CZerocoinSpendEntry entry;
            entry.coinSerial = coinSerials[index];
            entry.hashTx = txHash;
            entry.pubCoin = zcSelectedValue;
            if (!CWalletDB(strWalletFile).EraseCoinSpendSerialEntry(entry)) {
                strError.append("Error: It cannot delete coin serial number in wallet.\n");
            }
        }
        strError.append("Error: The transaction was rejected! This might happen if some of the coins in your wallet were already spent, such as if you used a copy of wallet.dat and coins were spent in the copy but not marked as spent here.");
        return strError;
    }

     return "";
 }

bool CWallet::AddAccountingEntry(const CAccountingEntry &acentry, CWalletDB &pwalletdb) {
    if (!pwalletdb.WriteAccountingEntry_Backend(acentry))
        return false;

    laccentries.push_back(acentry);
    CAccountingEntry &entry = laccentries.back();
    wtxOrdered.insert(make_pair(entry.nOrderPos, TxPair((CWalletTx *) 0, &entry)));

    return true;
}

CAmount CWallet::GetRequiredFee(unsigned int nTxBytes) {
    return std::max(minTxFee.GetFee(nTxBytes), ::minRelayTxFee.GetFee(nTxBytes));
}

CAmount CWallet::GetMinimumFee(unsigned int nTxBytes, unsigned int nConfirmTarget, const CTxMemPool &pool) {
    // payTxFee is user-set "I want to pay this much"
    CAmount nFeeNeeded = payTxFee.GetFee(nTxBytes);
    // User didn't set: use -txconfirmtarget to estimate...
    if (nFeeNeeded == 0) {
        int estimateFoundTarget = nConfirmTarget;
        nFeeNeeded = pool.estimateSmartFee(nConfirmTarget, &estimateFoundTarget).GetFee(nTxBytes);
        // ... unless we don't have enough mempool data for estimatefee, then use fallbackFee
        if (nFeeNeeded == 0)
            nFeeNeeded = fallbackFee.GetFee(nTxBytes);
    }
    // prevent user from paying a fee below minRelayTxFee or minTxFee
    nFeeNeeded = std::max(nFeeNeeded, GetRequiredFee(nTxBytes));
    // But always obey the maximum
    if (nFeeNeeded > maxTxFee)
        nFeeNeeded = maxTxFee;
    return nFeeNeeded;
}


DBErrors CWallet::LoadWallet(bool &fFirstRunRet) {
    LogPrintf("LoadWallet, firstRun = %s\n", fFirstRunRet);
    if (!fFileBacked)
        return DB_LOAD_OK;
    fFirstRunRet = false;
    DBErrors nLoadWalletRet = CWalletDB(strWalletFile, "cr+").LoadWallet(this);
    if (nLoadWalletRet == DB_NEED_REWRITE) {
        if (CDB::Rewrite(strWalletFile, "\x04pool")) {
            LOCK(cs_wallet);
            setKeyPool.clear();
            // Note: can't top-up keypool here, because wallet is locked.
            // User will be prompted to unlock wallet the next operation
            // that requires a new key.
        }
    }

    if (nLoadWalletRet != DB_LOAD_OK)
        return nLoadWalletRet;
    fFirstRunRet = !vchDefaultKey.IsValid();

    uiInterface.LoadWallet(this);

    return DB_LOAD_OK;
}

DBErrors CWallet::ZapSelectTx(vector <uint256> &vHashIn, vector <uint256> &vHashOut) {
    if (!fFileBacked)
        return DB_LOAD_OK;
    DBErrors nZapSelectTxRet = CWalletDB(strWalletFile, "cr+").ZapSelectTx(this, vHashIn, vHashOut);
    if (nZapSelectTxRet == DB_NEED_REWRITE) {
        if (CDB::Rewrite(strWalletFile, "\x04pool")) {
            LOCK(cs_wallet);
            setKeyPool.clear();
            // Note: can't top-up keypool here, because wallet is locked.
            // User will be prompted to unlock wallet the next operation
            // that requires a new key.
        }
    }

    if (nZapSelectTxRet != DB_LOAD_OK)
        return nZapSelectTxRet;

    MarkDirty();

    return DB_LOAD_OK;

}

DBErrors CWallet::ZapWalletTx(std::vector <CWalletTx> &vWtx) {
    if (!fFileBacked)
        return DB_LOAD_OK;
    DBErrors nZapWalletTxRet = CWalletDB(strWalletFile, "cr+").ZapWalletTx(this, vWtx);
    if (nZapWalletTxRet == DB_NEED_REWRITE) {
        if (CDB::Rewrite(strWalletFile, "\x04pool")) {
            LOCK(cs_wallet);
            setKeyPool.clear();
            // Note: can't top-up keypool here, because wallet is locked.
            // User will be prompted to unlock wallet the next operation
            // that requires a new key.
        }
    }

    if (nZapWalletTxRet != DB_LOAD_OK)
        return nZapWalletTxRet;

    return DB_LOAD_OK;
}


bool CWallet::SetAddressBook(const CTxDestination &address, const string &strName, const string &strPurpose) {
    bool fUpdated = false;
    {
        LOCK(cs_wallet); // mapAddressBook
        std::map<CTxDestination, CAddressBookData>::iterator mi = mapAddressBook.find(address);
        fUpdated = mi != mapAddressBook.end();
        mapAddressBook[address].name = strName;
        if (!strPurpose.empty()) /* update purpose only if requested */
            mapAddressBook[address].purpose = strPurpose;
    }
    NotifyAddressBookChanged(this, address, strName, ::IsMine(*this, address) != ISMINE_NO,
                             strPurpose, (fUpdated ? CT_UPDATED : CT_NEW));
    if (!fFileBacked)
        return false;
    if (!strPurpose.empty() &&
        !CWalletDB(strWalletFile).WritePurpose(CBitcoinAddress(address).ToString(), strPurpose))
        return false;
    return CWalletDB(strWalletFile).WriteName(CBitcoinAddress(address).ToString(), strName);
}

bool CWallet::DelAddressBook(const CTxDestination &address) {
    {
        LOCK(cs_wallet); // mapAddressBook

        if (fFileBacked) {
            // Delete destdata tuples associated with address
            std::string strAddress = CBitcoinAddress(address).ToString();
            BOOST_FOREACH(const PAIRTYPE(string, string) &item, mapAddressBook[address].destdata)
            {
                CWalletDB(strWalletFile).EraseDestData(strAddress, item.first);
            }
        }
        mapAddressBook.erase(address);
    }

    NotifyAddressBookChanged(this, address, "", ::IsMine(*this, address) != ISMINE_NO, "", CT_DELETED);

    if (!fFileBacked)
        return false;
    CWalletDB(strWalletFile).ErasePurpose(CBitcoinAddress(address).ToString());
    return CWalletDB(strWalletFile).EraseName(CBitcoinAddress(address).ToString());
}

bool CWallet::SetDefaultKey(const CPubKey &vchPubKey) {
    if (fFileBacked) {
        if (!CWalletDB(strWalletFile).WriteDefaultKey(vchPubKey))
            return false;
    }
    vchDefaultKey = vchPubKey;
    return true;
}

/**
 * Mark old keypool keys as used,
 * and generate all new keys
 */
bool CWallet::NewKeyPool() {
    {
        LOCK(cs_wallet);
        CWalletDB walletdb(strWalletFile);
        BOOST_FOREACH(int64_t nIndex, setKeyPool)
        walletdb.ErasePool(nIndex);
        setKeyPool.clear();

        if (IsLocked())
            return false;

        int64_t nKeys = max(GetArg("-keypool", DEFAULT_KEYPOOL_SIZE), (int64_t) 0);
        for (int i = 0; i < nKeys; i++) {
            int64_t nIndex = i + 1;
            walletdb.WritePool(nIndex, CKeyPool(GenerateNewKey()));
            setKeyPool.insert(nIndex);
        }
        LogPrintf("CWallet::NewKeyPool wrote %d new keys\n", nKeys);
    }
    return true;
}

bool CWallet::TopUpKeyPool(unsigned int kpSize) {
    {
        LOCK(cs_wallet);

        if (IsLocked())
            return false;

        CWalletDB walletdb(strWalletFile);

        // Top up key pool
        unsigned int nTargetSize;
        if (kpSize > 0)
            nTargetSize = kpSize;
        else
            nTargetSize = max(GetArg("-keypool", DEFAULT_KEYPOOL_SIZE), (int64_t) 0);

        while (setKeyPool.size() < (nTargetSize + 1)) {
            int64_t nEnd = 1;
            if (!setKeyPool.empty())
                nEnd = *(--setKeyPool.end()) + 1;
            if (!walletdb.WritePool(nEnd, CKeyPool(GenerateNewKey())))
                throw runtime_error(std::string(__func__) + ": writing generated key failed");
            setKeyPool.insert(nEnd);
            LogPrintf("keypool added key %d, size=%u\n", nEnd, setKeyPool.size());
        }
    }
    return true;
}

void CWallet::ReserveKeyFromKeyPool(int64_t &nIndex, CKeyPool &keypool) {
    nIndex = -1;
    keypool.vchPubKey = CPubKey();
    {
        LOCK(cs_wallet);

        if (!IsLocked())
            TopUpKeyPool();

        // Get the oldest key
        if (setKeyPool.empty())
            return;

        CWalletDB walletdb(strWalletFile);

        nIndex = *(setKeyPool.begin());
        setKeyPool.erase(setKeyPool.begin());
        if (!walletdb.ReadPool(nIndex, keypool))
            throw runtime_error(std::string(__func__) + ": read failed");
        if (!HaveKey(keypool.vchPubKey.GetID()))
            throw runtime_error(std::string(__func__) + ": unknown key in key pool");
        assert(keypool.vchPubKey.IsValid());
        LogPrintf("keypool reserve %d\n", nIndex);
    }
}

void CWallet::KeepKey(int64_t nIndex) {
    // Remove from key pool
    if (fFileBacked) {
        CWalletDB walletdb(strWalletFile);
        walletdb.ErasePool(nIndex);
    }
    LogPrintf("keypool keep %d\n", nIndex);
}

void CWallet::ReturnKey(int64_t nIndex) {
    // Return to key pool
    {
        LOCK(cs_wallet);
        setKeyPool.insert(nIndex);
    }
    LogPrintf("keypool return %d\n", nIndex);
}

bool CWallet::GetKeyFromPool(CPubKey &result) {
    int64_t nIndex = 0;
    CKeyPool keypool;
    {
        LOCK(cs_wallet);
        ReserveKeyFromKeyPool(nIndex, keypool);
        if (nIndex == -1) {
            if (IsLocked()) return false;
            result = GenerateNewKey();
            return true;
        }
        KeepKey(nIndex);
        result = keypool.vchPubKey;
    }
    return true;
}

int64_t CWallet::GetOldestKeyPoolTime() {
    LOCK(cs_wallet);

    // if the keypool is empty, return <NOW>
    if (setKeyPool.empty())
        return GetTime();

    // load oldest key from keypool, get time and return
    CKeyPool keypool;
    CWalletDB walletdb(strWalletFile);
    int64_t nIndex = *(setKeyPool.begin());
    if (!walletdb.ReadPool(nIndex, keypool))
        throw runtime_error(std::string(__func__) + ": read oldest key in keypool failed");
    assert(keypool.vchPubKey.IsValid());
    return keypool.nTime;
}

std::map <CTxDestination, CAmount> CWallet::GetAddressBalances() {
    map <CTxDestination, CAmount> balances;

    {
        LOCK(cs_wallet);
        BOOST_FOREACH(PAIRTYPE(uint256, CWalletTx) walletEntry, mapWallet)
        {
            CWalletTx *pcoin = &walletEntry.second;

            if (!CheckFinalTx(*pcoin) || !pcoin->IsTrusted())
                continue;

            if (pcoin->IsCoinBase() && pcoin->GetBlocksToMaturity() > 0)
                continue;

            int nDepth = pcoin->GetDepthInMainChain();
            if (nDepth < (pcoin->IsFromMe(ISMINE_ALL) ? 0 : 1))
                continue;

            for (unsigned int i = 0; i < pcoin->vout.size(); i++) {
                CTxDestination addr;
                if (!IsMine(pcoin->vout[i]))
                    continue;
                if (!ExtractDestination(pcoin->vout[i].scriptPubKey, addr))
                    continue;

                CAmount n = IsSpent(walletEntry.first, i) ? 0 : pcoin->vout[i].nValue;

                if (!balances.count(addr))
                    balances[addr] = 0;
                balances[addr] += n;
            }
        }
    }

    return balances;
}

set <set<CTxDestination>> CWallet::GetAddressGroupings() {
    AssertLockHeld(cs_wallet); // mapWallet
    set <set<CTxDestination>> groupings;
    set <CTxDestination> grouping;

    BOOST_FOREACH(PAIRTYPE(uint256, CWalletTx) walletEntry, mapWallet)
    {
        CWalletTx *pcoin = &walletEntry.second;

        if (pcoin->vin.size() > 0) {
            bool any_mine = false;
            // group all input addresses with each other
            BOOST_FOREACH(CTxIn txin, pcoin->vin)
            {
                CTxDestination address;
                if (!IsMine(txin)) /* If this input isn't mine, ignore it */
                    continue;
                if (!ExtractDestination(mapWallet[txin.prevout.hash].vout[txin.prevout.n].scriptPubKey, address))
                    continue;
                grouping.insert(address);
                any_mine = true;
            }

            // group change with input addresses
            if (any_mine) {
                BOOST_FOREACH(CTxOut txout, pcoin->vout)
                if (IsChange(txout)) {
                    CTxDestination txoutAddr;
                    if (!ExtractDestination(txout.scriptPubKey, txoutAddr))
                        continue;
                    grouping.insert(txoutAddr);
                }
            }
            if (grouping.size() > 0) {
                groupings.insert(grouping);
                grouping.clear();
            }
        }

        // group lone addrs by themselves
        for (unsigned int i = 0; i < pcoin->vout.size(); i++)
            if (IsMine(pcoin->vout[i])) {
                CTxDestination address;
                if (!ExtractDestination(pcoin->vout[i].scriptPubKey, address))
                    continue;
                grouping.insert(address);
                groupings.insert(grouping);
                grouping.clear();
            }
    }

    set < set < CTxDestination > * > uniqueGroupings; // a set of pointers to groups of addresses
    map < CTxDestination, set < CTxDestination > * > setmap;  // map addresses to the unique group containing it
    BOOST_FOREACH(set < CTxDestination > grouping, groupings)
    {
        // make a set of all the groups hit by this new group
        set < set < CTxDestination > * > hits;
        map < CTxDestination, set < CTxDestination > * > ::iterator
        it;
        BOOST_FOREACH(CTxDestination address, grouping)
        if ((it = setmap.find(address)) != setmap.end())
            hits.insert((*it).second);

        // merge all hit groups into a new single group and delete old groups
        set <CTxDestination> *merged = new set<CTxDestination>(grouping);
        BOOST_FOREACH(set < CTxDestination > *hit, hits)
        {
            merged->insert(hit->begin(), hit->end());
            uniqueGroupings.erase(hit);
            delete hit;
        }
        uniqueGroupings.insert(merged);

        // update setmap
        BOOST_FOREACH(CTxDestination element, *merged)
        setmap[element] = merged;
    }

    set <set<CTxDestination>> ret;
    BOOST_FOREACH(set < CTxDestination > *uniqueGrouping, uniqueGroupings)
    {
        ret.insert(*uniqueGrouping);
        delete uniqueGrouping;
    }

    return ret;
}

CAmount CWallet::GetAccountBalance(const std::string &strAccount, int nMinDepth, const isminefilter &filter) {
    CWalletDB walletdb(strWalletFile);
    return GetAccountBalance(walletdb, strAccount, nMinDepth, filter);
}

CAmount CWallet::GetAccountBalance(CWalletDB &walletdb, const std::string &strAccount, int nMinDepth,
                                   const isminefilter &filter) {
    CAmount nBalance = 0;

    // Tally wallet transactions
    for (map<uint256, CWalletTx>::iterator it = mapWallet.begin(); it != mapWallet.end(); ++it) {
        const CWalletTx &wtx = (*it).second;
        if (!CheckFinalTx(wtx) || wtx.GetBlocksToMaturity() > 0 || wtx.GetDepthInMainChain() < 0)
            continue;

        CAmount nReceived, nSent, nFee;
        wtx.GetAccountAmounts(strAccount, nReceived, nSent, nFee, filter);

        if (nReceived != 0 && wtx.GetDepthInMainChain() >= nMinDepth)
            nBalance += nReceived;
        nBalance -= nSent + nFee;
    }

    // Tally internal accounting entries
    nBalance += walletdb.GetAccountCreditDebit(strAccount);

    return nBalance;
}

std::set <CTxDestination> CWallet::GetAccountAddresses(const std::string &strAccount) const {
    LOCK(cs_wallet);
    set <CTxDestination> result;
    BOOST_FOREACH(const PAIRTYPE(CTxDestination, CAddressBookData)&item, mapAddressBook)
    {
        const CTxDestination &address = item.first;
        const string &strName = item.second.name;
        if (strName == strAccount)
            result.insert(address);
    }
    return result;
}

bool CReserveKey::GetReservedKey(CPubKey &pubkey) {
    if (nIndex == -1) {
        CKeyPool keypool;
        pwallet->ReserveKeyFromKeyPool(nIndex, keypool);
        if (nIndex != -1)
            vchPubKey = keypool.vchPubKey;
        else {
            return false;
        }
    }
    assert(vchPubKey.IsValid());
    pubkey = vchPubKey;
    return true;
}

void CReserveKey::KeepKey() {
    if (nIndex != -1)
        pwallet->KeepKey(nIndex);
    nIndex = -1;
    vchPubKey = CPubKey();
}

void CReserveKey::ReturnKey() {
    if (nIndex != -1)
        pwallet->ReturnKey(nIndex);
    nIndex = -1;
    vchPubKey = CPubKey();
}

void CWallet::GetAllReserveKeys(set <CKeyID> &setAddress) const {
    setAddress.clear();

    CWalletDB walletdb(strWalletFile);

    LOCK2(cs_main, cs_wallet);
    BOOST_FOREACH(const int64_t &id, setKeyPool)
    {
        CKeyPool keypool;
        if (!walletdb.ReadPool(id, keypool))
            throw runtime_error(std::string(__func__) + ": read failed");
        assert(keypool.vchPubKey.IsValid());
        CKeyID keyID = keypool.vchPubKey.GetID();
        if (!HaveKey(keyID))
            throw runtime_error(std::string(__func__) + ": unknown key in key pool");
        setAddress.insert(keyID);
    }
}

void CWallet::UpdatedTransaction(const uint256 &hashTx) {
    {
        LOCK(cs_wallet);
        // Only notify UI if this transaction is in this wallet
        map<uint256, CWalletTx>::const_iterator mi = mapWallet.find(hashTx);
        if (mi != mapWallet.end())
            NotifyTransactionChanged(this, hashTx, CT_UPDATED);
    }
}

void CWallet::GetScriptForMining(boost::shared_ptr <CReserveScript> &script) {
    boost::shared_ptr <CReserveKey> rKey(new CReserveKey(this));
    CPubKey pubkey;
    if (!rKey->GetReservedKey(pubkey))
        return;

    script = rKey;
    script->reserveScript = CScript() << ToByteVector(pubkey) << OP_CHECKSIG;
}

void CWallet::LockCoin(const COutPoint &output) {
    AssertLockHeld(cs_wallet); // setLockedCoins
    setLockedCoins.insert(output);
}

void CWallet::UnlockCoin(const COutPoint &output) {
    AssertLockHeld(cs_wallet); // setLockedCoins
    setLockedCoins.erase(output);
}

void CWallet::UnlockAllCoins() {
    AssertLockHeld(cs_wallet); // setLockedCoins
    setLockedCoins.clear();
}

bool CWallet::IsLockedCoin(uint256 hash, unsigned int n) const {
    AssertLockHeld(cs_wallet); // setLockedCoins
    COutPoint outpt(hash, n);

    return (setLockedCoins.count(outpt) > 0);
}

void CWallet::ListLockedCoins(std::vector <COutPoint> &vOutpts) {
    AssertLockHeld(cs_wallet); // setLockedCoins
    for (std::set<COutPoint>::iterator it = setLockedCoins.begin();
         it != setLockedCoins.end(); it++) {
        COutPoint outpt = (*it);
        vOutpts.push_back(outpt);
    }
}

/** @} */ // end of Actions

class CAffectedKeysVisitor : public boost::static_visitor<void> {
private:
    const CKeyStore &keystore;
    std::vector <CKeyID> &vKeys;

public:
    CAffectedKeysVisitor(const CKeyStore &keystoreIn, std::vector <CKeyID> &vKeysIn) : keystore(keystoreIn),
                                                                                       vKeys(vKeysIn) {}

    void Process(const CScript &script) {
        txnouttype type;
        std::vector <CTxDestination> vDest;
        int nRequired;
        if (ExtractDestinations(script, type, vDest, nRequired)) {
            BOOST_FOREACH(const CTxDestination &dest, vDest)
            boost::apply_visitor(*this, dest);
        }
    }

    void operator()(const CKeyID &keyId) {
        if (keystore.HaveKey(keyId))
            vKeys.push_back(keyId);
    }

    void operator()(const CScriptID &scriptId) {
        CScript script;
        if (keystore.GetCScript(scriptId, script))
            Process(script);
    }

    void operator()(const CNoDestination &none) {}
};

void CWallet::GetKeyBirthTimes(std::map <CKeyID, int64_t> &mapKeyBirth) const {
    AssertLockHeld(cs_wallet); // mapKeyMetadata
    mapKeyBirth.clear();

    // get birth times for keys with metadata
    for (std::map<CKeyID, CKeyMetadata>::const_iterator it = mapKeyMetadata.begin();
         it != mapKeyMetadata.end(); it++)
        if (it->second.nCreateTime)
            mapKeyBirth[it->first] = it->second.nCreateTime;

    // map in which we'll infer heights of other keys
    CBlockIndex *pindexMax = chainActive[std::max(0, chainActive.Height() -
                                                     144)]; // the tip can be reorganized; use a 144-block safety margin
    std::map < CKeyID, CBlockIndex * > mapKeyFirstBlock;
    std::set <CKeyID> setKeys;
    GetKeys(setKeys);
    BOOST_FOREACH(const CKeyID &keyid, setKeys) {
        if (mapKeyBirth.count(keyid) == 0)
            mapKeyFirstBlock[keyid] = pindexMax;
    }
    setKeys.clear();

    // if there are no such keys, we're done
    if (mapKeyFirstBlock.empty())
        return;

    // find first block that affects those keys, if there are any left
    std::vector <CKeyID> vAffected;
    for (std::map<uint256, CWalletTx>::const_iterator it = mapWallet.begin(); it != mapWallet.end(); it++) {
        // iterate over all wallet transactions...
        const CWalletTx &wtx = (*it).second;
        BlockMap::const_iterator blit = mapBlockIndex.find(wtx.hashBlock);
        if (blit != mapBlockIndex.end() && chainActive.Contains(blit->second)) {
            // ... which are already in a block
            int nHeight = blit->second->nHeight;
            BOOST_FOREACH(const CTxOut &txout, wtx.vout) {
                // iterate over all their outputs
                CAffectedKeysVisitor(*this, vAffected).Process(txout.scriptPubKey);
                BOOST_FOREACH(const CKeyID &keyid, vAffected) {
                    // ... and all their affected keys
                    std::map<CKeyID, CBlockIndex *>::iterator rit = mapKeyFirstBlock.find(keyid);
                    if (rit != mapKeyFirstBlock.end() && nHeight < rit->second->nHeight)
                        rit->second = blit->second;
                }
                vAffected.clear();
            }
        }
    }

    // Extract block timestamps for those keys
    for (std::map<CKeyID, CBlockIndex *>::const_iterator it = mapKeyFirstBlock.begin();
         it != mapKeyFirstBlock.end(); it++)
        mapKeyBirth[it->first] = it->second->GetBlockTime() - 7200; // block times can be 2h off
}

bool CWallet::AddDestData(const CTxDestination &dest, const std::string &key, const std::string &value) {
    if (boost::get<CNoDestination>(&dest))
        return false;

    mapAddressBook[dest].destdata.insert(std::make_pair(key, value));
    if (!fFileBacked)
        return true;
    return CWalletDB(strWalletFile).WriteDestData(CBitcoinAddress(dest).ToString(), key, value);
}

bool CWallet::EraseDestData(const CTxDestination &dest, const std::string &key) {
    if (!mapAddressBook[dest].destdata.erase(key))
        return false;
    if (!fFileBacked)
        return true;
    return CWalletDB(strWalletFile).EraseDestData(CBitcoinAddress(dest).ToString(), key);
}

bool CWallet::LoadDestData(const CTxDestination &dest, const std::string &key, const std::string &value) {
    mapAddressBook[dest].destdata.insert(std::make_pair(key, value));
    return true;
}

bool CWallet::GetDestData(const CTxDestination &dest, const std::string &key, std::string *value) const {
    std::map<CTxDestination, CAddressBookData>::const_iterator i = mapAddressBook.find(dest);
    if (i != mapAddressBook.end()) {
        CAddressBookData::StringMap::const_iterator j = i->second.destdata.find(key);
        if (j != i->second.destdata.end()) {
            if (value)
                *value = j->second;
            return true;
        }
    }
    return false;
}

std::string CWallet::GetWalletHelpString(bool showDebug) {
    std::string strUsage = HelpMessageGroup(_("Wallet options:"));
    strUsage += HelpMessageOpt("-disablewallet", _("Do not load the wallet and disable wallet RPC calls"));
    strUsage += HelpMessageOpt("-keypool=<n>",
                               strprintf(_("Set key pool size to <n> (default: %u)"), DEFAULT_KEYPOOL_SIZE));
    strUsage += HelpMessageOpt("-fallbackfee=<amt>", strprintf(
            _("A fee rate (in %s/kB) that will be used when fee estimation has insufficient data (default: %s)"),
            CURRENCY_UNIT, FormatMoney(DEFAULT_FALLBACK_FEE)));
    strUsage += HelpMessageOpt("-mintxfee=<amt>", strprintf(
            _("Fees (in %s/kB) smaller than this are considered zero fee for transaction creation (default: %s)"),
            CURRENCY_UNIT, FormatMoney(DEFAULT_TRANSACTION_MINFEE)));
    strUsage += HelpMessageOpt("-paytxfee=<amt>",
                               strprintf(_("Fee (in %s/kB) to add to transactions you send (default: %s)"),
                                         CURRENCY_UNIT, FormatMoney(payTxFee.GetFeePerK())));
    strUsage += HelpMessageOpt("-rescan", _("Rescan the block chain for missing wallet transactions on startup"));
    strUsage += HelpMessageOpt("-salvagewallet",
                               _("Attempt to recover private keys from a corrupt wallet on startup"));
    if (showDebug)
        strUsage += HelpMessageOpt("-sendfreetransactions",
                                   strprintf(
                                           _("Send transactions as zero-fee transactions if possible (default: %u)"),
                                           DEFAULT_SEND_FREE_TRANSACTIONS));
    strUsage += HelpMessageOpt("-spendzeroconfchange",
                               strprintf(_("Spend unconfirmed change when sending transactions (default: %u)"),
                                         DEFAULT_SPEND_ZEROCONF_CHANGE));
    strUsage += HelpMessageOpt("-txconfirmtarget=<n>", strprintf(
            _("If paytxfee is not set, include enough fee so transactions begin confirmation on average within n blocks (default: %u)"),
            DEFAULT_TX_CONFIRM_TARGET));
    strUsage += HelpMessageOpt("-usehd",
                               _("Use hierarchical deterministic key generation (HD) after BIP32. Only has effect during wallet creation/first start") +
                               " " + strprintf(_("(default: %u)"), DEFAULT_USE_HD_WALLET));
    strUsage += HelpMessageOpt("-upgradewallet", _("Upgrade wallet to latest format on startup"));
    strUsage += HelpMessageOpt("-wallet=<file>", _("Specify wallet file (within data directory)") + " " +
                                                 strprintf(_("(default: %s)"), DEFAULT_WALLET_DAT));
    strUsage += HelpMessageOpt("-walletbroadcast", _("Make the wallet broadcast transactions") + " " +
                                                   strprintf(_("(default: %u)"), DEFAULT_WALLETBROADCAST));
    strUsage += HelpMessageOpt("-walletnotify=<cmd>",
                               _("Execute command when a wallet transaction changes (%s in cmd is replaced by TxID)"));
    strUsage += HelpMessageOpt("-zapwallettxes=<mode>",
                               _("Delete all wallet transactions and only recover those parts of the blockchain through -rescan on startup") +
                               " " +
                               _("(1 = keep tx meta data e.g. account owner and payment request information, 2 = drop tx meta data)"));

    if (showDebug) {
        strUsage += HelpMessageGroup(_("Wallet debugging/testing options:"));

        strUsage += HelpMessageOpt("-dblogsize=<n>", strprintf(
                "Flush wallet database activity from memory to disk log every <n> megabytes (default: %u)",
                DEFAULT_WALLET_DBLOGSIZE));
        strUsage += HelpMessageOpt("-flushwallet",
                                   strprintf("Run a thread to flush wallet periodically (default: %u)",
                                             DEFAULT_FLUSHWALLET));
        strUsage += HelpMessageOpt("-privdb",
                                   strprintf("Sets the DB_PRIVATE flag in the wallet db environment (default: %u)",
                                             DEFAULT_WALLET_PRIVDB));
        strUsage += HelpMessageOpt("-walletrejectlongchains", strprintf(
                _("Wallet will not create transactions that violate mempool chain limits (default: %u"),
                DEFAULT_WALLET_REJECT_LONG_CHAINS));
    }

    return strUsage;
}


bool CWallet::InitLoadWallet() {
    LogPrintf("InitLoadWallet()\n");
    std::string walletFile = GetArg("-wallet", DEFAULT_WALLET_DAT);

    // needed to restore wallet transaction meta data after -zapwallettxes
    std::vector <CWalletTx> vWtx;

    if (GetBoolArg("-zapwallettxes", false)) {
        uiInterface.InitMessage(_("Zapping all transactions from wallet..."));

        CWallet *tempWallet = new CWallet(walletFile);
        DBErrors nZapWalletRet = tempWallet->ZapWalletTx(vWtx);
        if (nZapWalletRet != DB_LOAD_OK) {
            return InitError(strprintf(_("Error loading %s: Wallet corrupted"), walletFile));
        }

        delete tempWallet;
        tempWallet = NULL;
    }

    uiInterface.InitMessage(_("Loading wallet..."));
    int64_t nStart = GetTimeMillis();
    bool fFirstRun = true;
    CWallet *walletInstance = new CWallet(walletFile);
    pwalletMain = walletInstance;

    DBErrors nLoadWalletRet = walletInstance->LoadWallet(fFirstRun);
    LogPrintf("Load done!\n");
    if (nLoadWalletRet != DB_LOAD_OK) {
        if (nLoadWalletRet == DB_CORRUPT)
            return InitError(strprintf(_("Error loading %s: Wallet corrupted"), walletFile));
        else if (nLoadWalletRet == DB_NONCRITICAL_ERROR) {
            InitWarning(strprintf(_("Error reading %s! All keys read correctly, but transaction data"
                                            " or address book entries might be missing or incorrect."),
                                  walletFile));
        } else if (nLoadWalletRet == DB_TOO_NEW)
            return InitError(strprintf(_("Error loading %s: Wallet requires newer version of %s"),
                                       walletFile, _(PACKAGE_NAME)));
        else if (nLoadWalletRet == DB_NEED_REWRITE) {
            return InitError(
                    strprintf(_("Wallet needed to be rewritten: restart %s to complete"), _(PACKAGE_NAME)));
        } else
            return InitError(strprintf(_("Error loading %s"), walletFile));
    }

    if (GetBoolArg("-upgradewallet", fFirstRun)) {
        int nMaxVersion = GetArg("-upgradewallet", 0);
        if (nMaxVersion == 0) // the -upgradewallet without argument case
        {
            LogPrintf("Performing wallet upgrade to %i\n", FEATURE_LATEST);
            nMaxVersion = CLIENT_VERSION;
            walletInstance->SetMinVersion(FEATURE_LATEST); // permanently upgrade the wallet immediately
        } else
            LogPrintf("Allowing wallet upgrade up to %i\n", nMaxVersion);
        if (nMaxVersion < walletInstance->GetVersion()) {
            return InitError(_("Cannot downgrade wallet"));
        }
        walletInstance->SetMaxVersion(nMaxVersion);
    }

    if (fFirstRun) {
        // Create new keyUser and set as default key
        if (GetBoolArg("-usehd", DEFAULT_USE_HD_WALLET) && walletInstance->hdChain.masterKeyID.IsNull()) {
            // generate a new master key
            CPubKey masterPubKey = walletInstance->GenerateNewHDMasterKey();
            if (!walletInstance->SetHDMasterKey(masterPubKey))
                throw std::runtime_error(std::string(__func__) + ": Storing master key failed");
        }
        CPubKey newDefaultKey;
        if (walletInstance->GetKeyFromPool(newDefaultKey)) {
            walletInstance->SetDefaultKey(newDefaultKey);
            if (!walletInstance->SetAddressBook(walletInstance->vchDefaultKey.GetID(), "", "receive"))
                return InitError(_("Cannot write default address") += "\n");
        }

        walletInstance->SetBestChain(chainActive.GetLocator());
    } else if (mapArgs.count("-usehd")) {
        bool useHD = GetBoolArg("-usehd", DEFAULT_USE_HD_WALLET);
        if (!walletInstance->hdChain.masterKeyID.IsNull() && !useHD)
            return InitError(
                    strprintf(_("Error loading %s: You can't disable HD on a already existing HD wallet"),
                              walletFile));
        if (walletInstance->hdChain.masterKeyID.IsNull() && useHD)
            return InitError(
                    strprintf(_("Error loading %s: You can't enable HD on a already existing non-HD wallet"),
                              walletFile));
    }

    LogPrintf(" wallet      %15dms\n", GetTimeMillis() - nStart);

    RegisterValidationInterface(walletInstance);

    CBlockIndex *pindexRescan = chainActive.Tip();
    if (GetBoolArg("-rescan", false))
        pindexRescan = chainActive.Genesis();
    else {
        CWalletDB walletdb(walletFile);
        CBlockLocator locator;
        if (walletdb.ReadBestBlock(locator))
            pindexRescan = FindForkInGlobalIndex(chainActive, locator);
        else
            pindexRescan = chainActive.Genesis();
    }
    if (chainActive.Tip() && chainActive.Tip() != pindexRescan) {
        //We can't rescan beyond non-pruned blocks, stop and throw an error
        //this might happen if a user uses a old wallet within a pruned node
        // or if he ran -disablewallet for a longer time, then decided to re-enable
        if (fPruneMode) {
            CBlockIndex *block = chainActive.Tip();
            while (block && block->pprev && (block->pprev->nStatus & BLOCK_HAVE_DATA) && block->pprev->nTx > 0 &&
                   pindexRescan != block)
                block = block->pprev;

            if (pindexRescan != block)
                return InitError(
                        _("Prune: last wallet synchronisation goes beyond pruned data. You need to -reindex (download the whole blockchain again in case of pruned node)"));
        }

        uiInterface.InitMessage(_("Rescanning..."));
        LogPrintf("Rescanning last %i blocks (from block %i)...\n", chainActive.Height() - pindexRescan->nHeight,
                  pindexRescan->nHeight);
        nStart = GetTimeMillis();
        walletInstance->ScanForWalletTransactions(pindexRescan, true);
        LogPrintf(" rescan      %15dms\n", GetTimeMillis() - nStart);
        walletInstance->SetBestChain(chainActive.GetLocator());
        nWalletDBUpdated++;

        // Restore wallet transaction metadata after -zapwallettxes=1
        if (GetBoolArg("-zapwallettxes", false) && GetArg("-zapwallettxes", "1") != "2") {
            CWalletDB walletdb(walletFile);

            BOOST_FOREACH(const CWalletTx &wtxOld, vWtx)
            {
                uint256 hash = wtxOld.GetHash();
                std::map<uint256, CWalletTx>::iterator mi = walletInstance->mapWallet.find(hash);
                if (mi != walletInstance->mapWallet.end()) {
                    const CWalletTx *copyFrom = &wtxOld;
                    CWalletTx *copyTo = &mi->second;
                    copyTo->mapValue = copyFrom->mapValue;
                    copyTo->vOrderForm = copyFrom->vOrderForm;
                    copyTo->nTimeReceived = copyFrom->nTimeReceived;
                    copyTo->nTimeSmart = copyFrom->nTimeSmart;
                    copyTo->fFromMe = copyFrom->fFromMe;
                    copyTo->strFromAccount = copyFrom->strFromAccount;
                    copyTo->nOrderPos = copyFrom->nOrderPos;
                    walletdb.WriteTx(*copyTo);
                }
            }
        }
    }
    walletInstance->SetBroadcastTransactions(GetBoolArg("-walletbroadcast", DEFAULT_WALLETBROADCAST));

    pwalletMain = walletInstance;
    return true;
}

bool CWallet::ParameterInteraction() {
    if (mapArgs.count("-mintxfee")) {
        CAmount n = 0;
        if (ParseMoney(mapArgs["-mintxfee"], n) && n > 0)
            CWallet::minTxFee = CFeeRate(n);
        else
            return InitError(AmountErrMsg("mintxfee", mapArgs["-mintxfee"]));
    }
    if (mapArgs.count("-fallbackfee")) {
        CAmount nFeePerK = 0;
        if (!ParseMoney(mapArgs["-fallbackfee"], nFeePerK))
            return InitError(
                    strprintf(_("Invalid amount for -fallbackfee=<amount>: '%s'"), mapArgs["-fallbackfee"]));
//        if (nFeePerK > HIGH_TX_FEE_PER_KB)
//            InitWarning(
//                    _("-fallbackfee is set very high! This is the transaction fee you may pay when fee estimates are not available."));
        CWallet::fallbackFee = CFeeRate(nFeePerK);
    }
    if (mapArgs.count("-paytxfee")) {
        CAmount nFeePerK = 0;
        if (!ParseMoney(mapArgs["-paytxfee"], nFeePerK))
            return InitError(AmountErrMsg("paytxfee", mapArgs["-paytxfee"]));
//        if (nFeePerK > HIGH_TX_FEE_PER_KB)
//            InitWarning(_("-paytxfee is set very high! This is the transaction fee you will pay if you send a transaction."));
        payTxFee = CFeeRate(nFeePerK, 1000);
        if (payTxFee < ::minRelayTxFee) {
            return InitError(strprintf(_("Invalid amount for -paytxfee=<amount>: '%s' (must be at least %s)"),
                                       mapArgs["-paytxfee"], ::minRelayTxFee.ToString()));
        }
    }
    if (mapArgs.count("-maxtxfee")) {
        CAmount nMaxFee = 0;
        if (!ParseMoney(mapArgs["-maxtxfee"], nMaxFee))
            return InitError(AmountErrMsg("maxtxfee", mapArgs["-maxtxfee"]));
//        if (nMaxFee > HIGH_MAX_TX_FEE)
//            InitWarning(_("-maxtxfee is set very high! Fees this large could be paid on a single transaction."));
        maxTxFee = nMaxFee;
        if (CFeeRate(maxTxFee, 1000) < ::minRelayTxFee) {
            return InitError(strprintf(
                    _("Invalid amount for -maxtxfee=<amount>: '%s' (must be at least the minrelay fee of %s to prevent stuck transactions)"),
                    mapArgs["-maxtxfee"], ::minRelayTxFee.ToString()));
        }
    }

    if (mapArgs.count("-mininput")) {
        if (!ParseMoney(mapArgs["-mininput"], nMinimumInputValue))
            return InitError(
                    strprintf(_("Invalid amount for -mininput=<amount>: '%s'"), mapArgs["-mininput"].c_str()));
    }

    nTxConfirmTarget = GetArg("-txconfirmtarget", DEFAULT_TX_CONFIRM_TARGET);
    bSpendZeroConfChange = GetBoolArg("-spendzeroconfchange", DEFAULT_SPEND_ZEROCONF_CHANGE);
    fSendFreeTransactions = GetBoolArg("-sendfreetransactions", DEFAULT_SEND_FREE_TRANSACTIONS);

    return true;
}

bool CWallet::BackupWallet(const std::string &strDest) {
    if (!fFileBacked)
        return false;
    while (true) {
        {
            LOCK(bitdb.cs_db);
            if (!bitdb.mapFileUseCount.count(strWalletFile) || bitdb.mapFileUseCount[strWalletFile] == 0) {
                // Flush log data to the dat file
                bitdb.CloseDb(strWalletFile);
                bitdb.CheckpointLSN(strWalletFile);
                bitdb.mapFileUseCount.erase(strWalletFile);

                // Copy wallet file
                boost::filesystem::path pathSrc = GetDataDir() / strWalletFile;
                boost::filesystem::path pathDest(strDest);
                if (boost::filesystem::is_directory(pathDest))
                    pathDest /= strWalletFile;

                try {
#if BOOST_VERSION >= 104000
                    boost::filesystem::copy_file(pathSrc, pathDest, boost::filesystem::copy_option::overwrite_if_exists);
#else
                    boost::filesystem::copy_file(pathSrc, pathDest);
#endif
                    LogPrintf("copied %s to %s\n", strWalletFile, pathDest.string());
                    return true;
                } catch (const boost::filesystem::filesystem_error &e) {
                    LogPrintf("error copying %s to %s - %s\n", strWalletFile, pathDest.string(), e.what());
                    return false;
                }
            }
        }
        MilliSleep(100);
    }
    return false;
}

CKeyPool::CKeyPool() {
    nTime = GetTime();
}

CKeyPool::CKeyPool(const CPubKey &vchPubKeyIn) {
    nTime = GetTime();
    vchPubKey = vchPubKeyIn;
}

CWalletKey::CWalletKey(int64_t
                       nExpires) {
    nTimeCreated = (nExpires ? GetTime() : 0);
    nTimeExpires = nExpires;
}

int CMerkleTx::SetMerkleBranch(const CBlock &block) {
    AssertLockHeld(cs_main);
    CBlock blockTmp;

    // Update the tx's hashBlock
    hashBlock = block.GetHash();

    // Locate the transaction
    for (nIndex = 0; nIndex < (int) block.vtx.size(); nIndex++)
        if (block.vtx[nIndex] == *(CTransaction * )this)
    break;
    if (nIndex == (int) block.vtx.size()) {
        nIndex = -1;
        LogPrintf("ERROR: SetMerkleBranch(): couldn't find tx in block\n");
        return 0;
    }

    // Is the tx in a block that's in the main chain
    BlockMap::iterator mi = mapBlockIndex.find(hashBlock);
    if (mi == mapBlockIndex.end())
        return 0;
    const CBlockIndex *pindex = (*mi).second;
    if (!pindex || !chainActive.Contains(pindex))
        return 0;

    return chainActive.Height() - pindex->nHeight + 1;
}

int CMerkleTx::GetDepthInMainChain(const CBlockIndex *&pindexRet, bool enableIX) const {
    int nResult;

    if (hashUnset())
        nResult = 0;
    else {
        AssertLockHeld(cs_main);

        // Find the block it claims to be in
        BlockMap::iterator mi = mapBlockIndex.find(hashBlock);
        if (mi == mapBlockIndex.end())
            nResult = 0;
        else {
            CBlockIndex *pindex = (*mi).second;
            if (!pindex || !chainActive.Contains(pindex))
                nResult = 0;
            else {
                pindexRet = pindex;
                nResult = ((nIndex == -1) ? (-1) : 1) * (chainActive.Height() - pindex->nHeight + 1);

                if (nResult == 0 && !mempool.exists(GetHash()))
                    return -1; // Not in chain, not in mempool
            }
        }
    }

    if (enableIX && nResult < 6 && instantsend.IsLockedInstantSendTransaction(GetHash()))
        return nInstantSendDepth + nResult;

    return nResult;
}

int CMerkleTx::GetDepthInMainChain(const CBlockIndex *&pindexRet) const {
    if (hashUnset())
        return 0;

    AssertLockHeld(cs_main);

    // Find the block it claims to be in
    BlockMap::iterator mi = mapBlockIndex.find(hashBlock);
    if (mi == mapBlockIndex.end())
        return 0;
    CBlockIndex *pindex = (*mi).second;
    if (!pindex || !chainActive.Contains(pindex))
        return 0;
    pindexRet = pindex;
    return ((nIndex == -1) ? (-1) : 1) * (chainActive.Height() - pindex->nHeight + 1);
}

int CMerkleTx::GetBlocksToMaturity() const {
    if (!IsCoinBase())
        return 0;
    return max(0, (COINBASE_MATURITY + 1) - GetDepthInMainChain());
}


bool CMerkleTx::AcceptToMemoryPool(
        bool fLimitFree, 
        CAmount nAbsurdFee, 
        CValidationState &state, 
        bool fCheckInputs,
        bool isCheckWalletTransaction,
        bool markZcoinSpendTransactionSerial) {
    LogPrintf("CMerkleTx::AcceptToMemoryPool(), transaction %s, fCheckInputs=%s\n", 
              GetHash().ToString(), 
              fCheckInputs);
    if (GetBoolArg("-dandelion", true)) {
        bool res = ::AcceptToMemoryPool(
            stempool, 
            state, 
            *this, 
            fCheckInputs, 
            fLimitFree, 
            NULL, /* pfMissingInputs */
            false, /* fOverrideMempoolLimit */
            nAbsurdFee, 
            isCheckWalletTransaction,
            false /* markZcoinSpendTransactionSerial */
        );
        if (!res) {
            LogPrintf(
                "CMerkleTx::AcceptToMemoryPool, failed to add txn %s to dandelion stempool: %s.\n", 
                GetHash().ToString(), 
                state.GetRejectReason());
        }
        return res;
    } else {
        // Changes to mempool should also be made to Dandelion stempool
        CValidationState dummyState;
        ::AcceptToMemoryPool(
            stempool, 
            dummyState, 
            *this, 
            fCheckInputs, 
            fLimitFree, 
            NULL, /* pfMissingInputs */ 
            false, /* fOverrideMempoolLimit */
            nAbsurdFee, 
            isCheckWalletTransaction,
            false /* markZcoinSpendTransactionSerial */
        );
        return ::AcceptToMemoryPool(
            mempool, 
            state, 
            *this, 
            fCheckInputs, 
            fLimitFree, 
            NULL, /* pfMissingInputs */
            false, /* fOverrideMempoolLimit */
            nAbsurdFee, 
            isCheckWalletTransaction, 
            markZcoinSpendTransactionSerial);
    }
}

bool CompHeight(const CZerocoinEntry &a, const CZerocoinEntry &b) { return a.nHeight < b.nHeight; }

bool CompID(const CZerocoinEntry &a, const CZerocoinEntry &b) { return a.id < b.id; }<|MERGE_RESOLUTION|>--- conflicted
+++ resolved
@@ -3481,17 +3481,6 @@
 
     // Set up the Zerocoin Params object
     libzerocoin::Params *zcParams = ZCParamsV2;
-<<<<<<< HEAD
-    
-    int mintVersion = ZEROCOIN_TX_VERSION_1;
-    
-    // do not use v2 mint until certain moment when it would be understood by peers
-    {
-        LOCK(cs_main);
-        if (chainActive.Height() >= Params().nSpendV15StartBlock)
-            mintVersion = ZEROCOIN_TX_VERSION_2;
-    }
-=======
 	
 	int mintVersion = ZEROCOIN_TX_VERSION_1;
 	
@@ -3501,7 +3490,6 @@
         if (chainActive.Height() >= Params().GetConsensus().nSpendV15StartBlock)
 			mintVersion = ZEROCOIN_TX_VERSION_2;
 	}
->>>>>>> e48a3860
 
     // The following constructor does all the work of minting a brand
     // new zerocoin. It stores all the private values inside the
@@ -3591,7 +3579,7 @@
     // do not use v2 mint until certain moment when it would be understood by peers
     {
         LOCK(cs_main);
-        if (chainActive.Height() >= Params().nSpendV15StartBlock)
+        if (chainActive.Height() >= Params().GetConsensus().nSpendV15StartBlock)
             mintVersion = ZEROCOIN_TX_VERSION_2;
     }
 
@@ -4469,12 +4457,8 @@
                 newTxIn.scriptSig = CScript();
                 newTxIn.prevout.SetNull();
                 txNew.vin.push_back(newTxIn);
-<<<<<<< HEAD
-
-                bool useVersion2 = IsZerocoinTxV2(denomination, coinId);
-=======
+
                 bool useVersion2 = IsZerocoinTxV2(denomination, Params().GetConsensus(), coinId);
->>>>>>> e48a3860
 
                 // Construct the CoinSpend object. This acts like a signature on the
                 // transaction.
@@ -4695,10 +4679,6 @@
     return true;
 }
 
-<<<<<<< HEAD
-
-=======
->>>>>>> e48a3860
 string CWallet::MintAndStoreZerocoin(vector<CRecipient> vecSend, 
                                      vector<libzerocoin::PrivateCoin> privCoins, 
                                      CWalletTx &wtxNew, bool fAskFee) {
