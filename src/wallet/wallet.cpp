// Copyright (c) 2009-2010 Satoshi Nakamoto
// Copyright (c) 2009-2015 The Bitcoin Core developers
// Distributed under the MIT software license, see the accompanying
// file COPYING or http://www.opensource.org/licenses/mit-license.php.

#include "wallet.h"
#include "walletexcept.h"
#include "sigmaspendbuilder.h"
#include "amount.h"
#include "base58.h"
#include "checkpoints.h"
#include "chain.h"
#include "coincontrol.h"
#include "consensus/consensus.h"
#include "consensus/validation.h"
#include "key.h"
#include "keystore.h"
#include "main.h"
#include "zerocoin.h"
#include "zerocoin_v3.h"
#include "../sigma/coinspend.h"
#include "../sigma/spend_metadata.h"
#include "net.h"
#include "policy/policy.h"
#include "primitives/block.h"
#include "primitives/transaction.h"
#include "script/script.h"
#include "script/sign.h"
#include "timedata.h"
#include "txmempool.h"
#include "util.h"
#include "ui_interface.h"
#include "utilmoneystr.h"
#include "validation.h"
#include "darksend.h"
#include "instantx.h"
#include "znode.h"
#include "znode-sync.h"
#include "random.h"
#include "init.h"
#include "hdmint/wallet.h"
#include "rpc/protocol.h"

#include "hdmint/tracker.h"

#include <assert.h>
#include <boost/algorithm/string/replace.hpp>
#include <boost/filesystem.hpp>
#include <boost/thread.hpp>

using namespace std;

CWallet *pwalletMain = NULL;
CHDMintWallet* zwalletMain = NULL;
/** Transaction fee set by the user */
CFeeRate payTxFee(DEFAULT_TRANSACTION_FEE);
unsigned int nTxConfirmTarget = DEFAULT_TX_CONFIRM_TARGET;
bool bSpendZeroConfChange = DEFAULT_SPEND_ZEROCONF_CHANGE;
bool fSendFreeTransactions = DEFAULT_SEND_FREE_TRANSACTIONS;

const char *DEFAULT_WALLET_DAT = "wallet.dat";

/**
 * Fees smaller than this (in satoshi) are considered zero fee (for transaction creation)
 * Override with -mintxfee
 */
CFeeRate CWallet::minTxFee = CFeeRate(DEFAULT_TRANSACTION_MINFEE);
/**
 * If fee estimation does not have enough data to provide estimates, use this fee instead.
 * Has no effect if not using fee estimation
 * Override with -fallbackfee
 */
CFeeRate CWallet::fallbackFee = CFeeRate(DEFAULT_FALLBACK_FEE);

const uint256 CMerkleTx::ABANDON_HASH(uint256S("0000000000000000000000000000000000000000000000000000000000000001"));

/** @defgroup mapWallet
 *
 * @{
 */

struct CompareValueOnly {
    bool operator()(const pair <CAmount, pair<const CWalletTx *, unsigned int>> &t1,
                    const pair <CAmount, pair<const CWalletTx *, unsigned int>> &t2) const {
        return t1.first < t2.first;
    }
};

struct CompareByPriority
{
    bool operator()(const COutput& t1,
                    const COutput& t2) const
    {
        return t1.Priority() > t2.Priority();
    }
};

struct CompareByAmount
{
    bool operator()(const CompactTallyItem& t1, const CompactTallyItem& t2) const
    {
        return t1.nAmount > t2.nAmount;
    }
};

int COutput::Priority() const
{
    BOOST_FOREACH(CAmount d, vecPrivateSendDenominations)
    if(tx->vout[i].nValue == d) return 10000;
    if(tx->vout[i].nValue < 1*COIN) return 20000;

    //nondenom return largest first
    return -(tx->vout[i].nValue/COIN);
}

std::string COutput::ToString() const {
    return strprintf("COutput(%s, %d, %d) [%s]", tx->GetHash().ToString(), i, nDepth, FormatMoney(tx->vout[i].nValue));
}

const CWalletTx *CWallet::GetWalletTx(const uint256 &hash) const {
    LOCK(cs_wallet);
    std::map<uint256, CWalletTx>::const_iterator it = mapWallet.find(hash);
    if (it == mapWallet.end())
        return NULL;
    return &(it->second);
}

CPubKey CWallet::GenerateNewKey(uint32_t nChange) {
    AssertLockHeld(cs_wallet); // mapKeyMetadata
    bool fCompressed = CanSupportFeature(
            FEATURE_COMPRPUBKEY); // default to compressed public keys if we want 0.6.0 wallets

    CKey secret;

    // Create new metadata
    int64_t nCreationTime = GetTime();
    CKeyMetadata metadata(nCreationTime);

    boost::optional<bool> regTest = GetOptBoolArg("-regtest")
    , testNet = GetOptBoolArg("-testnet");

    uint32_t nIndex = (regTest || testNet) ? BIP44_TEST_INDEX : BIP44_ZCOIN_INDEX;

    // use HD key derivation if HD was enabled during wallet creation
    if (!hdChain.masterKeyID.IsNull()) {
        // use BIP44 keypath: m / purpose' / coin_type' / account' / change / address_index
        CKey key;                      //master key seed (256bit)
        CExtKey masterKey;             //hd master key
        CExtKey purposeKey;            //key at m/44'
        CExtKey coinTypeKey;           //key at m/44'/<1/136>' (Testnet or Zcoin Coin Type respectively, according to SLIP-0044)
        CExtKey accountKey;            //key at m/44'/<1/136>'/0'
        CExtKey externalChainChildKey; //key at m/44'/<1/136>'/0'/<c> (Standard: 0/1, Mints: 2)
        CExtKey childKey;              //key at m/44'/<1/136>'/0'/<c>/<n>

        // try to get the master key
        if (!GetKey(hdChain.masterKeyID, key))
            throw std::runtime_error(std::string(__func__) + ": Master key not found");

        masterKey.SetMaster(key.begin(), key.size());

        // derive m/44'
        // use hardened derivation (child keys >= 0x80000000 are hardened after bip32)
        masterKey.Derive(purposeKey, BIP44_INDEX | BIP32_HARDENED_KEY_LIMIT);

        // derive m/44'/136'
        purposeKey.Derive(coinTypeKey, nIndex | BIP32_HARDENED_KEY_LIMIT);

        // derive m/44'/136'/0'
        coinTypeKey.Derive(accountKey, BIP32_HARDENED_KEY_LIMIT);

        // derive m/44'/136'/0'/<c>
        accountKey.Derive(externalChainChildKey, nChange);

        // derive child key at next index, skip keys already known to the wallet
        do {
            externalChainChildKey.Derive(childKey, hdChain.nExternalChainCounters[nChange]);
            metadata.hdKeypath = "m/44'/" + std::to_string(nIndex) + "'/0'/" + std::to_string(nChange) + "/" + std::to_string(hdChain.nExternalChainCounters[nChange]);
            metadata.hdMasterKeyID = hdChain.masterKeyID;
            metadata.nChild = hdChain.nExternalChainCounters[nChange];
            // increment childkey index
            hdChain.nExternalChainCounters[nChange]++;
        } while (HaveKey(childKey.key.GetPubKey().GetID()));
        secret = childKey.key;

        // update the chain model in the database
        if (!CWalletDB(strWalletFile).WriteHDChain(hdChain))
            throw std::runtime_error(std::string(__func__) + ": Writing HD chain model failed");
    } else {
        secret.MakeNewKey(fCompressed);
    }

    // Compressed public keys were introduced in version 0.6.0
    if (fCompressed)
        SetMinVersion(FEATURE_COMPRPUBKEY);

    CPubKey pubkey = secret.GetPubKey();
    assert(secret.VerifyPubKey(pubkey));

    mapKeyMetadata[pubkey.GetID()] = metadata;
    if (!nTimeFirstKey || nCreationTime < nTimeFirstKey)
        nTimeFirstKey = nCreationTime;

    if (!AddKeyPubKey(secret, pubkey))
        throw std::runtime_error(std::string(__func__) + ": AddKey failed");
    return pubkey;
}

bool CWallet::AddKeyPubKey(const CKey &secret, const CPubKey &pubkey) {
    AssertLockHeld(cs_wallet); // mapKeyMetadata
    if (!CCryptoKeyStore::AddKeyPubKey(secret, pubkey))
        return false;

    // check if we need to remove from watch-only
    CScript script;
    script = GetScriptForDestination(pubkey.GetID());
    if (HaveWatchOnly(script))
        RemoveWatchOnly(script);
    script = GetScriptForRawPubKey(pubkey);
    if (HaveWatchOnly(script))
        RemoveWatchOnly(script);

    if (!fFileBacked)
        return true;
    if (!IsCrypted()) {
        return CWalletDB(strWalletFile).WriteKey(pubkey,
                                                 secret.GetPrivKey(),
                                                 mapKeyMetadata[pubkey.GetID()]);
    }
    return true;
}

bool CWallet::AddCryptedKey(const CPubKey &vchPubKey,
                            const vector<unsigned char> &vchCryptedSecret) {
    if (!CCryptoKeyStore::AddCryptedKey(vchPubKey, vchCryptedSecret))
        return false;
    if (!fFileBacked)
        return true;
    {
        LOCK(cs_wallet);
        if (pwalletdbEncryption)
            return pwalletdbEncryption->WriteCryptedKey(vchPubKey,
                                                        vchCryptedSecret,
                                                        mapKeyMetadata[vchPubKey.GetID()]);
        else
            return CWalletDB(strWalletFile).WriteCryptedKey(vchPubKey,
                                                            vchCryptedSecret,
                                                            mapKeyMetadata[vchPubKey.GetID()]);
    }
    return false;
}

bool CWallet::LoadKeyMetadata(const CPubKey &pubkey, const CKeyMetadata &meta) {
    AssertLockHeld(cs_wallet); // mapKeyMetadata
    if (meta.nCreateTime && (!nTimeFirstKey || meta.nCreateTime < nTimeFirstKey))
        nTimeFirstKey = meta.nCreateTime;

    mapKeyMetadata[pubkey.GetID()] = meta;
    return true;
}

bool CWallet::LoadCryptedKey(const CPubKey &vchPubKey, const std::vector<unsigned char> &vchCryptedSecret) {
    return CCryptoKeyStore::AddCryptedKey(vchPubKey, vchCryptedSecret);
}

bool CWallet::AddCScript(const CScript &redeemScript) {
    if (!CCryptoKeyStore::AddCScript(redeemScript))
        return false;
    if (!fFileBacked)
        return true;
    return CWalletDB(strWalletFile).WriteCScript(Hash160(redeemScript), redeemScript);
}

bool CWallet::LoadCScript(const CScript &redeemScript) {
    /* A sanity check was added in pull #3843 to avoid adding redeemScripts
     * that never can be redeemed. However, old wallets may still contain
     * these. Do not add them to the wallet and warn. */
    if (redeemScript.size() > MAX_SCRIPT_ELEMENT_SIZE) {
        std::string strAddr = CBitcoinAddress(CScriptID(redeemScript)).ToString();
        LogPrintf(
                "%s: Warning: This wallet contains a redeemScript of size %i which exceeds maximum size %i thus can never be redeemed. Do not use address %s.\n",
                __func__, redeemScript.size(), MAX_SCRIPT_ELEMENT_SIZE, strAddr);
        return true;
    }

    return CCryptoKeyStore::AddCScript(redeemScript);
}

bool CWallet::AddWatchOnly(const CScript &dest) {
    if (!CCryptoKeyStore::AddWatchOnly(dest))
        return false;
    nTimeFirstKey = 1; // No birthday information for watch-only keys.
    NotifyWatchonlyChanged(true);
    if (!fFileBacked)
        return true;
    return CWalletDB(strWalletFile).WriteWatchOnly(dest);
}

bool CWallet::RemoveWatchOnly(const CScript &dest) {
    AssertLockHeld(cs_wallet);
    if (!CCryptoKeyStore::RemoveWatchOnly(dest))
        return false;
    if (!HaveWatchOnly())
        NotifyWatchonlyChanged(false);
    if (fFileBacked)
        if (!CWalletDB(strWalletFile).EraseWatchOnly(dest))
            return false;

    return true;
}


bool CWallet::LoadWatchOnly(const CScript &dest) {
    return CCryptoKeyStore::AddWatchOnly(dest);
}

bool CWallet::Unlock(const SecureString &strWalletPassphrase) {
    CCrypter crypter;
    CKeyingMaterial vMasterKey;

    {
        LOCK(cs_wallet);
        BOOST_FOREACH(const MasterKeyMap::value_type &pMasterKey, mapMasterKeys)
        {
            if (!crypter.SetKeyFromPassphrase(strWalletPassphrase, pMasterKey.second.vchSalt,
                                              pMasterKey.second.nDeriveIterations, pMasterKey.second.nDerivationMethod))
                return false;
            if (!crypter.Decrypt(pMasterKey.second.vchCryptedKey, vMasterKey))
                continue; // try another master key
            if (CCryptoKeyStore::Unlock(vMasterKey))
                return true;
        }
    }
    return false;
}

bool CWallet::ChangeWalletPassphrase(const SecureString &strOldWalletPassphrase,
                                     const SecureString &strNewWalletPassphrase) {
    bool fWasLocked = IsLocked();

    {
        LOCK(cs_wallet);
        Lock();

        CCrypter crypter;
        CKeyingMaterial vMasterKey;
        BOOST_FOREACH(MasterKeyMap::value_type & pMasterKey, mapMasterKeys)
        {
            if (!crypter.SetKeyFromPassphrase(strOldWalletPassphrase, pMasterKey.second.vchSalt,
                                              pMasterKey.second.nDeriveIterations, pMasterKey.second.nDerivationMethod))
                return false;
            if (!crypter.Decrypt(pMasterKey.second.vchCryptedKey, vMasterKey))
                return false;
            if (CCryptoKeyStore::Unlock(vMasterKey)) {
                int64_t nStartTime = GetTimeMillis();
                crypter.SetKeyFromPassphrase(strNewWalletPassphrase, pMasterKey.second.vchSalt,
                                             pMasterKey.second.nDeriveIterations, pMasterKey.second.nDerivationMethod);
                pMasterKey.second.nDeriveIterations =
                        pMasterKey.second.nDeriveIterations * (100 / ((double) (GetTimeMillis() - nStartTime)));

                nStartTime = GetTimeMillis();
                crypter.SetKeyFromPassphrase(strNewWalletPassphrase, pMasterKey.second.vchSalt,
                                             pMasterKey.second.nDeriveIterations, pMasterKey.second.nDerivationMethod);
                pMasterKey.second.nDeriveIterations = (pMasterKey.second.nDeriveIterations +
                                                       pMasterKey.second.nDeriveIterations * 100 /
                                                       ((double) (GetTimeMillis() - nStartTime))) / 2;

                if (pMasterKey.second.nDeriveIterations < 25000)
                    pMasterKey.second.nDeriveIterations = 25000;

                LogPrintf("Wallet passphrase changed to an nDeriveIterations of %i\n",
                          pMasterKey.second.nDeriveIterations);

                if (!crypter.SetKeyFromPassphrase(strNewWalletPassphrase, pMasterKey.second.vchSalt,
                                                  pMasterKey.second.nDeriveIterations,
                                                  pMasterKey.second.nDerivationMethod))
                    return false;
                if (!crypter.Encrypt(vMasterKey, pMasterKey.second.vchCryptedKey))
                    return false;
                CWalletDB(strWalletFile).WriteMasterKey(pMasterKey.first, pMasterKey.second);
                if (fWasLocked)
                    Lock();
                return true;
            }
        }
    }

    return false;
}

void CWallet::SetBestChain(const CBlockLocator &loc) {
    CWalletDB walletdb(strWalletFile);
    walletdb.WriteBestBlock(loc);
}

bool CWallet::SetMinVersion(enum WalletFeature nVersion, CWalletDB *pwalletdbIn, bool fExplicit) {
    LOCK(cs_wallet); // nWalletVersion
    if (nWalletVersion >= nVersion)
        return true;

    // when doing an explicit upgrade, if we pass the max version permitted, upgrade all the way
    if (fExplicit && nVersion > nWalletMaxVersion)
        nVersion = FEATURE_LATEST;

    nWalletVersion = nVersion;

    if (nVersion > nWalletMaxVersion)
        nWalletMaxVersion = nVersion;

    if (fFileBacked) {
        CWalletDB *pwalletdb = pwalletdbIn ? pwalletdbIn : new CWalletDB(strWalletFile);
        if (nWalletVersion > 40000)
            pwalletdb->WriteMinVersion(nWalletVersion);
        if (!pwalletdbIn)
            delete pwalletdb;
    }

    return true;
}

bool CWallet::SetMaxVersion(int nVersion) {
    LOCK(cs_wallet); // nWalletVersion, nWalletMaxVersion
    // cannot downgrade below current version
    if (nWalletVersion > nVersion)
        return false;

    nWalletMaxVersion = nVersion;

    return true;
}

set <uint256> CWallet::GetConflicts(const uint256 &txid) const {
    set <uint256> result;
    AssertLockHeld(cs_wallet);

    std::map<uint256, CWalletTx>::const_iterator it = mapWallet.find(txid);
    if (it == mapWallet.end())
        return result;
    const CWalletTx &wtx = it->second;

    std::pair <TxSpends::const_iterator, TxSpends::const_iterator> range;

    BOOST_FOREACH(const CTxIn &txin, wtx.vin)
    {
        if (mapTxSpends.count(txin.prevout) <= 1)
            continue;  // No conflict if zero or one spends
        range = mapTxSpends.equal_range(txin.prevout);
        for (TxSpends::const_iterator it = range.first; it != range.second; ++it)
            result.insert(it->second);
    }
    return result;
}

void CWallet::Flush(bool shutdown) {
    bitdb.Flush(shutdown);
}

bool CWallet::Verify() {
    LogPrintf("Using BerkeleyDB version %s\n", DbEnv::version(0, 0, 0));
    std::string walletFile = GetArg("-wallet", DEFAULT_WALLET_DAT);

    LogPrintf("Using wallet %s\n", walletFile);
    uiInterface.InitMessage(_("Verifying wallet..."));

    // Wallet file must be a plain filename without a directory
    if (walletFile != boost::filesystem::basename(walletFile) + boost::filesystem::extension(walletFile))
        return InitError(
                strprintf(_("Wallet %s resides outside data directory %s"), walletFile, GetDataDir().string()));

    if (!bitdb.Open(GetDataDir())) {
        // try moving the database env out of the way
        boost::filesystem::path pathDatabase = GetDataDir() / "database";
        boost::filesystem::path pathDatabaseBak = GetDataDir() / strprintf("database.%d.bak", GetTime());
        try {
            boost::filesystem::rename(pathDatabase, pathDatabaseBak);
            LogPrintf("Moved old %s to %s. Retrying.\n", pathDatabase.string(), pathDatabaseBak.string());
        } catch (const boost::filesystem::filesystem_error &) {
            // failure is ok (well, not really, but it's not worse than what we started with)
        }

        // try again
        if (!bitdb.Open(GetDataDir())) {
            // if it still fails, it probably means we can't even create the database env
            return InitError(strprintf(_("Error initializing wallet database environment %s!"), GetDataDir()));
        }
    }

    if (GetBoolArg("-salvagewallet", false)) {
        // Recover readable keypairs:
        if (!CWalletDB::Recover(bitdb, walletFile, true))
            return false;
    }

    if (boost::filesystem::exists(GetDataDir() / walletFile)) {
        CDBEnv::VerifyResult r = bitdb.Verify(walletFile, CWalletDB::Recover);
        if (r == CDBEnv::RECOVER_OK) {
            InitWarning(strprintf(_("Warning: Wallet file corrupt, data salvaged!"
                                            " Original %s saved as %s in %s; if"
                                            " your balance or transactions are incorrect you should"
                                            " restore from a backup."),
                                  walletFile, "wallet.{timestamp}.bak", GetDataDir()));
        }
        if (r == CDBEnv::RECOVER_FAIL)
            return InitError(strprintf(_("%s corrupt, salvage failed"), walletFile));
    }
    LogPrintf("Verify wallet ok!");
    return true;
}

void CWallet::SyncMetaData(pair <TxSpends::iterator, TxSpends::iterator> range) {
    // We want all the wallet transactions in range to have the same metadata as
    // the oldest (smallest nOrderPos).
    // So: find smallest nOrderPos:

    int nMinOrderPos = std::numeric_limits<int>::max();
    const CWalletTx *copyFrom = NULL;
    for (TxSpends::iterator it = range.first; it != range.second; ++it) {
        const uint256 &hash = it->second;
        int n = mapWallet[hash].nOrderPos;
        if (n < nMinOrderPos) {
            nMinOrderPos = n;
            copyFrom = &mapWallet[hash];
        }
    }
    // Now copy data from copyFrom to rest:
    for (TxSpends::iterator it = range.first; it != range.second; ++it) {
        const uint256 &hash = it->second;
        CWalletTx *copyTo = &mapWallet[hash];
        if (copyFrom == copyTo) continue;
        if (!copyFrom->IsEquivalentTo(*copyTo)) continue;
        copyTo->mapValue = copyFrom->mapValue;
        copyTo->vOrderForm = copyFrom->vOrderForm;
        // fTimeReceivedIsTxTime not copied on purpose
        // nTimeReceived not copied on purpose
        copyTo->nTimeSmart = copyFrom->nTimeSmart;
        copyTo->fFromMe = copyFrom->fFromMe;
        copyTo->strFromAccount = copyFrom->strFromAccount;
        // nOrderPos not copied on purpose
        // cached members not copied on purpose
    }
}

/**
 * Outpoint is spent if any non-conflicted transaction
 * spends it:
 */
bool CWallet::IsSpent(const uint256 &hash, unsigned int n) const {
    auto tx = GetWalletTx(hash);

    // Try to handle mint output first.
    if (tx && tx->vout.size() > n) {
        LOCK(cs_wallet);

        auto& script = tx->vout[n].scriptPubKey;
        CWalletDB db(strWalletFile);

        if (script.IsZerocoinMint()) {
            auto pub = ParseZerocoinMintScript(script);
            CZerocoinEntry data;

            if (!db.ReadZerocoinEntry(pub, data)) {
                return false;
            }

            return data.IsUsed;
        } else if (script.IsSigmaMint()) {
            auto pub = sigma::ParseSigmaMintScript(script);
            CSigmaEntry data;

            if (!db.ReadZerocoinEntry(pub, data)) {
                return false;
            }

            return data.IsUsed;
        }
    }

    // Normal output.
    const COutPoint outpoint(hash, n);
    pair <TxSpends::const_iterator, TxSpends::const_iterator> range;
    range = mapTxSpends.equal_range(outpoint);

    for (TxSpends::const_iterator it = range.first; it != range.second; ++it) {
        const uint256 &wtxid = it->second;
        std::map<uint256, CWalletTx>::const_iterator mit = mapWallet.find(wtxid);
        if (mit != mapWallet.end()) {
            int depth = mit->second.GetDepthInMainChain();
            if (depth > 0 || (depth == 0 && !mit->second.isAbandoned()))
                return true; // Spent
        }
    }
    return false;
}

void CWallet::AddToSpends(const COutPoint &outpoint, const uint256 &wtxid) {
    mapTxSpends.insert(make_pair(outpoint, wtxid));

    pair <TxSpends::iterator, TxSpends::iterator> range;
    range = mapTxSpends.equal_range(outpoint);
    SyncMetaData(range);
}


void CWallet::AddToSpends(const uint256 &wtxid) {
    assert(mapWallet.count(wtxid));
    CWalletTx &thisTx = mapWallet[wtxid];
    if (thisTx.IsCoinBase()) // Coinbases don't spend anything!
        return;

    for (const CTxIn &txin : thisTx.vin) {
        if (!txin.IsZerocoinSpend() && !txin.IsSigmaSpend()) {
            AddToSpends(txin.prevout, wtxid);
        }
    }
}

bool CWallet::EncryptWallet(const SecureString &strWalletPassphrase) {
    if (IsCrypted())
        return false;

    CKeyingMaterial vMasterKey;

    vMasterKey.resize(WALLET_CRYPTO_KEY_SIZE);
    GetStrongRandBytes(&vMasterKey[0], WALLET_CRYPTO_KEY_SIZE);

    CMasterKey kMasterKey;

    kMasterKey.vchSalt.resize(WALLET_CRYPTO_SALT_SIZE);
    GetStrongRandBytes(&kMasterKey.vchSalt[0], WALLET_CRYPTO_SALT_SIZE);

    CCrypter crypter;
    int64_t nStartTime = GetTimeMillis();
    crypter.SetKeyFromPassphrase(strWalletPassphrase, kMasterKey.vchSalt, 25000, kMasterKey.nDerivationMethod);
    kMasterKey.nDeriveIterations = 2500000 / ((double) (GetTimeMillis() - nStartTime));

    nStartTime = GetTimeMillis();
    crypter.SetKeyFromPassphrase(strWalletPassphrase, kMasterKey.vchSalt, kMasterKey.nDeriveIterations,
                                 kMasterKey.nDerivationMethod);
    kMasterKey.nDeriveIterations = (kMasterKey.nDeriveIterations +
                                    kMasterKey.nDeriveIterations * 100 / ((double) (GetTimeMillis() - nStartTime))) / 2;

    if (kMasterKey.nDeriveIterations < 25000)
        kMasterKey.nDeriveIterations = 25000;

    LogPrintf("Encrypting Wallet with an nDeriveIterations of %i\n", kMasterKey.nDeriveIterations);

    if (!crypter.SetKeyFromPassphrase(strWalletPassphrase, kMasterKey.vchSalt, kMasterKey.nDeriveIterations,
                                      kMasterKey.nDerivationMethod))
        return false;
    if (!crypter.Encrypt(vMasterKey, kMasterKey.vchCryptedKey))
        return false;

    {
        LOCK(cs_wallet);
        mapMasterKeys[++nMasterKeyMaxID] = kMasterKey;
        if (fFileBacked) {
            assert(!pwalletdbEncryption);
            pwalletdbEncryption = new CWalletDB(strWalletFile);
            if (!pwalletdbEncryption->TxnBegin()) {
                delete pwalletdbEncryption;
                pwalletdbEncryption = NULL;
                return false;
            }
            pwalletdbEncryption->WriteMasterKey(nMasterKeyMaxID, kMasterKey);
        }

        if (!EncryptKeys(vMasterKey)) {
            if (fFileBacked) {
                pwalletdbEncryption->TxnAbort();
                delete pwalletdbEncryption;
            }
            // We now probably have half of our keys encrypted in memory, and half not...
            // die and let the user reload the unencrypted wallet.
            assert(false);
        }

        // Encryption was introduced in version 0.4.0
        SetMinVersion(FEATURE_WALLETCRYPT, pwalletdbEncryption, true);

        if (fFileBacked) {
            if (!pwalletdbEncryption->TxnCommit()) {
                delete pwalletdbEncryption;
                // We now have keys encrypted in memory, but not on disk...
                // die to avoid confusion and let the user reload the unencrypted wallet.
                assert(false);
            }

            delete pwalletdbEncryption;
            pwalletdbEncryption = NULL;
        }

        Lock();
        Unlock(strWalletPassphrase);

        // if we are using HD, replace the HD master key (seed) with a new one
        if (!hdChain.masterKeyID.IsNull()) {
            CKey key;
            CPubKey masterPubKey = GenerateNewHDMasterKey();
            if (!SetHDMasterKey(masterPubKey))
                return false;
        }

        NewKeyPool();
        Lock();

        // Need to completely rewrite the wallet file; if we don't, bdb might keep
        // bits of the unencrypted private key in slack space in the database file.
        CDB::Rewrite(strWalletFile);

    }
    NotifyStatusChanged(this);

    return true;
}

int64_t CWallet::IncOrderPosNext(CWalletDB *pwalletdb) {
    AssertLockHeld(cs_wallet); // nOrderPosNext
    int64_t nRet = nOrderPosNext++;
    if (pwalletdb) {
        pwalletdb->WriteOrderPosNext(nOrderPosNext);
    } else {
        CWalletDB(strWalletFile).WriteOrderPosNext(nOrderPosNext);
    }
    return nRet;
}

bool CWallet::AccountMove(std::string strFrom, std::string strTo, CAmount nAmount, std::string strComment) {
    CWalletDB walletdb(strWalletFile);
    if (!walletdb.TxnBegin())
        return false;

    int64_t nNow = GetAdjustedTime();

    // Debit
    CAccountingEntry debit;
    debit.nOrderPos = IncOrderPosNext(&walletdb);
    debit.strAccount = strFrom;
    debit.nCreditDebit = -nAmount;
    debit.nTime = nNow;
    debit.strOtherAccount = strTo;
    debit.strComment = strComment;
    AddAccountingEntry(debit, walletdb);

    // Credit
    CAccountingEntry credit;
    credit.nOrderPos = IncOrderPosNext(&walletdb);
    credit.strAccount = strTo;
    credit.nCreditDebit = nAmount;
    credit.nTime = nNow;
    credit.strOtherAccount = strFrom;
    credit.strComment = strComment;
    AddAccountingEntry(credit, walletdb);

    if (!walletdb.TxnCommit())
        return false;

    return true;
}

bool CWallet::GetAccountPubkey(CPubKey &pubKey, std::string strAccount, bool bForceNew) {
    CWalletDB walletdb(strWalletFile);

    CAccount account;
    walletdb.ReadAccount(strAccount, account);

    if (!bForceNew) {
        if (!account.vchPubKey.IsValid())
            bForceNew = true;
        else {
            // Check if the current key has been used
            CScript scriptPubKey = GetScriptForDestination(account.vchPubKey.GetID());
            for (map<uint256, CWalletTx>::iterator it = mapWallet.begin();
                 it != mapWallet.end() && account.vchPubKey.IsValid();
                 ++it)
                BOOST_FOREACH(const CTxOut &txout, (*it).second.vout)
            if (txout.scriptPubKey == scriptPubKey) {
                bForceNew = true;
                break;
            }
        }
    }

    // Generate a new key
    if (bForceNew) {
        if (!GetKeyFromPool(account.vchPubKey))
            return false;

        SetAddressBook(account.vchPubKey.GetID(), strAccount, "receive");
        walletdb.WriteAccount(strAccount, account);
    }

    pubKey = account.vchPubKey;

    return true;
}

void CWallet::MarkDirty() {
    {
        LOCK(cs_wallet);
        BOOST_FOREACH(PAIRTYPE(const uint256, CWalletTx)&item, mapWallet)
        item.second.MarkDirty();
    }
}

bool CWallet::AddToWallet(const CWalletTx &wtxIn, bool fFromLoadWallet, CWalletDB *pwalletdb) {
    LogPrintf("CWallet::AddToWallet\n");
    uint256 hash = wtxIn.GetHash();
    LogPrintf("hash=%s\n", hash.ToString());
    if (fFromLoadWallet) {
        mapWallet[hash] = wtxIn;
        CWalletTx &wtx = mapWallet[hash];
        wtx.BindWallet(this);
//        if (!wtx.IsZerocoinSpend()) {
        wtxOrdered.insert(make_pair(wtx.nOrderPos, TxPair(&wtx, (CAccountingEntry *) 0)));
        AddToSpends(hash);
//            BOOST_FOREACH(const CTxIn &txin, wtx.vin) {
//                LogPrintf("txin.prevout.hash=%s\n", txin.prevout.hash.ToString());
//                if (mapWallet.count(txin.prevout.hash)) {
//                    CWalletTx &prevtx = mapWallet[txin.prevout.hash];
//                    if (prevtx.nIndex == -1 && !prevtx.hashUnset()) {
//                        LogPrintf("Enter\n");
//                        MarkConflicted(prevtx.hashBlock, wtx.GetHash());
//                        LogPrintf("Out\n");
//                    }
//                }
//            }
//        }
    } else {
        LOCK(cs_wallet);
        // Inserts only if not already there, returns tx inserted or tx found
        pair<map<uint256, CWalletTx>::iterator, bool> ret = mapWallet.insert(make_pair(hash, wtxIn));
        CWalletTx &wtx = (*ret.first).second;
        wtx.BindWallet(this);
        bool fInsertedNew = ret.second;
        if (fInsertedNew) {
            wtx.nTimeReceived = GetAdjustedTime();
            wtx.nOrderPos = IncOrderPosNext(pwalletdb);
            wtxOrdered.insert(make_pair(wtx.nOrderPos, TxPair(&wtx, (CAccountingEntry *) 0)));
            wtx.nTimeSmart = wtx.nTimeReceived;
            if (!wtxIn.hashUnset()) {
                if (mapBlockIndex.count(wtxIn.hashBlock)) {
                    int64_t latestNow = wtx.nTimeReceived;
                    int64_t latestEntry = 0;
                    {
                        // Tolerate times up to the last timestamp in the wallet not more than 5 minutes into the future
                        int64_t latestTolerated = latestNow + 300;
                        const TxItems &txOrdered = wtxOrdered;
                        for (TxItems::const_reverse_iterator it = txOrdered.rbegin(); it != txOrdered.rend(); ++it) {
                            CWalletTx *const pwtx = (*it).second.first;
                            if (pwtx == &wtx)
                                continue;
                            CAccountingEntry *const pacentry = (*it).second.second;
                            int64_t nSmartTime;
                            if (pwtx) {
                                nSmartTime = pwtx->nTimeSmart;
                                if (!nSmartTime)
                                    nSmartTime = pwtx->nTimeReceived;
                            } else
                                nSmartTime = pacentry->nTime;
                            if (nSmartTime <= latestTolerated) {
                                latestEntry = nSmartTime;
                                if (nSmartTime > latestNow)
                                    latestNow = nSmartTime;
                                break;
                            }
                        }
                    }
                    int64_t blocktime = mapBlockIndex[wtxIn.hashBlock]->GetBlockTime();
                    wtx.nTimeSmart = std::max(latestEntry, std::min(blocktime, latestNow));
                } else
                    LogPrintf("AddToWallet(): found %s in block %s not in index\n",
                              wtxIn.GetHash().ToString(),
                              wtxIn.hashBlock.ToString());
            }
            AddToSpends(hash);
        }
        bool fUpdated = false;
        if (!fInsertedNew) {
            // Merge
            if (!wtxIn.hashUnset() && wtxIn.hashBlock != wtx.hashBlock) {
                wtx.hashBlock = wtxIn.hashBlock;
                fUpdated = true;
            }
            // If no longer abandoned, update
            if (wtxIn.hashBlock.IsNull() && wtx.isAbandoned()) {
                wtx.hashBlock = wtxIn.hashBlock;
                fUpdated = true;
            }
            if (wtxIn.nIndex != -1 && (wtxIn.nIndex != wtx.nIndex)) {
                wtx.nIndex = wtxIn.nIndex;
                fUpdated = true;
            }
            if (wtxIn.fFromMe && wtxIn.fFromMe != wtx.fFromMe) {
                wtx.fFromMe = wtxIn.fFromMe;
                fUpdated = true;
            }
        }

        //// debug print
        LogPrintf("AddToWallet %s  %s%s\n", wtxIn.GetHash().ToString(), (fInsertedNew ? "new" : ""),
                  (fUpdated ? "update" : ""));

        // Write to disk
        if (fInsertedNew || fUpdated)
            if (!pwalletdb->WriteTx(wtx))
                return false;

        // Break debit/credit balance caches:
        wtx.MarkDirty();

        // Notify UI of new or updated transaction
        NotifyTransactionChanged(this, hash, fInsertedNew ? CT_NEW : CT_UPDATED);

        // notify an external script when a wallet transaction comes in or is updated
        std::string strCmd = GetArg("-walletnotify", "");

        if (!strCmd.empty()) {
            boost::replace_all(strCmd, "%s", wtxIn.GetHash().GetHex());
            boost::thread t(runCommand, strCmd); // thread runs free
        }

    }
    LogPrintf("CWallet::AddToWallet -> ok\n");
    return true;
}

/**
 * Add a transaction to the wallet, or update it.
 * pblock is optional, but should be provided if the transaction is known to be in a block.
 * If fUpdate is true, existing transactions will be updated.
 */
bool CWallet::AddToWalletIfInvolvingMe(const CTransaction &tx, const CBlock *pblock, bool fUpdate) {
    {
//        LogPrintf("CWallet::AddToWalletIfInvolvingMe, tx=%s\n", tx.GetHash().ToString());
        AssertLockHeld(cs_wallet);
//        if (!tx.IsZerocoinSpend() && pblock) {
//            BOOST_FOREACH(const CTxIn &txin, tx.vin) {
//                std::pair <TxSpends::const_iterator, TxSpends::const_iterator> range = mapTxSpends.equal_range(
//                        txin.prevout);
//                while (range.first != range.second) {
//                    if (range.first->second != tx.GetHash()) {
//                        LogPrintf("Transaction %s (in block %s) conflicts with wallet transaction %s (both spend %s:%i)\n",
//                                  tx.GetHash().ToString(), pblock->GetHash().ToString(), range.first->second.ToString(),
//                                  range.first->first.hash.ToString(), range.first->first.n);
//                        MarkConflicted(pblock->GetHash(), range.first->second);
//                    }
//                    range.first++;
//                }
//            }
//        }

        bool fExisted = mapWallet.count(tx.GetHash()) != 0;
        if (fExisted && !fUpdate) return false;
        if (fExisted || IsMine(tx) || IsFromMe(tx)) {
            CWalletTx wtx(this, tx);

            // Get merkle branch if transaction was found in a block
            if (pblock)
                wtx.SetMerkleBranch(*pblock);

            // Do not flush the wallet here for performance reasons
            // this is safe, as in case of a crash, we rescan the necessary blocks on startup through our SetBestChain-mechanism
            CWalletDB walletdb(strWalletFile, "r+", false);

            return AddToWallet(wtx, false, &walletdb);
        }
    }
//    LogPrintf("CWallet::AddToWalletIfInvolvingMe -> out false!\n");
    return false;
}

bool CWallet::AbandonTransaction(const uint256 &hashTx) {
    LOCK2(cs_main, cs_wallet);

    // Do not flush the wallet here for performance reasons
    CWalletDB walletdb(strWalletFile, "r+", false);

    std::set <uint256> todo;
    std::set <uint256> done;

    // Can't mark abandoned if confirmed or in mempool
    assert(mapWallet.count(hashTx));
    CWalletTx &origtx = mapWallet[hashTx];
    if (origtx.GetDepthInMainChain() > 0 || origtx.InMempool() || origtx.InStempool()) {
        return false;
    }

    todo.insert(hashTx);

    while (!todo.empty()) {
        uint256 now = *todo.begin();
        todo.erase(now);
        done.insert(now);
        assert(mapWallet.count(now));
        CWalletTx &wtx = mapWallet[now];
        int currentconfirm = wtx.GetDepthInMainChain();
        // If the orig tx was not in block, none of its spends can be
        assert(currentconfirm <= 0);
        // if (currentconfirm < 0) {Tx and spends are already conflicted, no need to abandon}
        if (currentconfirm == 0 && !wtx.isAbandoned()) {
            // If the orig tx was not in block/mempool, none of its spends can be in mempool
            assert(!wtx.InMempool());
            assert(!wtx.InStempool());
            wtx.nIndex = -1;
            wtx.setAbandoned();
            wtx.MarkDirty();
            walletdb.WriteTx(wtx);
            NotifyTransactionChanged(this, wtx.GetHash(), CT_UPDATED);
            // Iterate over all its outputs, and mark transactions in the wallet that spend them abandoned too
            TxSpends::const_iterator iter = mapTxSpends.lower_bound(COutPoint(hashTx, 0));
            while (iter != mapTxSpends.end() && iter->first.hash == now) {
                if (!done.count(iter->second)) {
                    todo.insert(iter->second);
                }
                iter++;
            }
            // If a transaction changes 'conflicted' state, that changes the balance
            // available of the outputs it spends. So force those to be recomputed
            BOOST_FOREACH(const CTxIn &txin, wtx.vin)
            {
                if (mapWallet.count(txin.prevout.hash))
                    mapWallet[txin.prevout.hash].MarkDirty();
            }
        }

        if (wtx.IsZerocoinSpend()) {
            // find out coin serial number
            assert(wtx.vin.size() == 1);

            const CTxIn &txin = wtx.vin[0];
            CDataStream serializedCoinSpend((const char *)&*(txin.scriptSig.begin() + 4),
                                            (const char *)&*txin.scriptSig.end(),
                                            SER_NETWORK, PROTOCOL_VERSION);
            libzerocoin::CoinSpend spend(txin.nSequence >= ZC_MODULUS_V2_BASE_ID ? ZCParamsV2 : ZCParams,
                                         serializedCoinSpend);

            CBigNum serial = spend.getCoinSerialNumber();

            // mark corresponding mint as unspent
            list <CZerocoinEntry> pubCoins;
            walletdb.ListPubCoin(pubCoins);

            BOOST_FOREACH(const CZerocoinEntry &zerocoinItem, pubCoins) {
                if (zerocoinItem.serialNumber == serial) {
                    CZerocoinEntry modifiedItem = zerocoinItem;
                    modifiedItem.IsUsed = false;
                    pwalletMain->NotifyZerocoinChanged(pwalletMain, zerocoinItem.value.GetHex(),
                                                       std::string("New (") + std::to_string(zerocoinItem.denomination) + "mint)",
                                                       CT_UPDATED);
                    walletdb.WriteZerocoinEntry(modifiedItem);

                    // erase zerocoin spend entry
                    CZerocoinSpendEntry spendEntry;
                    spendEntry.coinSerial = serial;
                    walletdb.EraseCoinSpendSerialEntry(spendEntry);
                }
            }

        } else if (wtx.IsSigmaSpend()) {
            // find out coin serial number
            assert(wtx.vin.size() == 1);

            const CTxIn &txin = wtx.vin[0];
            // NOTE(martun): +1 on the next line stands for 1 byte in which the opcode of
            // OP_SIGMASPEND is written. In zerocoin you will see +4 instead,
            // because the size of serialized spend is also written, probably in 3 bytes.
            CDataStream serializedCoinSpend((const char *)&*(txin.scriptSig.begin() + 1),
                                            (const char *)&*txin.scriptSig.end(),
                                            SER_NETWORK, PROTOCOL_VERSION);
            sigma::CoinSpend spend(sigma::Params::get_default(),
                                         serializedCoinSpend);

            Scalar serial = spend.getCoinSerialNumber();

            // mark corresponding mint as unspent
            list <CSigmaEntry> pubCoins;
            walletdb.ListSigmaPubCoin(pubCoins);

            BOOST_FOREACH(const CSigmaEntry &zerocoinItem, pubCoins) {
                if (zerocoinItem.serialNumber == serial) {
                    CSigmaEntry modifiedItem = zerocoinItem;
                    modifiedItem.IsUsed = false;
                    pwalletMain->NotifyZerocoinChanged(
                        pwalletMain,
                        zerocoinItem.value.GetHex(),
                        std::string("New (") + std::to_string((double)zerocoinItem.get_denomination_value() / COIN) + "mint)",
                        CT_UPDATED);
                    walletdb.WriteZerocoinEntry(modifiedItem);

                    // erase zerocoin spend entry
                    CSigmaSpendEntry spendEntry;
                    spendEntry.coinSerial = serial;
                    walletdb.EraseCoinSpendSerialEntry(spendEntry);
                }
            }
        }
    }

    return true;
}

void CWallet::MarkConflicted(const uint256 &hashBlock, const uint256 &hashTx) {
    LOCK2(cs_main, cs_wallet);

    int conflictconfirms = 0;
    if (mapBlockIndex.count(hashBlock)) {
        CBlockIndex *pindex = mapBlockIndex[hashBlock];
        if (chainActive.Contains(pindex)) {
            conflictconfirms = -(chainActive.Height() - pindex->nHeight + 1);
        }
    }
    // If number of conflict confirms cannot be determined, this means
    // that the block is still unknown or not yet part of the main chain,
    // for example when loading the wallet during a reindex. Do nothing in that
    // case.
    if (conflictconfirms >= 0)
        return;

    // Do not flush the wallet here for performance reasons
    CWalletDB walletdb(strWalletFile, "r+", false);

    std::set <uint256> todo;
    std::set <uint256> done;

    todo.insert(hashTx);

    while (!todo.empty()) {
        uint256 now = *todo.begin();
        todo.erase(now);
        done.insert(now);
        assert(mapWallet.count(now));
        CWalletTx &wtx = mapWallet[now];
        int currentconfirm = wtx.GetDepthInMainChain();
        if (conflictconfirms < currentconfirm) {
            // Block is 'more conflicted' than current confirm; update.
            // Mark transaction as conflicted with this block.
            wtx.nIndex = -1;
            wtx.hashBlock = hashBlock;
            wtx.MarkDirty();
            walletdb.WriteTx(wtx);
            // Iterate over all its outputs, and mark transactions in the wallet that spend them conflicted too
            TxSpends::const_iterator iter = mapTxSpends.lower_bound(COutPoint(now, 0));
            while (iter != mapTxSpends.end() && iter->first.hash == now) {
                if (!done.count(iter->second)) {
                    todo.insert(iter->second);
                }
                iter++;
            }
            // If a transaction changes 'conflicted' state, that changes the balance
            // available of the outputs it spends. So force those to be recomputed
            BOOST_FOREACH(const CTxIn &txin, wtx.vin)
            {
                if (mapWallet.count(txin.prevout.hash))
                    mapWallet[txin.prevout.hash].MarkDirty();
            }
        }
    }
}

void CWallet::SyncTransaction(const CTransaction &tx, const CBlockIndex *pindex, const CBlock *pblock) {
//    LogPrintf("SyncTransaction()\n");
    LOCK2(cs_main, cs_wallet);

    if (!AddToWalletIfInvolvingMe(tx, pblock, true)) {
//        LogPrintf("Not mine!\n");
        return; // Not one of ours
    }

    // If a transaction changes 'conflicted' state, that changes the balance
    // available of the outputs it spends. So force those to be
    // recomputed, also:
    BOOST_FOREACH(const CTxIn &txin, tx.vin)
    {
        if (mapWallet.count(txin.prevout.hash))
            mapWallet[txin.prevout.hash].MarkDirty();
    }
}


isminetype CWallet::IsMine(const CTxIn &txin) const {
    LOCK(cs_wallet);

    if (txin.IsZerocoinSpend()) {
        CWalletDB db(strWalletFile);
        uint32_t groupId = txin.nSequence;

        bool v2 = groupId >= ZC_MODULUS_V2_BASE_ID;
        if (v2) {
            groupId -= ZC_MODULUS_V2_BASE_ID;
        }

        CDataStream data(
            std::vector<unsigned char>(txin.scriptSig.begin() + 4, txin.scriptSig.end()),
            SER_NETWORK,
            PROTOCOL_VERSION
        );

        libzerocoin::CoinSpend spend(v2 ? ZCParamsV2 : ZCParams, data);

        if (db.HasCoinSpendSerialEntry(spend.getCoinSerialNumber())) {
            return ISMINE_SPENDABLE;
        }
    } else if (txin.IsSigmaSpend()) {
        CWalletDB db(strWalletFile);

        CDataStream serializedCoinSpend(
            std::vector<char>(txin.scriptSig.begin() + 1, txin.scriptSig.end()),
            SER_NETWORK, PROTOCOL_VERSION);
        
        sigma::Params* sigmaParams = sigma::Params::get_default();
        sigma::CoinSpend spend(sigmaParams, serializedCoinSpend);

        if (db.HasCoinSpendSerialEntry(spend.getCoinSerialNumber())) {
            return ISMINE_SPENDABLE;
        }
    } else {
        map<uint256, CWalletTx>::const_iterator mi = mapWallet.find(txin.prevout.hash);
        if (mi != mapWallet.end()) {
            const CWalletTx &prev = (*mi).second;
            if (txin.prevout.n < prev.vout.size())
                return IsMine(prev.vout[txin.prevout.n]);
        }
    }

    return ISMINE_NO;
}

CAmount CWallet::GetDebit(const CTxIn &txin, const isminefilter &filter) const {
    LOCK(cs_wallet);

    if (txin.IsZerocoinSpend()) {
        if (!(filter & ISMINE_SPENDABLE)) {
            goto end;
        }

        CWalletDB db(strWalletFile);
        std::unique_ptr<libzerocoin::CoinSpend> spend;

        try {
            std::tie(spend, std::ignore) = ParseZerocoinSpend(txin);
        } catch (CBadTxIn&) {
            goto end;
        }

        if (db.HasCoinSpendSerialEntry(spend->getCoinSerialNumber())) {
            return spend->getDenomination() * COIN;
        }
    } else if (txin.IsSigmaSpend()) {
        if (!(filter & ISMINE_SPENDABLE)) {
            goto end;
        }

        CWalletDB db(strWalletFile);
        std::unique_ptr<sigma::CoinSpend> spend;

        try {
            std::tie(spend, std::ignore) = sigma::ParseSigmaSpend(txin);
        } catch (CBadTxIn&) {
            goto end;
        }

        if (db.HasCoinSpendSerialEntry(spend->getCoinSerialNumber())) {
            return spend->getIntDenomination();
        }
    } else {
        map<uint256, CWalletTx>::const_iterator mi = mapWallet.find(txin.prevout.hash);
        if (mi != mapWallet.end()) {
            const CWalletTx &prev = (*mi).second;
            if (txin.prevout.n < prev.vout.size())
                if (IsMine(prev.vout[txin.prevout.n]) & filter)
                    return prev.vout[txin.prevout.n].nValue;
        }
    }

end:
    return 0;
}

isminetype CWallet::IsMine(const CTxOut &txout) const {
    LOCK(cs_wallet);

    if (txout.scriptPubKey.IsZerocoinMint()) {
        CWalletDB db(strWalletFile);
        CBigNum pub;

        try {
            pub = ParseZerocoinMintScript(txout.scriptPubKey);
        } catch (std::invalid_argument&) {
            return ISMINE_NO;
        }

        return db.HasZerocoinEntry(pub) ? ISMINE_SPENDABLE : ISMINE_NO;
    } else if (txout.scriptPubKey.IsSigmaMint()) {
        CWalletDB db(strWalletFile);
        secp_primitives::GroupElement pub;

        try {
            pub = sigma::ParseSigmaMintScript(txout.scriptPubKey);
        } catch (std::invalid_argument&) {
            return ISMINE_NO;
        }

        return db.HasZerocoinEntry(pub) ? ISMINE_SPENDABLE : ISMINE_NO;
    } else {
        return ::IsMine(*this, txout.scriptPubKey);
    }
}

CAmount CWallet::GetCredit(const CTxOut &txout, const isminefilter &filter) const {
    if (!MoneyRange(txout.nValue))
        throw std::runtime_error(std::string(__func__) + ": value out of range");
    return ((IsMine(txout) & filter) ? txout.nValue : 0);
}

bool CWallet::IsChange(const uint256& tx, const CTxOut &txout) const {
    auto wtx = GetWalletTx(tx);
    if (!wtx) {
        throw std::invalid_argument("The specified transaction hash is not belong to the wallet");
    }

    return wtx->IsChange(txout);
}

CAmount CWallet::GetChange(const uint256& tx, const CTxOut &txout) const {
    if (!MoneyRange(txout.nValue))
        throw std::runtime_error(std::string(__func__) + ": value out of range");
    return (IsChange(tx, txout) ? txout.nValue : 0);
}

bool CWallet::IsMine(const CTransaction &tx) const {
    BOOST_FOREACH(const CTxOut &txout, tx.vout)
    if (IsMine(txout) && txout.nValue >= nMinimumInputValue)
        return true;
    return false;
}

bool CWallet::IsFromMe(const CTransaction &tx) const {
    return (GetDebit(tx, ISMINE_ALL) > 0);
}

CAmount CWallet::GetDebit(const CTransaction &tx, const isminefilter &filter) const {
    CAmount nDebit = 0;
    BOOST_FOREACH(const CTxIn &txin, tx.vin)
    {
        nDebit += GetDebit(txin, filter);
        if (!MoneyRange(nDebit))
            throw std::runtime_error(std::string(__func__) + ": value out of range");
    }
    return nDebit;
}

CAmount CWallet::GetCredit(const CTransaction &tx, const isminefilter &filter) const {
    CAmount nCredit = 0;
    BOOST_FOREACH(const CTxOut &txout, tx.vout)
    {
        nCredit += GetCredit(txout, filter);
        if (!MoneyRange(nCredit))
            throw std::runtime_error(std::string(__func__) + ": value out of range");
    }
    return nCredit;
}

CAmount CWallet::GetChange(const CTransaction &tx) const {
    CAmount nChange = 0;
    BOOST_FOREACH(const CTxOut &txout, tx.vout)
    {
        nChange += GetChange(tx.GetHash(), txout);
        if (!MoneyRange(nChange))
            throw std::runtime_error(std::string(__func__) + ": value out of range");
    }
    return nChange;
}

CPubKey CWallet::GenerateNewHDMasterKey() {
    CKey key;
    key.MakeNewKey(true);

    int64_t nCreationTime = GetTime();
    CKeyMetadata metadata(nCreationTime);

    // calculate the pubkey
    CPubKey pubkey = key.GetPubKey();
    assert(key.VerifyPubKey(pubkey));

    // set the hd keypath to "m" -> Master, refers the masterkeyid to itself
    metadata.hdKeypath = "m";
    metadata.hdMasterKeyID = pubkey.GetID();

    {
        LOCK(cs_wallet);

        // mem store the metadata
        mapKeyMetadata[pubkey.GetID()] = metadata;

        // write the key&metadata to the database
        if (!AddKeyPubKey(key, pubkey))
            throw std::runtime_error(std::string(__func__) + ": AddKeyPubKey failed");
    }

    return pubkey;
}

bool CWallet::SetHDMasterKey(const CPubKey &pubkey) {
    LOCK(cs_wallet);

    // ensure this wallet.dat can only be opened by clients supporting HD
    SetMinVersion(FEATURE_HD);

    // store the keyid (hash160) together with
    // the child index counter in the database
    // as a hdchain object
    CHDChain newHdChain;
    newHdChain.masterKeyID = pubkey.GetID();
    SetHDChain(newHdChain, false);

    return true;
}

bool CWallet::SetHDChain(const CHDChain &chain, bool memonly) {
    LOCK(cs_wallet);
    bool upgradeChain = (chain.nVersion==CHDChain::VERSION_BASIC);
    if(upgradeChain){ // Upgrade HDChain to latest version
        CHDChain newChain;
        newChain.masterKeyID = chain.masterKeyID;
        newChain.nExternalChainCounters[0] = chain.nExternalChainCounter;

        if (!memonly && !CWalletDB(strWalletFile).WriteHDChain(newChain))
            throw runtime_error(std::string(__func__) + ": writing chain failed");
        hdChain = newChain;
    }else{
        if (!memonly && !CWalletDB(strWalletFile).WriteHDChain(chain))
            throw runtime_error(std::string(__func__) + ": writing chain failed");
        hdChain = chain;
    }

    return true;
}

int64_t CWalletTx::GetTxTime() const {
    int64_t n = nTimeSmart;
    return n ? n : nTimeReceived;
}

int CWalletTx::GetRequestCount() const {
    // Returns -1 if it wasn't being tracked
    int nRequests = -1;
    {
        LOCK(pwallet->cs_wallet);
        if (IsCoinBase()) {
            // Generated block
            if (!hashUnset()) {
                map<uint256, int>::const_iterator mi = pwallet->mapRequestCount.find(hashBlock);
                if (mi != pwallet->mapRequestCount.end())
                    nRequests = (*mi).second;
            }
        } else {
            // Did anyone request this transaction?
            map<uint256, int>::const_iterator mi = pwallet->mapRequestCount.find(GetHash());
            if (mi != pwallet->mapRequestCount.end()) {
                nRequests = (*mi).second;

                // How about the block it's in?
                if (nRequests == 0 && !hashUnset()) {
                    map<uint256, int>::const_iterator mi = pwallet->mapRequestCount.find(hashBlock);
                    if (mi != pwallet->mapRequestCount.end())
                        nRequests = (*mi).second;
                    else
                        nRequests = 1; // If it's in someone else's block it must have got out
                }
            }
        }
    }
    return nRequests;
}

void CWalletTx::GetAmounts(list <COutputEntry> &listReceived,
                           list <COutputEntry> &listSent, CAmount &nFee, string &strSentAccount,
                           const isminefilter &filter) const {
    nFee = 0;
    listReceived.clear();
    listSent.clear();
    strSentAccount = strFromAccount;

    // Compute fee:
    CAmount nDebit = GetDebit(filter);
    if (nDebit > 0) // debit>0 means we signed/sent this transaction
    {
        CAmount nValueOut = GetValueOut();
        nFee = nDebit - nValueOut;
    }

    // Sent/received.
    for (unsigned int i = 0; i < vout.size(); ++i) {
        const CTxOut &txout = vout[i];
        isminetype fIsMine = pwallet->IsMine(txout);
        // Only need to handle txouts if AT LEAST one of these is true:
        //   1) they debit from us (sent)
        //   2) the output is to us (received)
        if (nDebit > 0) {
            // Don't report 'change' txouts
            if (IsChange(static_cast<uint32_t>(i)))
                continue;
        } else if (!(fIsMine & filter))
            continue;

        // In either case, we need to get the destination address
        CTxDestination address;

        if (txout.scriptPubKey.IsZerocoinMint() || txout.scriptPubKey.IsSigmaMint()) {
            address = CNoDestination();
        } else if (!ExtractDestination(txout.scriptPubKey, address) && !txout.scriptPubKey.IsUnspendable()) {
            LogPrintf("CWalletTx::GetAmounts: Unknown transaction type found, txid %s\n",
                      this->GetHash().ToString());
            address = CNoDestination();
        }

        COutputEntry output = {address, txout.nValue, (int) i};

        // If we are debited by the transaction, add the output as a "sent" entry
        if (nDebit > 0)
            listSent.push_back(output);

        // If we are receiving the output, add it as a "received" entry
        if (fIsMine & filter)
            listReceived.push_back(output);
    }

}

void CWalletTx::GetAccountAmounts(const string &strAccount, CAmount &nReceived,
                                  CAmount &nSent, CAmount &nFee, const isminefilter &filter) const {
    nReceived = nSent = nFee = 0;

    CAmount allFee;
    string strSentAccount;
    list <COutputEntry> listReceived;
    list <COutputEntry> listSent;
    GetAmounts(listReceived, listSent, allFee, strSentAccount, filter);

    if (strAccount == strSentAccount) {
        BOOST_FOREACH(const COutputEntry &s, listSent)
        nSent += s.amount;
        nFee = allFee;
    }
    {
        LOCK(pwallet->cs_wallet);
        BOOST_FOREACH(const COutputEntry &r, listReceived)
        {
            if (pwallet->mapAddressBook.count(r.destination)) {
                map<CTxDestination, CAddressBookData>::const_iterator mi = pwallet->mapAddressBook.find(r.destination);
                if (mi != pwallet->mapAddressBook.end() && (*mi).second.name == strAccount)
                    nReceived += r.amount;
            } else if (strAccount.empty()) {
                nReceived += r.amount;
            }
        }
    }
}

/**
 * Scan the block chain (starting in pindexStart) for transactions
 * from or to us. If fUpdate is true, found transactions that already
 * exist in the wallet will be updated.
 */
int CWallet::ScanForWalletTransactions(CBlockIndex *pindexStart, bool fUpdate) {
    int ret = 0;
    int64_t nNow = GetTime();
    const CChainParams &chainParams = Params();

    CBlockIndex *pindex = pindexStart;
    {
        LOCK2(cs_main, cs_wallet);

        // no need to read and scan block, if block was created before
        // our wallet birthday (as adjusted for block time variability)
        while (pindex && nTimeFirstKey && (pindex->GetBlockTime() < (nTimeFirstKey - 7200)))
            pindex = chainActive.Next(pindex);

        ShowProgress(_("Rescanning..."),
                     0); // show rescan progress in GUI as dialog or on splashscreen, if -rescan on startup
        double dProgressStart = Checkpoints::GuessVerificationProgress(chainParams.Checkpoints(), pindex, false);
        double dProgressTip = Checkpoints::GuessVerificationProgress(chainParams.Checkpoints(), chainActive.Tip(),
                                                                     false);
        while (pindex) {
            if (pindex->nHeight % 100 == 0 && dProgressTip - dProgressStart > 0.0)
                ShowProgress(_("Rescanning..."), std::max(1, std::min(99,
                                                                      (int) ((Checkpoints::GuessVerificationProgress(
                                                                              chainParams.Checkpoints(), pindex,
                                                                              false) - dProgressStart) /
                                                                             (dProgressTip - dProgressStart) * 100))));

            CBlock block;
            ReadBlockFromDisk(block, pindex, Params().GetConsensus());
            BOOST_FOREACH(CTransaction & tx, block.vtx)
            {
                if (AddToWalletIfInvolvingMe(tx, &block, fUpdate))
                    ret++;
            }
            pindex = chainActive.Next(pindex);
            if (GetTime() >= nNow + 60) {
                nNow = GetTime();
                LogPrintf("Still rescanning. At block %d. Progress=%f\n", pindex->nHeight,
                          Checkpoints::GuessVerificationProgress(chainParams.Checkpoints(), pindex));
            }
        }
        ShowProgress(_("Rescanning..."), 100); // hide progress dialog in GUI
    }
    return ret;
}

void CWallet::ReacceptWalletTransactions() {
    LogPrintf("CWallet::ReacceptWalletTransactions()\n");
    // If transactions aren't being broadcasted, don't let them into local mempool either
    if (!fBroadcastTransactions)
        return;
    LOCK2(cs_main, cs_wallet);
    std::map < int64_t, CWalletTx * > mapSorted;

    // Sort pending wallet transactions based on their initial wallet insertion order
    BOOST_FOREACH(PAIRTYPE(const uint256, CWalletTx)&item, mapWallet)
    {
        const uint256 &wtxid = item.first;
        CWalletTx &wtx = item.second;
        assert(wtx.GetHash() == wtxid);

        int nDepth = wtx.GetDepthInMainChain();

        if (wtx.IsCoinBase() && (nDepth == 0 && !wtx.isAbandoned()))
            continue;

        if (nDepth == 0 && !wtx.isAbandoned()) {
            mapSorted.insert(std::make_pair(wtx.nOrderPos, &wtx));
        }
    }

    // Try to add wallet transactions to memory pool
    BOOST_FOREACH(PAIRTYPE(const int64_t, CWalletTx *)&item, mapSorted)
    {
        CWalletTx &wtx = *(item.second);

        LOCK(mempool.cs);
        CValidationState state;
        // LogPrintf("CWallet::ReacceptWalletTransactions(): re-accepting transaction %s to mempool/stempool.\n", wtx.GetHash().ToString());

        // When re-accepting transaction back to the wallet after
        // the app was closed and re-opened, do NOT check their
        // serial numbers, and DO NOT try to mark their serial numbers
        // a second time. We assume those operations were already done.
        wtx.AcceptToMemoryPool(false, maxTxFee, state, false, false, false);
        // If Dandelion enabled, relay transaction once again.
        if (GetBoolArg("-dandelion", true)) {
            wtx.RelayWalletTransaction(false);
        }
    }
}

bool CWalletTx::RelayWalletTransaction(bool fCheckInputs) {
    assert(pwallet->GetBroadcastTransactions());
    if (!IsCoinBase() && !isAbandoned() && GetDepthInMainChain() == 0) {
        CValidationState state;
        /* GetDepthInMainChain already catches known conflicts. */
        if (InMempool() || InStempool() ||
            AcceptToMemoryPool(false, maxTxFee, state, fCheckInputs)) {
            // If Dandelion enabled, push inventory item to just one destination.
            if (GetBoolArg("-dandelion", true)) {
                int64_t nCurrTime = GetTimeMicros();
                int64_t nEmbargo = 1000000 * DANDELION_EMBARGO_MINIMUM
                        + PoissonNextSend(nCurrTime, DANDELION_EMBARGO_AVG_ADD);
                CNode::insertDandelionEmbargo(GetHash(), nEmbargo);
                //LogPrintf(
                //    "dandeliontx %s embargoed for %d seconds\n",
                //    GetHash().ToString(), (nEmbargo - nCurrTime) / 1000000);
                CInv inv(MSG_DANDELION_TX, GetHash());
                return CNode::localDandelionDestinationPushInventory(inv);
            } else {
                // LogPrintf("Relaying wtx %s\n", GetHash().ToString());
                RelayTransaction(*this);
                return true;
            }
        }
    }
    LogPrintf("CWalletTx::RelayWalletTransaction() --> invalid condition\n");
    return false;
}

set <uint256> CWalletTx::GetConflicts() const {
    set <uint256> result;
    if (pwallet != NULL) {
        uint256 myHash = GetHash();
        result = pwallet->GetConflicts(myHash);
        result.erase(myHash);
    }
    return result;
}

CAmount CWalletTx::GetDebit(const isminefilter &filter) const {
    if (vin.empty())
        return 0;

    CAmount debit = 0;
    if (filter & ISMINE_SPENDABLE) {
        if (fDebitCached)
            debit += nDebitCached;
        else {
            nDebitCached = pwallet->GetDebit(*this, ISMINE_SPENDABLE);
            fDebitCached = true;
            debit += nDebitCached;
        }
    }
    if (filter & ISMINE_WATCH_ONLY) {
        if (fWatchDebitCached)
            debit += nWatchDebitCached;
        else {
            nWatchDebitCached = pwallet->GetDebit(*this, ISMINE_WATCH_ONLY);
            fWatchDebitCached = true;
            debit += nWatchDebitCached;
        }
    }
    return debit;
}

CAmount CWalletTx::GetCredit(const isminefilter &filter) const {
    // Must wait until coinbase is safely deep enough in the chain before valuing it
    if (IsCoinBase() && GetBlocksToMaturity() > 0)
        return 0;

    int64_t credit = 0;
    if (filter & ISMINE_SPENDABLE) {
        // GetBalance can assume transactions in mapWallet won't change
        if (fCreditCached)
            credit += nCreditCached;
        else {
            nCreditCached = pwallet->GetCredit(*this, ISMINE_SPENDABLE);
            fCreditCached = true;
            credit += nCreditCached;
        }
    }
    if (filter & ISMINE_WATCH_ONLY) {
        if (fWatchCreditCached)
            credit += nWatchCreditCached;
        else {
            nWatchCreditCached = pwallet->GetCredit(*this, ISMINE_WATCH_ONLY);
            fWatchCreditCached = true;
            credit += nWatchCreditCached;
        }
    }
    return credit;
}

CAmount CWalletTx::GetImmatureCredit(bool fUseCache) const {
    if (IsCoinBase() && GetBlocksToMaturity() > 0 && IsInMainChain()) {
        if (fUseCache && fImmatureCreditCached)
            return nImmatureCreditCached;
        nImmatureCreditCached = pwallet->GetCredit(*this, ISMINE_SPENDABLE);
        fImmatureCreditCached = true;
        return nImmatureCreditCached;
    }

    return 0;
}

CAmount CWalletTx::GetAvailableCredit(bool fUseCache) const {
    if (pwallet == 0)
        return 0;

    // Must wait until coinbase is safely deep enough in the chain before valuing it
    if (IsCoinBase() && GetBlocksToMaturity() > 0)
        return 0;

    // We cannot use cache if vout contains mints due to it will not update when it spend
    if (fUseCache && fAvailableCreditCached && !IsZerocoinMint() && !IsSigmaMint())
        return nAvailableCreditCached;

    CAmount nCredit = 0;
    uint256 hashTx = GetHash();
    for (unsigned int i = 0; i < vout.size(); i++) {
        if (!pwallet->IsSpent(hashTx, i)) {
            const CTxOut &txout = vout[i];
<<<<<<< HEAD
            nCredit += pwallet->GetCredit(txout, ISMINE_SPENDABLE);
=======
            bool isPrivate = txout.scriptPubKey.IsZerocoinMint() || txout.scriptPubKey.IsSigmaMint();
            nCredit += isPrivate ? 0 : pwallet->GetCredit(txout, ISMINE_SPENDABLE);
>>>>>>> 6edc6fa0
            if (!MoneyRange(nCredit))
                throw std::runtime_error("CWalletTx::GetAvailableCredit() : value out of range");
        }
    }

    nAvailableCreditCached = nCredit;
    fAvailableCreditCached = true;
    return nCredit;
}

CAmount CWalletTx::GetImmatureWatchOnlyCredit(const bool &fUseCache) const {
    if (IsCoinBase() && GetBlocksToMaturity() > 0 && IsInMainChain()) {
        if (fUseCache && fImmatureWatchCreditCached)
            return nImmatureWatchCreditCached;
        nImmatureWatchCreditCached = pwallet->GetCredit(*this, ISMINE_WATCH_ONLY);
        fImmatureWatchCreditCached = true;
        return nImmatureWatchCreditCached;
    }

    return 0;
}

CAmount CWalletTx::GetAvailableWatchOnlyCredit(const bool &fUseCache) const {
    if (pwallet == 0)
        return 0;

    // Must wait until coinbase is safely deep enough in the chain before valuing it
    if (IsCoinBase() && GetBlocksToMaturity() > 0)
        return 0;

    if (fUseCache && fAvailableWatchCreditCached)
        return nAvailableWatchCreditCached;

    CAmount nCredit = 0;
    for (unsigned int i = 0; i < vout.size(); i++) {
        if (!pwallet->IsSpent(GetHash(), i)) {
            const CTxOut &txout = vout[i];
            nCredit += pwallet->GetCredit(txout, ISMINE_WATCH_ONLY);
            if (!MoneyRange(nCredit))
                throw std::runtime_error("CWalletTx::GetAvailableCredit() : value out of range");
        }
    }

    nAvailableWatchCreditCached = nCredit;
    fAvailableWatchCreditCached = true;
    return nCredit;
}

CAmount CWalletTx::GetChange() const {
    if (fChangeCached)
        return nChangeCached;
    nChangeCached = pwallet->GetChange(*this);
    fChangeCached = true;
    return nChangeCached;
}

bool CWalletTx::InMempool() const {
    LOCK(mempool.cs);
    if (mempool.exists(GetHash())) {
        return true;
    }
    return false;
}

bool CWalletTx::InStempool() const {
    LOCK(stempool.cs);
    if (stempool.exists(GetHash())) {
        return true;
    }
    return false;
}

bool CWalletTx::IsTrusted() const {
    // Quick answer in most cases.
    // Zerocoin spend is always false due to it use nSequence incorrectly.
    if (!IsZerocoinSpend() && !CheckFinalTx(*this))
        return false;
    int nDepth = GetDepthInMainChain();
    if (nDepth >= 1)
        return true;
    if (nDepth < 0)
        return false;
    if (!bSpendZeroConfChange || !IsFromMe(ISMINE_ALL)) // using wtx's cached debit
        return false;

    // Don't trust unconfirmed transactions from us unless they are in the mempool or stempool.
    if (!InMempool() && !InStempool())
        return false;

    // Trusted if all inputs are from us and are in the mempool:
    BOOST_FOREACH(const CTxIn &txin, vin)
    {
        if (txin.IsZerocoinSpend() || txin.IsSigmaSpend()) {
            if (!(pwallet->IsMine(txin) & ISMINE_SPENDABLE)) {
                return false;
            }
        } else {
            // Transactions not sent by us: not trusted
            const CWalletTx *parent = pwallet->GetWalletTx(txin.prevout.hash);
            if (parent == NULL)
                return false;
            const CTxOut &parentOut = parent->vout[txin.prevout.n];
            if (pwallet->IsMine(parentOut) != ISMINE_SPENDABLE)
                return false;
        }
    }

    return true;
}

bool CWalletTx::IsChange(uint32_t out) const {
    if (out >= vout.size()) {
        throw std::invalid_argument("The specified output index is not valid");
    }

    if (changes.count(out)) {
        return true;
    }

    // Legacy transaction handling.
    // Zerocoin spend have one special output mode to spend to yourself with change address,
    // we don't want to identify that output as change.
    if (!IsZerocoinSpend() && ::IsMine(*pwallet, vout[out].scriptPubKey)) {
        CTxDestination address;
        if (!ExtractDestination(vout[out].scriptPubKey, address)) {
            return true;
        }

        LOCK(pwallet->cs_wallet);
        if (!pwallet->mapAddressBook.count(address)) {
            return true;
        }
    }

    return false;
}

bool CWalletTx::IsChange(const CTxOut& out) const {
    auto it = std::find(vout.begin(), vout.end(), out);
    if (it == vout.end()) {
        throw std::invalid_argument("The specified output does not belong to the transaction");
    }

    return IsChange(it - vout.begin());
}

bool CWalletTx::IsEquivalentTo(const CWalletTx &tx) const {
    CMutableTransaction tx1 = *this;
    CMutableTransaction tx2 = tx;
    for (unsigned int i = 0; i < tx1.vin.size(); i++) tx1.vin[i].scriptSig = CScript();
    for (unsigned int i = 0; i < tx2.vin.size(); i++) tx2.vin[i].scriptSig = CScript();
    return CTransaction(tx1) == CTransaction(tx2);
}

std::vector <uint256> CWallet::ResendWalletTransactionsBefore(int64_t nTime) {
    std::vector <uint256> result;

    LOCK(cs_wallet);
    // Sort them in chronological order
    multimap < unsigned int, CWalletTx * > mapSorted;
    BOOST_FOREACH(PAIRTYPE(const uint256, CWalletTx)&item, mapWallet)
    {
        CWalletTx &wtx = item.second;
        // Don't rebroadcast if newer than nTime:
        if (wtx.nTimeReceived > nTime)
            continue;
        mapSorted.insert(make_pair(wtx.nTimeReceived, &wtx));
    }
    BOOST_FOREACH(PAIRTYPE(const unsigned int, CWalletTx *)&item, mapSorted)
    {
        CWalletTx &wtx = *item.second;
        if (wtx.RelayWalletTransaction())
            result.push_back(wtx.GetHash());
    }
    return result;
}

void CWallet::ResendWalletTransactions(int64_t nBestBlockTime) {
    // Do this infrequently and randomly to avoid giving away
    // that these are our transactions.
    if (GetTime() < nNextResend || !fBroadcastTransactions)
        return;
    bool fFirst = (nNextResend == 0);
    nNextResend = GetTime() + GetRand(30 * 60);
    if (fFirst)
        return;

    // Only do it if there's been a new block since last time
    if (nBestBlockTime < nLastResend)
        return;
    nLastResend = GetTime();

    // Rebroadcast unconfirmed txes older than 5 minutes before the last
    // block was found:
    std::vector <uint256> relayed = ResendWalletTransactionsBefore(nBestBlockTime - 5 * 60);
    if (!relayed.empty())
        LogPrintf("%s: rebroadcast %u unconfirmed transactions\n", __func__, relayed.size());
}

/** @} */ // end of mapWallet




/** @defgroup Actions
 *
 * @{
 */


CAmount CWallet::GetBalance() const {
    CAmount nTotal = 0;
    {
        LOCK2(cs_main, cs_wallet);
        for (map<uint256, CWalletTx>::const_iterator it = mapWallet.begin(); it != mapWallet.end(); ++it) {
            const CWalletTx *pcoin = &(*it).second;
            if (pcoin->IsTrusted())
                nTotal += pcoin->GetAvailableCredit();
        }
    }

    return nTotal;
}

CAmount CWallet::GetAnonymizableBalance(bool fSkipDenominated) const {
    if (fLiteMode) return 0;

    std::vector <CompactTallyItem> vecTally;
    if (!SelectCoinsGrouppedByAddresses(vecTally, fSkipDenominated)) return 0;

    CAmount nTotal = 0;

    BOOST_FOREACH(CompactTallyItem & item, vecTally)
    {
        bool fIsDenominated = IsDenominatedAmount(item.nAmount);
        if (fSkipDenominated && fIsDenominated) continue;
        // assume that the fee to create denoms be PRIVATESEND_COLLATERAL at max
        if (item.nAmount >= vecPrivateSendDenominations.back() + (fIsDenominated ? 0 : PRIVATESEND_COLLATERAL))
            nTotal += item.nAmount;
    }

    return nTotal;
}

CAmount CWallet::GetAnonymizedBalance() const {
    if (fLiteMode) return 0;

    CAmount nTotal = 0;
    {
        LOCK2(cs_main, cs_wallet);
        for (map<uint256, CWalletTx>::const_iterator it = mapWallet.begin(); it != mapWallet.end(); ++it) {
            const CWalletTx *pcoin = &(*it).second;

            if (pcoin->IsTrusted())
                nTotal += 0;
//                nTotal += pcoin->GetAnonymizedCredit();
        }
    }

    return nTotal;
}

CAmount CWalletTx::GetAnonymizedCredit(bool fUseCache) const {
    if (pwallet == 0)
        return 0;

    // Must wait until coinbase is safely deep enough in the chain before valuing it
    if (IsCoinBase() && GetBlocksToMaturity() > 0)
        return 0;

//    if (fUseCache && fAnonymizedCreditCached)
//        return nAnonymizedCreditCached;

    CAmount nCredit = 0;
    uint256 hashTx = GetHash();
    for (unsigned int i = 0; i < vout.size(); i++) {
        const CTxOut &txout = vout[i];
        const CTxIn txin = CTxIn(hashTx, i);

        if (pwallet->IsSpent(hashTx, i) || !pwallet->IsDenominated(txin)) continue;

//        const int nRounds = pwallet->GetInputPrivateSendRounds(txin);
        const int nRounds = 0;
        if (nRounds >= nPrivateSendRounds) {
            nCredit += pwallet->GetCredit(txout, ISMINE_SPENDABLE);
            if (!MoneyRange(nCredit))
                throw std::runtime_error("CWalletTx::GetAnonymizedCredit() : value out of range");
        }
    }

//    nAnonymizedCreditCached = nCredit;
//    fAnonymizedCreditCached = true;
    return nCredit;
}


CAmount CWallet::GetNeedsToBeAnonymizedBalance(CAmount nMinBalance) const {
    if (fLiteMode) return 0;

    CAmount nAnonymizedBalance = GetAnonymizedBalance();
    CAmount nNeedsToAnonymizeBalance = nPrivateSendAmount * COIN - nAnonymizedBalance;

    // try to overshoot target DS balance up to nMinBalance
    nNeedsToAnonymizeBalance += nMinBalance;

    CAmount nAnonymizableBalance = GetAnonymizableBalance();

    // anonymizable balance is way too small
    if (nAnonymizableBalance < nMinBalance) return 0;

    // not enough funds to anonymze amount we want, try the max we can
    if (nNeedsToAnonymizeBalance > nAnonymizableBalance) nNeedsToAnonymizeBalance = nAnonymizableBalance;

    // we should never exceed the pool max
    if (nNeedsToAnonymizeBalance > PRIVATESEND_POOL_MAX) nNeedsToAnonymizeBalance = PRIVATESEND_POOL_MAX;

    return nNeedsToAnonymizeBalance;
}

CAmount CWallet::GetDenominatedBalance(bool unconfirmed) const {
    if (fLiteMode) return 0;

    CAmount nTotal = 0;
    {
        LOCK2(cs_main, cs_wallet);
        for (map<uint256, CWalletTx>::const_iterator it = mapWallet.begin(); it != mapWallet.end(); ++it) {
            const CWalletTx *pcoin = &(*it).second;

//            nTotal += pcoin->GetDenominatedCredit(unconfirmed);
        }
    }

    return nTotal;
}

std::vector<CRecipient> CWallet::CreateSigmaMintRecipients(
<<<<<<< HEAD
    std::vector<sigma::PrivateCoinV3>& coins,
    vector<CHDMint>& vDMints)
=======
    const std::vector<sigma::PrivateCoin>& coins)
>>>>>>> 6edc6fa0
{
    std::vector<CRecipient> vecSend;
    CHDMint dMint;

    uint32_t nCountLastUsed = zwalletMain->GetCount();


    std::transform(coins.begin(), coins.end(), std::back_inserter(vecSend),
<<<<<<< HEAD
        [&vDMints, &dMint](sigma::PrivateCoinV3& coin) -> CRecipient {

            // Generate and store secrets deterministically in the following function.
            dMint.SetNull();
            zwalletMain->GenerateHDMint(coin.getPublicCoin().getDenomination(), coin, dMint);

=======
        [](const sigma::PrivateCoin& coin) -> CRecipient {
>>>>>>> 6edc6fa0
            // Get a copy of the 'public' portion of the coin. You should
            // embed this into a Zerocoin 'MINT' transaction along with a series
            // of currency inputs totaling the assigned value of one zerocoin.
            auto& pubCoin = coin.getPublicCoin();

            if (!pubCoin.validate()) {
                throw std::runtime_error("Unable to mint a sigma coin.");
            }

            // Create script for coin
            CScript scriptSerializedCoin;
            // opcode is inserted as 1 byte according to file script/script.h
            scriptSerializedCoin << OP_SIGMAMINT;

            // and this one will write the size in different byte lengths depending on the length of vector. If vector size is <0.4c, which is 76, will write the size of vector in just 1 byte. In our case the size is always 34, so must write that 34 in 1 byte.
            std::vector<unsigned char> vch = pubCoin.getValue().getvch();
            scriptSerializedCoin.insert(scriptSerializedCoin.end(), vch.begin(), vch.end());

            CAmount v;
            DenominationToInteger(pubCoin.getDenomination(), v);

            vDMints.push_back(dMint);

            // Update local count (don't write back to DB until we know coin is verified)
            zwalletMain->UpdateCountLocal();

            return {scriptSerializedCoin, v, false};
        }
    );

    return vecSend;
}

// coinsIn has to be sorted in descending order.
int CWallet::GetRequiredCoinCountForAmount(
        const CAmount& required,
        const std::vector<sigma::CoinDenomination>& denominations) {
    CAmount val = required;
    int result = 0;
    for (int i = 0; i < denominations.size(); i++)
    {
        CAmount denom;
        DenominationToInteger(denominations[i], denom);
        while (val >= denom) {
            val -= denom;
            result++;
        }
    }

    return result;
}

/** \brief denominations has to be sorted in descending order. Each denomination can be used multiple times.
 *
 *  \returns The amount which was possible to actually mint.
 */
CAmount CWallet::SelectMintCoinsForAmount(
        const CAmount& required,
        const std::vector<sigma::CoinDenomination>& denominations,
        std::vector<sigma::CoinDenomination>& coinsOut) {
    CAmount val = required;
    for (size_t i = 0; i < denominations.size(); i++)
    {
        CAmount denom;
        DenominationToInteger(denominations[i], denom);
        while (val >= denom)
        {
            val -= denom;
            coinsOut.push_back(denominations[i]);
        }
    }

    return required - val;
}

/** \brief coinsIn has to be sorted in descending order. Each coin can be used only once.
 *
 *  \returns The amount which was possible to actually spend.
 */
CAmount CWallet::SelectSpendCoinsForAmount(
        const CAmount& required,
        const std::list<CSigmaEntry>& coinsIn,
        std::vector<CSigmaEntry>& coinsOut) {
    CAmount val = required;
    for (auto coinIt = coinsIn.begin(); coinIt != coinsIn.end(); coinIt++)
    {
        if (coinIt->IsUsed)
          continue;
        CAmount denom = coinIt->get_denomination_value();
        if (val >= denom)
        {
            val -= denom;
            coinsOut.push_back(*coinIt);
        }
    }

    return required - val;
}

std::list<CSigmaEntry> CWallet::GetAvailableCoins() const {
    LOCK2(cs_main, cs_wallet);

<<<<<<< HEAD
    CWalletDB walletdb(strWalletFile);
    std::list<CZerocoinEntryV3> coins;
    std::vector<CMintMeta> vecMists = pwalletMain->hdMintTracker->ListMints(true, true, true);
    list<CMintMeta> listMints(vecMists.begin(), vecMists.end());
    for (const CMintMeta& mint : listMints) {
        CZerocoinEntryV3 entry;
        GetMint(mint.hashSerial, entry);
        coins.push_back(entry);
    }
=======
    std::list<CSigmaEntry> coins;
    CWalletDB(strWalletFile).ListSigmaPubCoin(coins);
>>>>>>> 6edc6fa0

    // Filter out coins which are not confirmed, I.E. do not have at least 6 blocks
    // above them, after they were minted.
    // Also filter out used coins.
    coins.remove_if([](const CSigmaEntry& coin) {
        sigma::CSigmaState* sigmaState = sigma::CSigmaState::GetState();
        if (coin.IsUsed)
            return true;

        int coinHeight, coinId;
        std::tie(coinHeight, coinId) =  sigmaState->GetMintedCoinHeightAndId(
            sigma::PublicCoin(coin.value, coin.get_denomination()));

        // Check group size
        uint256 hashOut;
        std::vector<sigma::PublicCoin> coinOuts;
        sigmaState->GetCoinSetForSpend(
            &chainActive,
            chainActive.Height() - (ZC_MINT_CONFIRMATIONS - 1), // required 6 confirmation for mint to spend
            coin.get_denomination(),
            coinId,
            hashOut,
            coinOuts
        );

        if (coinOuts.size() < 2) {
            return true;
        }

        if (coinHeight == -1) {
            // Coin still in the mempool.
            return true;
        }

        if (coinHeight + (ZC_MINT_CONFIRMATIONS - 1) > chainActive.Height()) {
            // Remove the coin from the candidates list, since it does not have the
            // required number of confirmations.
            return true;
        }

        return false;
    });

    return coins;
}

template<typename Iterator>
static CAmount CalculateCoinsBalance(Iterator begin, Iterator end) {
    CAmount balance(0);
    for (auto start = begin; start != end; start++) {
        balance += start->get_denomination_value();
    }
    return balance;
}

bool CWallet::GetCoinsToSpend(
        CAmount required,
        std::vector<CSigmaEntry>& coinsToSpend_out,
        std::vector<sigma::CoinDenomination>& coinsToMint_out,
        const size_t coinsToSpendLimit,
        const CAmount amountToSpendLimit) const
{
    // Sanity check to make sure this function is never called with a too large
    // amount to spend, resulting to a possible crash due to out of memory condition.
    if (!MoneyRange(required)) {
        throw std::invalid_argument("Request to spend more than 21 MLN Zcoins.\n");
    }

    if (!MoneyRange(amountToSpendLimit)) {
        throw std::invalid_argument(_("Amount limit is exceed max money"));
    }

    // We have Coins denomination * 10^8, we remove last 7 0's  and add one coin of denomination 100
    constexpr CAmount zeros(10000000);

    // Rounding, Anything below 0.1 zerocoin goes to the miners as a fee.
    int roundedRequired = required / zeros;
    if (required % zeros != 0) {
        ++roundedRequired;
    }

    int limitVal = amountToSpendLimit / zeros;

    if (roundedRequired > limitVal) {
        throw std::invalid_argument(
            _("Required amount exceed value spend limit"));
    }

    std::list<CSigmaEntry> coins = GetAvailableCoins();

    CAmount availableBalance = CalculateCoinsBalance(coins.begin(), coins.end());

    if (roundedRequired * zeros > availableBalance) {
        throw InsufficientFunds();
    }

    // sort by highest denomination. if it is same denomination we will prefer the previous block
    auto comparer = [](const CSigmaEntry& a, const CSigmaEntry& b) -> bool {
        return a.get_denomination_value() != b.get_denomination_value() ? a.get_denomination_value() > b.get_denomination_value() : a.nHeight < b.nHeight;
    };
    coins.sort(comparer);

    std::vector<sigma::CoinDenomination> denominations;
    sigma::GetAllDenoms(denominations);

    // Value of the largest coin, I.E. 100 for now.
    CAmount max_coin_value;
    if (!DenominationToInteger(denominations[0], max_coin_value)) {
        throw runtime_error("Unknown sigma denomination.\n");
    }

    int val = roundedRequired + max_coin_value / zeros;

    // val represent max value in range that we will search which may be over limit.
    // then we trim it out because we never use it.
    val = std::min(val, limitVal);

    // We need only last 2 rows of matrix of knapsack algorithm.
    std::vector<uint64_t> prev_row;
    prev_row.resize(val + 1);

    std::vector<uint64_t> next_row(val + 1, (INT_MAX - 1) / 2);

    auto coinIt = coins.rbegin();
    next_row[0] = 0;
    next_row[coinIt->get_denomination_value() / zeros] = 1;
    ++coinIt;

    for (; coinIt != coins.rend(); coinIt++) {
        std::swap(prev_row, next_row);
        CAmount denom_i = coinIt->get_denomination_value() / zeros;
        for (int j = 1; j <= val; j++) {
            next_row[j] = prev_row[j];
            if (j >= denom_i &&  next_row[j] > prev_row[j - denom_i] + 1) {
                    next_row[j] = prev_row[j - denom_i] + 1;
            }
        }
    }

    int index = val;
    uint64_t best_spend_val = val;

    int minimum = INT_MAX - 1;
    while(index >= roundedRequired) {
        int temp_min = next_row[index] + GetRequiredCoinCountForAmount(
            (index - roundedRequired) * zeros, denominations);
        if (minimum > temp_min && next_row[index] != (INT_MAX - 1) / 2 && next_row[index] <= coinsToSpendLimit) {
            best_spend_val = index;
            minimum = temp_min;
        }
        --index;
    }
    best_spend_val *= zeros;

    if (minimum == INT_MAX - 1)
        throw std::runtime_error(
            _("Can not choose coins within limit."));

    if (SelectMintCoinsForAmount(best_spend_val - roundedRequired * zeros, denominations, coinsToMint_out) != best_spend_val - roundedRequired * zeros) {
        throw std::runtime_error(
            _("Problem with coin selection for re-mint while spending."));
    }
    if (SelectSpendCoinsForAmount(best_spend_val, coins, coinsToSpend_out) != best_spend_val) {
        throw std::runtime_error(
            _("Problem with coin selection for spend."));
    }
    return true;
}

CAmount CWallet::GetUnconfirmedBalance() const {
    CAmount nTotal = 0;
    {
        LOCK2(cs_main, cs_wallet);
        for (map<uint256, CWalletTx>::const_iterator it = mapWallet.begin(); it != mapWallet.end(); ++it) {
            const CWalletTx *pcoin = &(*it).second;
            if (!pcoin->IsTrusted() && pcoin->GetDepthInMainChain() == 0 &&
                (pcoin->InMempool() || pcoin->InStempool()))
                nTotal += pcoin->GetAvailableCredit();
        }
    }
    return nTotal;
}

CAmount CWallet::GetImmatureBalance() const {
    CAmount nTotal = 0;
    {
        LOCK2(cs_main, cs_wallet);
        for (map<uint256, CWalletTx>::const_iterator it = mapWallet.begin(); it != mapWallet.end(); ++it) {
            const CWalletTx *pcoin = &(*it).second;
            nTotal += pcoin->GetImmatureCredit();
        }
    }
    return nTotal;
}

CAmount CWallet::GetWatchOnlyBalance() const {
    CAmount nTotal = 0;
    {
        LOCK2(cs_main, cs_wallet);
        for (map<uint256, CWalletTx>::const_iterator it = mapWallet.begin(); it != mapWallet.end(); ++it) {
            const CWalletTx *pcoin = &(*it).second;
            if (pcoin->IsTrusted())
                nTotal += pcoin->GetAvailableWatchOnlyCredit();
        }
    }

    return nTotal;
}

CAmount CWallet::GetUnconfirmedWatchOnlyBalance() const {
    CAmount nTotal = 0;
    {
        LOCK2(cs_main, cs_wallet);
        for (map<uint256, CWalletTx>::const_iterator it = mapWallet.begin(); it != mapWallet.end(); ++it) {
            const CWalletTx *pcoin = &(*it).second;
            if (!pcoin->IsTrusted() && pcoin->GetDepthInMainChain() == 0 &&
                (pcoin->InMempool() || pcoin->InStempool()))
                nTotal += pcoin->GetAvailableWatchOnlyCredit();
        }
    }
    return nTotal;
}

// Recursively determine the rounds of a given input (How deep is the PrivateSend chain for a given input)
int CWallet::GetRealInputPrivateSendRounds(CTxIn txin, int nRounds) const
{
    static std::map<uint256, CMutableTransaction> mDenomWtxes;

    if(nRounds >= 16) return 15; // 16 rounds max

    uint256 hash = txin.prevout.hash;
    unsigned int nout = txin.prevout.n;

    const CWalletTx* wtx = GetWalletTx(hash);
    if(wtx != NULL)
    {
        std::map<uint256, CMutableTransaction>::const_iterator mdwi = mDenomWtxes.find(hash);
        if (mdwi == mDenomWtxes.end()) {
            // not known yet, let's add it
            LogPrint("privatesend", "GetRealInputPrivateSendRounds INSERTING %s\n", hash.ToString());
            mDenomWtxes[hash] = CMutableTransaction(*wtx);
        } else if(mDenomWtxes[hash].vout[nout].nRounds != -10) {
            // found and it's not an initial value, just return it
            return mDenomWtxes[hash].vout[nout].nRounds;
        }


        // bounds check
        if (nout >= wtx->vout.size()) {
            // should never actually hit this
            LogPrint("privatesend", "GetRealInputPrivateSendRounds UPDATED   %s %3d %3d\n", hash.ToString(), nout, -4);
            return -4;
        }

        if (IsCollateralAmount(wtx->vout[nout].nValue)) {
            mDenomWtxes[hash].vout[nout].nRounds = -3;
            LogPrint("privatesend", "GetRealInputPrivateSendRounds UPDATED   %s %3d %3d\n", hash.ToString(), nout, mDenomWtxes[hash].vout[nout].nRounds);
            return mDenomWtxes[hash].vout[nout].nRounds;
        }

        //make sure the final output is non-denominate
        if (!IsDenominatedAmount(wtx->vout[nout].nValue)) { //NOT DENOM
            mDenomWtxes[hash].vout[nout].nRounds = -2;
            LogPrint("privatesend", "GetRealInputPrivateSendRounds UPDATED   %s %3d %3d\n", hash.ToString(), nout, mDenomWtxes[hash].vout[nout].nRounds);
            return mDenomWtxes[hash].vout[nout].nRounds;
        }

        bool fAllDenoms = true;
        BOOST_FOREACH(CTxOut out, wtx->vout) {
            fAllDenoms = fAllDenoms && IsDenominatedAmount(out.nValue);
        }

        // this one is denominated but there is another non-denominated output found in the same tx
        if (!fAllDenoms) {
            mDenomWtxes[hash].vout[nout].nRounds = 0;
            LogPrint("privatesend", "GetRealInputPrivateSendRounds UPDATED   %s %3d %3d\n", hash.ToString(), nout, mDenomWtxes[hash].vout[nout].nRounds);
            return mDenomWtxes[hash].vout[nout].nRounds;
        }

        int nShortest = -10; // an initial value, should be no way to get this by calculations
        bool fDenomFound = false;
        // only denoms here so let's look up
        BOOST_FOREACH(CTxIn txinNext, wtx->vin) {
            if (IsMine(txinNext)) {
                int n = GetRealInputPrivateSendRounds(txinNext, nRounds + 1);
                // denom found, find the shortest chain or initially assign nShortest with the first found value
                if(n >= 0 && (n < nShortest || nShortest == -10)) {
                    nShortest = n;
                    fDenomFound = true;
                }
            }
        }
        mDenomWtxes[hash].vout[nout].nRounds = fDenomFound
                                               ? (nShortest >= 15 ? 16 : nShortest + 1) // good, we a +1 to the shortest one but only 16 rounds max allowed
                                               : 0;            // too bad, we are the fist one in that chain
        LogPrint("privatesend", "GetRealInputPrivateSendRounds UPDATED   %s %3d %3d\n", hash.ToString(), nout, mDenomWtxes[hash].vout[nout].nRounds);
        return mDenomWtxes[hash].vout[nout].nRounds;
    }

    return nRounds - 1;
}

// respect current settings
int CWallet::GetInputPrivateSendRounds(CTxIn txin) const
{
    LOCK(cs_wallet);
    int realPrivateSendRounds = GetRealInputPrivateSendRounds(txin, 0);
    return realPrivateSendRounds > nPrivateSendRounds ? nPrivateSendRounds : realPrivateSendRounds;
}


bool CWallet::IsDenominated(const CTxIn &txin) const {
    LOCK(cs_wallet);

    map<uint256, CWalletTx>::const_iterator mi = mapWallet.find(txin.prevout.hash);
    if (mi != mapWallet.end()) {
        const CWalletTx &prev = (*mi).second;
        if (txin.prevout.n < prev.vout.size()) {
            return IsDenominatedAmount(prev.vout[txin.prevout.n].nValue);
        }
    }

    return false;
}

bool CWallet::IsDenominatedAmount(CAmount nInputAmount) const {
    BOOST_FOREACH(CAmount d, vecPrivateSendDenominations)
    if(nInputAmount == d)
        return true;
    return false;
}

int CWallet::CountInputsWithAmount(CAmount nInputAmount) {
    CAmount nTotal = 0;
    {
        LOCK2(cs_main, cs_wallet);
        for (map<uint256, CWalletTx>::const_iterator it = mapWallet.begin(); it != mapWallet.end(); ++it) {
            const CWalletTx *pcoin = &(*it).second;
            if (pcoin->IsTrusted()) {
                int nDepth = pcoin->GetDepthInMainChain(false);

                for (unsigned int i = 0; i < pcoin->vout.size(); i++) {
                    COutput out = COutput(pcoin, i, nDepth, true, true);
                    CTxIn txin = CTxIn(out.tx->GetHash(), out.i);

                    if (out.tx->vout[out.i].nValue != nInputAmount) continue;
                    if (!IsDenominatedAmount(pcoin->vout[i].nValue)) continue;
                    if (IsSpent(out.tx->GetHash(), i) || IsMine(pcoin->vout[i]) != ISMINE_SPENDABLE ||
                        !IsDenominated(txin))
                        continue;

                    nTotal++;
                }
            }
        }
    }

    return nTotal;
}

bool CWallet::HasCollateralInputs(bool fOnlyConfirmed) const {
    vector <COutput> vCoins;
    AvailableCoins(vCoins, fOnlyConfirmed, NULL, false, ONLY_PRIVATESEND_COLLATERAL);

    return !vCoins.empty();
}


bool CWallet::IsCollateralAmount(CAmount nInputAmount) const {
    // collateral inputs should always be a 2x..4x of PRIVATESEND_COLLATERAL
    return nInputAmount >= PRIVATESEND_COLLATERAL * 2 &&
           nInputAmount <= PRIVATESEND_COLLATERAL * 4 &&
           nInputAmount % PRIVATESEND_COLLATERAL == 0;
}

CAmount CWallet::GetImmatureWatchOnlyBalance() const {
    CAmount nTotal = 0;
    {
        LOCK2(cs_main, cs_wallet);
        for (map<uint256, CWalletTx>::const_iterator it = mapWallet.begin(); it != mapWallet.end(); ++it) {
            const CWalletTx *pcoin = &(*it).second;
            nTotal += pcoin->GetImmatureWatchOnlyCredit();
        }
    }
    return nTotal;
}

void CWallet::AvailableCoins(vector <COutput> &vCoins, bool fOnlyConfirmed, const CCoinControl *coinControl,
                             bool fIncludeZeroValue, AvailableCoinsType nCoinType, bool fUseInstantSend) const {
    vCoins.clear();

    {
        LOCK2(cs_main, cs_wallet);
        for (map<uint256, CWalletTx>::const_iterator it = mapWallet.begin(); it != mapWallet.end(); ++it) {
            const uint256 &wtxid = it->first;
            const CWalletTx *pcoin = &(*it).second;

            if (!CheckFinalTx(*pcoin))
                continue;

            if (fOnlyConfirmed && !pcoin->IsTrusted())
                continue;

            if (pcoin->IsCoinBase() && pcoin->GetBlocksToMaturity() > 0)
                continue;

            int nDepth = pcoin->GetDepthInMainChain(false);
            // do not use IX for inputs that have less then INSTANTSEND_CONFIRMATIONS_REQUIRED blockchain confirmations
//            if (fUseInstantSend && nDepth < INSTANTSEND_CONFIRMATIONS_REQUIRED)
//                continue;

            // We should not consider coins which aren't at least in our mempool
            // It's possible for these to be conflicted via ancestors which we may never be able to detect
            if (nDepth == 0 && !pcoin->InMempool())
                continue;

            for (unsigned int i = 0; i < pcoin->vout.size(); i++) {
                if (pcoin->vout[i].scriptPubKey.IsZerocoinMint() || pcoin->vout[i].scriptPubKey.IsSigmaMint()) {
                    continue;
                }

                bool found = false;
                if (nCoinType == ONLY_DENOMINATED) {
                    found = IsDenominatedAmount(pcoin->vout[i].nValue);
                } else if (nCoinType == ONLY_NOT1000IFMN) {
                    found = !(fZNode && pcoin->vout[i].nValue == ZNODE_COIN_REQUIRED * COIN);
                } else if (nCoinType == ONLY_NONDENOMINATED_NOT1000IFMN) {
                    if (IsCollateralAmount(pcoin->vout[i].nValue)) continue; // do not use collateral amounts
                    found = !IsDenominatedAmount(pcoin->vout[i].nValue);
                    if (found && fZNode) found = pcoin->vout[i].nValue != ZNODE_COIN_REQUIRED * COIN; // do not use Hot MN funds
                } else if (nCoinType == ONLY_1000) {
                    found = pcoin->vout[i].nValue == ZNODE_COIN_REQUIRED * COIN;
                } else if (nCoinType == ONLY_PRIVATESEND_COLLATERAL) {
                    found = IsCollateralAmount(pcoin->vout[i].nValue);
                } else {
                    found = true;
                }
                if (!found) continue;

                isminetype mine = IsMine(pcoin->vout[i]);
                if (!(IsSpent(wtxid, i)) &&
                        mine != ISMINE_NO &&
                        (!IsLockedCoin((*it).first, i) || nCoinType == ONLY_1000) &&
                        (pcoin->vout[i].nValue > nMinimumInputValue) &&
                        (
                                !coinControl ||
                                !coinControl->HasSelected() ||
                                coinControl->fAllowOtherInputs ||
                                coinControl->IsSelected(COutPoint((*it).first, i))
                        )
                    ) {
                    vCoins.push_back(COutput(pcoin, i, nDepth,
                                             ((mine & ISMINE_SPENDABLE) != ISMINE_NO) ||
                                             (coinControl && coinControl->fAllowWatchOnly &&
                                              (mine & ISMINE_WATCH_SOLVABLE) != ISMINE_NO),
                                             (mine & (ISMINE_SPENDABLE | ISMINE_WATCH_SOLVABLE)) != ISMINE_NO));
                }
            }
        }
    }
}


bool CWallet::SelectCoinsDark(CAmount nValueMin, CAmount nValueMax, std::vector <CTxIn> &vecTxInRet, CAmount &nValueRet,
                              int nPrivateSendRoundsMin, int nPrivateSendRoundsMax) const {
    CCoinControl *coinControl = NULL;

    vecTxInRet.clear();
    nValueRet = 0;

    vector <COutput> vCoins;
    AvailableCoins(vCoins, true, coinControl, false, nPrivateSendRoundsMin < 0 ? ONLY_NONDENOMINATED_NOT1000IFMN : ONLY_DENOMINATED);

    //order the array so largest nondenom are first, then denominations, then very small inputs.
    sort(vCoins.rbegin(), vCoins.rend(), CompareByPriority());

    BOOST_FOREACH(const COutput &out, vCoins)
    {
        //do not allow inputs less than 1/10th of minimum value
        if (out.tx->vout[out.i].nValue < nValueMin / 10) continue;
        //do not allow collaterals to be selected
        if (IsCollateralAmount(out.tx->vout[out.i].nValue)) continue;
        if (fZNode && out.tx->vout[out.i].nValue == ZNODE_COIN_REQUIRED * COIN) continue; //znode input

        if (nValueRet + out.tx->vout[out.i].nValue <= nValueMax) {
            CTxIn txin = CTxIn(out.tx->GetHash(), out.i);

            int nRounds = GetInputPrivateSendRounds(txin);
            if (nRounds >= nPrivateSendRoundsMax) continue;
            if (nRounds < nPrivateSendRoundsMin) continue;

            txin.prevPubKey = out.tx->vout[out.i].scriptPubKey; // the inputs PubKey
            nValueRet += out.tx->vout[out.i].nValue;
            vecTxInRet.push_back(txin);
        }
    }

    return nValueRet >= nValueMin;
}

// znode
bool CWallet::GetCollateralTxIn(CTxIn& txinRet, CAmount& nValueRet) const
{
    vector<COutput> vCoins;

    AvailableCoins(vCoins);

    BOOST_FOREACH(const COutput& out, vCoins)
    {
        if(IsCollateralAmount(out.tx->vout[out.i].nValue))
        {
            txinRet = CTxIn(out.tx->GetHash(), out.i);
            txinRet.prevPubKey = out.tx->vout[out.i].scriptPubKey; // the inputs PubKey
            nValueRet = out.tx->vout[out.i].nValue;
            return true;
        }
    }

    return false;
}

bool CWallet::GetZnodeVinAndKeys(CTxIn &txinRet, CPubKey &pubKeyRet, CKey &keyRet, std::string strTxHash,
                                 std::string strOutputIndex) {
    // wait for reindex and/or import to finish
    if (fImporting || fReindex) return false;

    // Find possible candidates
    std::vector <COutput> vPossibleCoins;
    AvailableCoins(vPossibleCoins, true, NULL, false, ONLY_1000);
    if (vPossibleCoins.empty()) {
        LogPrintf("CWallet::GetZnodeVinAndKeys -- Could not locate any valid znode vin\n");
        return false;
    }

    if (strTxHash.empty()) // No output specified, select the first one
        return GetVinAndKeysFromOutput(vPossibleCoins[0], txinRet, pubKeyRet, keyRet);

    // Find specific vin
    uint256 txHash = uint256S(strTxHash);
    int nOutputIndex = atoi(strOutputIndex.c_str());

    BOOST_FOREACH(COutput & out, vPossibleCoins)
    if (out.tx->GetHash() == txHash && out.i == nOutputIndex) // found it!
        return GetVinAndKeysFromOutput(out, txinRet, pubKeyRet, keyRet);

    LogPrintf("CWallet::GetZnodeVinAndKeys -- Could not locate specified znode vin\n");
    return false;
}

bool CWallet::GetVinAndKeysFromOutput(COutput out, CTxIn &txinRet, CPubKey &pubKeyRet, CKey &keyRet) {
    // wait for reindex and/or import to finish
    if (fImporting || fReindex) return false;

    CScript pubScript;

    txinRet = CTxIn(out.tx->GetHash(), out.i);
    pubScript = out.tx->vout[out.i].scriptPubKey; // the inputs PubKey

    CTxDestination address1;
    ExtractDestination(pubScript, address1);
    CBitcoinAddress address2(address1);

    CKeyID keyID;
    if (!address2.GetKeyID(keyID)) {
        LogPrintf("CWallet::GetVinAndKeysFromOutput -- Address does not refer to a key\n");
        return false;
    }

    if (!GetKey(keyID, keyRet)) {
        LogPrintf("CWallet::GetVinAndKeysFromOutput -- Private key for address is not known\n");
        return false;
    }

    pubKeyRet = keyRet.GetPubKey();
    return true;
}

//[zcoin]
void CWallet::ListAvailableCoinsMintCoins(vector <COutput> &vCoins, bool fOnlyConfirmed) const {
    vCoins.clear();
    {
        LOCK(cs_wallet);
<<<<<<< HEAD
        std::list <CZerocoinEntryV3> listOwnCoins;
=======
        list <CZerocoinEntry> listOwnCoins;
>>>>>>> 6edc6fa0
        CWalletDB walletdb(pwalletMain->strWalletFile);
        std::list<CMintMeta> mintMetas = pwalletMain->hdMintTracker->GetMints(true);
        pwalletMain->hdMintTracker->MintMetaToZerocoinEntries(listOwnCoins, mintMetas);
        LogPrintf("listOwnCoins.size()=%s\n", listOwnCoins.size());
        for (map<uint256, CWalletTx>::const_iterator it = mapWallet.begin(); it != mapWallet.end(); ++it) {
            const CWalletTx *pcoin = &(*it).second;
//            LogPrintf("pcoin=%s\n", pcoin->GetHash().ToString());
            if (!CheckFinalTx(*pcoin)) {
                LogPrintf("!CheckFinalTx(*pcoin)=%s\n", !CheckFinalTx(*pcoin));
                continue;
            }

            if (fOnlyConfirmed && !pcoin->IsTrusted()) {
                LogPrintf("fOnlyConfirmed = %s, !pcoin->IsTrusted()\n", fOnlyConfirmed, !pcoin->IsTrusted());
                continue;
            }

            if (pcoin->IsCoinBase() && pcoin->GetBlocksToMaturity() > 0) {
                LogPrintf("Not trusted\n");
                continue;
            }

            int nDepth = pcoin->GetDepthInMainChain();
            if (nDepth < 0) {
                LogPrintf("nDepth=%s\n", nDepth);
                continue;
            }
            LogPrintf("pcoin->vout.size()=%s\n", pcoin->vout.size());

            for (unsigned int i = 0; i < pcoin->vout.size(); i++) {
<<<<<<< HEAD
                if (pcoin->vout[i].scriptPubKey.IsZerocoinMintV3()) {

                    CTxOut txout = pcoin->vout[i];
                    // If you wonder why +1, go to file wallet.cpp and read the comments in function
                    // CWallet::CreateZerocoinMintModelV3 around "scriptSerializedCoin << OP_ZEROCOINMINTV3";
                    vector<unsigned char> coin_serialised(txout.scriptPubKey.begin() + 1,
                                                          txout.scriptPubKey.end());
                    secp_primitives::GroupElement pubCoin;
                    pubCoin.deserialize(&coin_serialised[0]);

                    LogPrintf("Pubcoin=%s\n", pubCoin.tostring());
=======
                if (pcoin->vout[i].scriptPubKey.IsZerocoinMint()) {
                    CTxOut txout = pcoin->vout[i];
                    CBigNum pubCoin = ParseZerocoinMintScript(txout.scriptPubKey);
                    LogPrintf("Pubcoin=%s\n", pubCoin.ToString());
>>>>>>> 6edc6fa0
                    // CHECKING PROCESS
                    BOOST_FOREACH(const CZerocoinEntryV3 &ownCoinItem, listOwnCoins) {
//                        LogPrintf("*******\n");
//                        LogPrintf("ownCoinItem.value=%s,\n", ownCoinItem.value.ToString());
//                        LogPrintf("ownCoinItem.IsUsed=%s\n, ", ownCoinItem.IsUsed);
//                        LogPrintf("ownCoinItem.randomness=%s\n, ", ownCoinItem.randomness);
//                        LogPrintf("ownCoinItem.serialNumber=%s\n, ", ownCoinItem.serialNumber);
                        if (ownCoinItem.value == pubCoin && ownCoinItem.IsUsed == false) {
                            vCoins.push_back(COutput(pcoin, i, nDepth, true, true));
                            LogPrintf("-->OK\n");
                        }
                    }

                }
            }
        }
    }
}

void CWallet::ListAvailableSigmaMintCoins(vector<COutput> &vCoins, bool fOnlyConfirmed) const {
    vCoins.clear();
    LOCK(cs_wallet);
    list<CSigmaEntry> listOwnCoins;
    CWalletDB walletdb(pwalletMain->strWalletFile);
    walletdb.ListSigmaPubCoin(listOwnCoins);
    LogPrintf("listOwnCoins.size()=%s\n", listOwnCoins.size());
    for (map<uint256, CWalletTx>::const_iterator it = mapWallet.begin(); it != mapWallet.end(); ++it) {
        const CWalletTx *pcoin = &(*it).second;
//        LogPrintf("pcoin=%s\n", pcoin->GetHash().ToString());
        if (!CheckFinalTx(*pcoin)) {
            LogPrintf("!CheckFinalTx(*pcoin)=%s\n", !CheckFinalTx(*pcoin));
            continue;
        }

        if (fOnlyConfirmed && !pcoin->IsTrusted()) {
            LogPrintf("fOnlyConfirmed = %s, !pcoin->IsTrusted()\n", fOnlyConfirmed, !pcoin->IsTrusted());
            continue;
        }

        if (pcoin->IsCoinBase() && pcoin->GetBlocksToMaturity() > 0) {
            LogPrintf("Not trusted\n");
            continue;
        }

        int nDepth = pcoin->GetDepthInMainChain();
        if (nDepth < 0) {
            LogPrintf("nDepth=%s\n", nDepth);
            continue;
        }
        LogPrintf("pcoin->vout.size()=%s\n", pcoin->vout.size());

        for (unsigned int i = 0; i < pcoin->vout.size(); i++) {
            if (pcoin->vout[i].scriptPubKey.IsSigmaMint()) {
                CTxOut txout = pcoin->vout[i];
                secp_primitives::GroupElement pubCoin = sigma::ParseSigmaMintScript(
                    txout.scriptPubKey);
                LogPrintf("Pubcoin=%s\n", pubCoin.tostring());
                // CHECKING PROCESS
                BOOST_FOREACH(const CSigmaEntry &ownCoinItem, listOwnCoins) {
                   if (ownCoinItem.value == pubCoin && ownCoinItem.IsUsed == false &&
                        ownCoinItem.randomness != uint64_t(0) && ownCoinItem.serialNumber != uint64_t(0)) {
                        vCoins.push_back(COutput(pcoin, i, nDepth, true, true));
                        LogPrintf("-->OK\n");
                    }
                }
            }
        }
    }
}

static void ApproximateBestSubset(vector <pair<CAmount, pair<const CWalletTx *, unsigned int> >> vValue,
                                  const CAmount &nTotalLower,
                                  const CAmount &nTargetValue,
                                  vector<char> &vfBest, CAmount &nBest, int iterations = 1000) {
    vector<char> vfIncluded;

    vfBest.assign(vValue.size(), true);
    nBest = nTotalLower;

    seed_insecure_rand();

    for (int nRep = 0; nRep < iterations && nBest != nTargetValue; nRep++) {
        vfIncluded.assign(vValue.size(), false);
        CAmount nTotal = 0;
        bool fReachedTarget = false;
        for (int nPass = 0; nPass < 2 && !fReachedTarget; nPass++) {
            for (unsigned int i = 0; i < vValue.size(); i++) {
                //The solver here uses a randomized algorithm,
                //the randomness serves no real security purpose but is just
                //needed to prevent degenerate behavior and it is important
                //that the rng is fast. We do not use a constant random sequence,
                //because there may be some privacy improvement by making
                //the selection random.
                if (nPass == 0 ? insecure_rand() & 1 : !vfIncluded[i]) {
                    nTotal += vValue[i].first;
                    vfIncluded[i] = true;
                    if (nTotal >= nTargetValue) {
                        fReachedTarget = true;
                        if (nTotal < nBest) {
                            nBest = nTotal;
                            vfBest = vfIncluded;
                        }
                        nTotal -= vValue[i].first;
                        vfIncluded[i] = false;
                    }
                }
            }
        }
    }
}

bool CWallet::SelectCoinsMinConf(const CAmount &nTargetValue, const int nConfMine, const int nConfTheirs,
                                 const uint64_t nMaxAncestors, vector <COutput> vCoins,
                                 set <pair<const CWalletTx *, unsigned int>> &setCoinsRet,
                                 CAmount &nValueRet) const {
    setCoinsRet.clear();
    nValueRet = 0;

    // List of values less than target
    pair <CAmount, pair<const CWalletTx *, unsigned int>> coinLowestLarger;
    coinLowestLarger.first = std::numeric_limits<CAmount>::max();
    coinLowestLarger.second.first = NULL;
    vector <pair<CAmount, pair<const CWalletTx *, unsigned int> >> vValue;
    CAmount nTotalLower = 0;

    random_shuffle(vCoins.begin(), vCoins.end(), GetRandInt);

    BOOST_FOREACH(const COutput &output, vCoins)
    {
        if (!output.fSpendable)
            continue;

        const CWalletTx *pcoin = output.tx;

        if (output.nDepth < (pcoin->IsFromMe(ISMINE_ALL) ? nConfMine : nConfTheirs))
            continue;

        if (!mempool.TransactionWithinChainLimit(pcoin->GetHash(), nMaxAncestors))
            continue;

        int i = output.i;
        CAmount n = pcoin->vout[i].nValue;

        pair <CAmount, pair<const CWalletTx *, unsigned int>> coin = make_pair(n, make_pair(pcoin, i));

        if (n == nTargetValue) {
            setCoinsRet.insert(coin.second);
            nValueRet += coin.first;
            return true;
        } else if (n < nTargetValue + MIN_CHANGE) {
            vValue.push_back(coin);
            nTotalLower += n;
        } else if (n < coinLowestLarger.first) {
            coinLowestLarger = coin;
        }
    }

    if (nTotalLower == nTargetValue) {
        for (unsigned int i = 0; i < vValue.size(); ++i) {
            setCoinsRet.insert(vValue[i].second);
            nValueRet += vValue[i].first;
        }
        return true;
    }

    if (nTotalLower < nTargetValue) {
        if (coinLowestLarger.second.first == NULL)
            return false;
        setCoinsRet.insert(coinLowestLarger.second);
        nValueRet += coinLowestLarger.first;
        return true;
    }

    // Solve subset sum by stochastic approximation
    std::sort(vValue.begin(), vValue.end(), CompareValueOnly());
    std::reverse(vValue.begin(), vValue.end());
    vector<char> vfBest;
    CAmount nBest;

    ApproximateBestSubset(vValue, nTotalLower, nTargetValue, vfBest, nBest);
    if (nBest != nTargetValue && nTotalLower >= nTargetValue + MIN_CHANGE)
        ApproximateBestSubset(vValue, nTotalLower, nTargetValue + MIN_CHANGE, vfBest, nBest);

    // If we have a bigger coin and (either the stochastic approximation didn't find a good solution,
    //                                   or the next bigger coin is closer), return the bigger coin
    if (coinLowestLarger.second.first &&
        ((nBest != nTargetValue && nBest < nTargetValue + MIN_CHANGE) || coinLowestLarger.first <= nBest)) {
        setCoinsRet.insert(coinLowestLarger.second);
        nValueRet += coinLowestLarger.first;
    } else {
        for (unsigned int i = 0; i < vValue.size(); i++)
            if (vfBest[i]) {
                setCoinsRet.insert(vValue[i].second);
                nValueRet += vValue[i].first;
            }

        LogPrint("selectcoins", "SelectCoins() best subset: ");
        for (unsigned int i = 0; i < vValue.size(); i++)
            if (vfBest[i])
                LogPrint("selectcoins", "%s ", FormatMoney(vValue[i].first));
        LogPrint("selectcoins", "total %s\n", FormatMoney(nBest));
    }

    return true;
}

bool CWallet::SelectCoins(const vector <COutput> &vAvailableCoins, const CAmount &nTargetValue,
                          set <pair<const CWalletTx *, unsigned int>> &setCoinsRet, CAmount &nValueRet,
                          const CCoinControl *coinControl, AvailableCoinsType nCoinType, bool fUseInstantSend) const {
    vector <COutput> vCoins(vAvailableCoins);

    // coin control -> return all selected outputs (we want all selected to go into the transaction for sure)
    if (coinControl && coinControl->HasSelected() && !coinControl->fAllowOtherInputs) {
        BOOST_FOREACH(const COutput &out, vCoins)
        {
            if (!out.fSpendable)
                continue;
            if (nCoinType == ONLY_DENOMINATED) {
                CTxIn txin = CTxIn(out.tx->GetHash(), out.i);
                int nRounds = GetInputPrivateSendRounds(txin);
                // make sure it's actually anonymized
                if (nRounds < nPrivateSendRounds) continue;
            }
            nValueRet += out.tx->vout[out.i].nValue;
            setCoinsRet.insert(make_pair(out.tx, out.i));
        }
        return (nValueRet >= nTargetValue);
    }

    //if we're doing only denominated, we need to round up to the nearest smallest denomination
    if (nCoinType == ONLY_DENOMINATED) {
        CAmount nSmallestDenom = vecPrivateSendDenominations.back();
        // Make outputs by looping through denominations, from large to small
        BOOST_FOREACH(CAmount nDenom, vecPrivateSendDenominations)
        {
            BOOST_FOREACH(const COutput &out, vCoins)
            {
                //make sure it's the denom we're looking for, round the amount up to smallest denom
                if (out.tx->vout[out.i].nValue == nDenom && nValueRet + nDenom < nTargetValue + nSmallestDenom) {
                    CTxIn txin = CTxIn(out.tx->GetHash(), out.i);
                    int nRounds = GetInputPrivateSendRounds(txin);
                    // make sure it's actually anonymized
                    if (nRounds < nPrivateSendRounds) continue;
                    nValueRet += nDenom;
                    setCoinsRet.insert(make_pair(out.tx, out.i));
                }
            }
        }
        return (nValueRet >= nTargetValue);
    }

    // calculate value from preset inputs and store them
    set <pair<const CWalletTx *, uint32_t>> setPresetCoins;
    CAmount nValueFromPresetInputs = 0;

    std::vector <COutPoint> vPresetInputs;
    if (coinControl)
        coinControl->ListSelected(vPresetInputs);
    BOOST_FOREACH(const COutPoint &outpoint, vPresetInputs)
    {
        map<uint256, CWalletTx>::const_iterator it = mapWallet.find(outpoint.hash);
        if (it != mapWallet.end()) {
            const CWalletTx *pcoin = &it->second;
            // Clearly invalid input, fail
            if (pcoin->vout.size() <= outpoint.n)
                return false;
            nValueFromPresetInputs += pcoin->vout[outpoint.n].nValue;
            setPresetCoins.insert(make_pair(pcoin, outpoint.n));
        } else
            return false; // TODO: Allow non-wallet inputs
    }

    // remove preset inputs from vCoins
    for (vector<COutput>::iterator it = vCoins.begin();
         it != vCoins.end() && coinControl && coinControl->HasSelected();) {
        if (setPresetCoins.count(make_pair(it->tx, it->i)))
            it = vCoins.erase(it);
        else
            ++it;
    }

    size_t nMaxChainLength = std::min(GetArg("-limitancestorcount", DEFAULT_ANCESTOR_LIMIT),
                                      GetArg("-limitdescendantcount", DEFAULT_DESCENDANT_LIMIT));
    bool fRejectLongChains = GetBoolArg("-walletrejectlongchains", DEFAULT_WALLET_REJECT_LONG_CHAINS);

    bool res = nTargetValue <= nValueFromPresetInputs ||
               SelectCoinsMinConf(nTargetValue - nValueFromPresetInputs, 1, 6, 0, vCoins, setCoinsRet, nValueRet) ||
               SelectCoinsMinConf(nTargetValue - nValueFromPresetInputs, 1, 1, 0, vCoins, setCoinsRet, nValueRet) ||
               (bSpendZeroConfChange &&
                SelectCoinsMinConf(nTargetValue - nValueFromPresetInputs, 0, 1, 2, vCoins, setCoinsRet,
                                   nValueRet)) ||
               (bSpendZeroConfChange && SelectCoinsMinConf(nTargetValue - nValueFromPresetInputs, 0, 1,
                                                           std::min((size_t) 4, nMaxChainLength / 3), vCoins,
                                                           setCoinsRet, nValueRet)) ||
               (bSpendZeroConfChange &&
                SelectCoinsMinConf(nTargetValue - nValueFromPresetInputs, 0, 1, nMaxChainLength / 2, vCoins,
                                   setCoinsRet, nValueRet)) ||
               (bSpendZeroConfChange &&
                SelectCoinsMinConf(nTargetValue - nValueFromPresetInputs, 0, 1, nMaxChainLength, vCoins,
                                   setCoinsRet,
                                   nValueRet)) ||
               (bSpendZeroConfChange && !fRejectLongChains &&
                SelectCoinsMinConf(nTargetValue - nValueFromPresetInputs, 0, 1,
                                   std::numeric_limits<uint64_t>::max(),
                                   vCoins, setCoinsRet, nValueRet));

    // because SelectCoinsMinConf clears the setCoinsRet, we now add the possible inputs to the coinset
    setCoinsRet.insert(setPresetCoins.begin(), setPresetCoins.end());

    // add preset inputs to the total value selected
    nValueRet += nValueFromPresetInputs;

    return res;
}

bool CWallet::FundTransaction(CMutableTransaction &tx, CAmount &nFeeRet, bool overrideEstimatedFeeRate,
                              const CFeeRate &specificFeeRate, int &nChangePosInOut, std::string &strFailReason,
                              bool includeWatching, bool lockUnspents, const CTxDestination &destChange) {
    vector <CRecipient> vecSend;

    // Turn the txout set into a CRecipient vector
    BOOST_FOREACH(const CTxOut &txOut, tx.vout)
    {
        CRecipient recipient = {txOut.scriptPubKey, txOut.nValue, false};
        vecSend.push_back(recipient);
    }

    CCoinControl coinControl;
    coinControl.destChange = destChange;
    coinControl.fAllowOtherInputs = true;
    coinControl.fAllowWatchOnly = includeWatching;
    coinControl.fOverrideFeeRate = overrideEstimatedFeeRate;
    coinControl.nFeeRate = specificFeeRate;

    BOOST_FOREACH(const CTxIn &txin, tx.vin)
        coinControl.Select(txin.prevout);

    CReserveKey reservekey(this);
    CWalletTx wtx;
    if (!CreateTransaction(vecSend, wtx, reservekey, nFeeRet, nChangePosInOut, strFailReason, &coinControl, false))
        return false;

    if (nChangePosInOut != -1)
        tx.vout.insert(tx.vout.begin() + nChangePosInOut, wtx.vout[nChangePosInOut]);

    // Add new txins (keeping original txin scriptSig/order)
    BOOST_FOREACH(const CTxIn &txin, wtx.vin)
    {
        if (!coinControl.IsSelected(txin.prevout)) {
            tx.vin.push_back(txin);

            if (lockUnspents) {
                LOCK2(cs_main, cs_wallet);
                LockCoin(txin.prevout);
            }
        }
    }

    return true;
}

bool CWallet::ConvertList(std::vector <CTxIn> vecTxIn, std::vector <CAmount> &vecAmounts) {
    BOOST_FOREACH(CTxIn txin, vecTxIn) {
        if (mapWallet.count(txin.prevout.hash)) {
            CWalletTx &wtx = mapWallet[txin.prevout.hash];
            if (txin.prevout.n < wtx.vout.size()) {
                vecAmounts.push_back(wtx.vout[txin.prevout.n].nValue);
            }
        } else {
            LogPrintf("CWallet::ConvertList -- Couldn't find transaction\n");
        }
    }
    return true;
}

bool CWallet::SelectCoinsByDenominations(int nDenom, CAmount nValueMin, CAmount nValueMax,
                                         std::vector <CTxIn> &vecTxInRet, std::vector <COutput> &vCoinsRet,
                                         CAmount &nValueRet, int nPrivateSendRoundsMin, int nPrivateSendRoundsMax) {
    vecTxInRet.clear();
    vCoinsRet.clear();
    nValueRet = 0;

    vector <COutput> vCoins;
    AvailableCoins(vCoins, true, NULL, false, ONLY_DENOMINATED);

    std::random_shuffle(vCoins.rbegin(), vCoins.rend(), GetRandInt);

    // ( bit on if present )
    // bit 0 - 100ZCOIN+1
    // bit 1 - 10ZCOIN+1
    // bit 2 - 1ZCOIN+1
    // bit 3 - .1ZCOIN+1

    std::vector<int> vecBits;
    if (!darkSendPool.GetDenominationsBits(nDenom, vecBits)) {
        return false;
    }

    int nDenomResult = 0;

    InsecureRand insecureRand;
    BOOST_FOREACH(const COutput &out, vCoins)
    {
        // znode-like input should not be selected by AvailableCoins now anyway
        //if(out.tx->vout[out.i].nValue == 1000*COIN) continue;
        if (nValueRet + out.tx->vout[out.i].nValue <= nValueMax) {

            CTxIn txin = CTxIn(out.tx->GetHash(), out.i);

            int nRounds = GetInputPrivateSendRounds(txin);
            if (nRounds >= nPrivateSendRoundsMax) continue;
            if (nRounds < nPrivateSendRoundsMin) continue;

            BOOST_FOREACH(int nBit, vecBits) {
                if (out.tx->vout[out.i].nValue == vecPrivateSendDenominations[nBit]) {
                    if (nValueRet >= nValueMin) {
                        //randomly reduce the max amount we'll submit (for anonymity)
                        nValueMax -= insecureRand(nValueMax/5);
                        //on average use 50% of the inputs or less
                        int r = insecureRand(vCoins.size());
                        if ((int) vecTxInRet.size() > r) return true;
                    }
                    txin.prevPubKey = out.tx->vout[out.i].scriptPubKey; // the inputs PubKey
                    nValueRet += out.tx->vout[out.i].nValue;
                    vecTxInRet.push_back(txin);
                    vCoinsRet.push_back(out);
                    nDenomResult |= 1 << nBit;
                }
            }
        }
    }

    return nValueRet >= nValueMin && nDenom == nDenomResult;
}

bool CWallet::CreateCollateralTransaction(CMutableTransaction &txCollateral, std::string &strReason) {
    txCollateral.vin.clear();
    txCollateral.vout.clear();

    CReserveKey reservekey(this);
    CAmount nValue = 0;
    CTxIn txinCollateral;

    if (!GetCollateralTxIn(txinCollateral, nValue)) {
        strReason = "PrivateSend requires a collateral transaction and could not locate an acceptable input!";
        return false;
    }

    // make our change address
    CScript scriptChange;
    CPubKey vchPubKey;
    assert(reservekey.GetReservedKey(vchPubKey)); // should never fail, as we just unlocked
    scriptChange = GetScriptForDestination(vchPubKey.GetID());
    reservekey.KeepKey();

    txCollateral.vin.push_back(txinCollateral);

    //pay collateral charge in fees
    CTxOut txout = CTxOut(nValue - PRIVATESEND_COLLATERAL, scriptChange);
    txCollateral.vout.push_back(txout);
    CAmount amount;
    if (!SignSignature(*this, txinCollateral.prevPubKey, txCollateral, 0, amount, int(SIGHASH_ALL | SIGHASH_ANYONECANPAY))) {
        strReason = "Unable to sign collateral transaction!";
        return false;
    }

    return true;
}

bool CWallet::SelectCoinsGrouppedByAddresses(std::vector <CompactTallyItem> &vecTallyRet, bool fSkipDenominated,
                                             bool fAnonymizable) const {
    LOCK2(cs_main, cs_wallet);

    isminefilter filter = ISMINE_SPENDABLE;

    // try to use cache
    if (fAnonymizable) {
        if(fSkipDenominated && fAnonymizableTallyCachedNonDenom) {
            vecTallyRet = vecAnonymizableTallyCachedNonDenom;
            LogPrint("selectcoins", "SelectCoinsGrouppedByAddresses - using cache for non-denom inputs\n");
            return vecTallyRet.size() > 0;
        }
        if(!fSkipDenominated && fAnonymizableTallyCached) {
            vecTallyRet = vecAnonymizableTallyCached;
            LogPrint("selectcoins", "SelectCoinsGrouppedByAddresses - using cache for all inputs\n");
            return vecTallyRet.size() > 0;
        }
    }

    // Tally
    map <CBitcoinAddress, CompactTallyItem> mapTally;
    for (map<uint256, CWalletTx>::const_iterator it = mapWallet.begin(); it != mapWallet.end(); ++it) {
        const CWalletTx &wtx = (*it).second;

        if (wtx.IsCoinBase() && wtx.GetBlocksToMaturity() > 0) continue;
        if (!fAnonymizable && !wtx.IsTrusted()) continue;

        for (unsigned int i = 0; i < wtx.vout.size(); i++) {
            CTxDestination address;
            if (!ExtractDestination(wtx.vout[i].scriptPubKey, address)) continue;

            isminefilter mine = ::IsMine(*this, address);
            if (!(mine & filter)) continue;

            if (IsSpent(wtx.GetHash(), i) || IsLockedCoin(wtx.GetHash(), i)) continue;

            if (fSkipDenominated && IsDenominatedAmount(wtx.vout[i].nValue)) continue;

            if (fAnonymizable) {
                // ignore collaterals
                if (IsCollateralAmount(wtx.vout[i].nValue)) continue;
                if (fZNode && wtx.vout[i].nValue == ZNODE_COIN_REQUIRED * COIN) continue;
                // ignore outputs that are 10 times smaller then the smallest denomination
                // otherwise they will just lead to higher fee / lower priority
                if (wtx.vout[i].nValue <= vecPrivateSendDenominations.back() / 10) continue;
                // ignore anonymized
                if(GetInputPrivateSendRounds(CTxIn(wtx.GetHash(), i)) >= nPrivateSendRounds) continue;
            }

            CompactTallyItem &item = mapTally[address];
            item.address = address;
            item.nAmount += wtx.vout[i].nValue;
            item.vecTxIn.push_back(CTxIn(wtx.GetHash(), i));
        }
    }

    // construct resulting vector
    vecTallyRet.clear();
    BOOST_FOREACH(const PAIRTYPE(CBitcoinAddress, CompactTallyItem)&item, mapTally) {
        if (fAnonymizable && item.second.nAmount < vecPrivateSendDenominations.back()) continue;
        vecTallyRet.push_back(item.second);
    }

    // order by amounts per address, from smallest to largest
    sort(vecTallyRet.rbegin(), vecTallyRet.rend(), CompareByAmount());

    // cache anonymizable for later use
    if (fAnonymizable) {
        if (fSkipDenominated) {
            vecAnonymizableTallyCachedNonDenom = vecTallyRet;
            fAnonymizableTallyCachedNonDenom = true;
        } else {
            vecAnonymizableTallyCached = vecTallyRet;
            fAnonymizableTallyCached = true;
        }
    }

    // debug
    std::string strMessage = "SelectCoinsGrouppedByAddresses - vecTallyRet:\n";
    BOOST_FOREACH(CompactTallyItem & item, vecTallyRet)
        strMessage += strprintf("  %s %f\n", item.address.ToString().c_str(), float(item.nAmount) / COIN);
    LogPrint("selectcoins", "%s", strMessage);

    return vecTallyRet.size() > 0;
}

bool CWallet::CreateTransaction(const vector <CRecipient> &vecSend, CWalletTx &wtxNew, CReserveKey &reservekey,
                                CAmount &nFeeRet,
                                int &nChangePosInOut, std::string &strFailReason, const CCoinControl *coinControl,
                                bool sign, AvailableCoinsType nCoinType, bool fUseInstantSend) {
    LogPrintf("CreateTransaction()\n");
    CAmount nValue = 0;
    int nChangePosRequest = nChangePosInOut;
    unsigned int nSubtractFeeFromAmount = 0;
    BOOST_FOREACH(const CRecipient &recipient, vecSend)
    {
        if (nValue < 0 || recipient.nAmount < 0) {
            strFailReason = _("Transaction amounts must be positive");
            return false;
        }
        nValue += recipient.nAmount;

        if (recipient.fSubtractFeeFromAmount)
            nSubtractFeeFromAmount++;
    }
    if (vecSend.empty() || nValue < 0) {
        strFailReason = _("Transaction amounts must be positive");
        return false;
    }
    wtxNew.fTimeReceivedIsTxTime = true;
    wtxNew.BindWallet(this);
    CMutableTransaction txNew;

    // Discourage fee sniping.
    //
    // For a large miner the value of the transactions in the best block and
    // the mempool can exceed the cost of deliberately attempting to mine two
    // blocks to orphan the current best block. By setting nLockTime such that
    // only the next block can include the transaction, we discourage this
    // practice as the height restricted and limited blocksize gives miners
    // considering fee sniping fewer options for pulling off this attack.
    //
    // A simple way to think about this is from the wallet's point of view we
    // always want the blockchain to move forward. By setting nLockTime this
    // way we're basically making the statement that we only want this
    // transaction to appear in the next block; we don't want to potentially
    // encourage reorgs by allowing transactions to appear at lower heights
    // than the next block in forks of the best chain.
    //
    // Of course, the subsidy is high enough, and transaction volume low
    // enough, that fee sniping isn't a problem yet, but by implementing a fix
    // now we ensure code won't be written that makes assumptions about
    // nLockTime that preclude a fix later.
    txNew.nLockTime = chainActive.Height();

    // Secondly occasionally randomly pick a nLockTime even further back, so
    // that transactions that are delayed after signing for whatever reason,
    // e.g. high-latency mix networks and some CoinJoin implementations, have
    // better privacy.
    if (GetRandInt(10) == 0)
        txNew.nLockTime = std::max(0, (int) txNew.nLockTime - GetRandInt(100));

    assert(txNew.nLockTime <= (unsigned int) chainActive.Height());
    assert(txNew.nLockTime < LOCKTIME_THRESHOLD);

    {
        LOCK2(cs_main, cs_wallet);
        {
            std::vector <COutput> vAvailableCoins;
            AvailableCoins(vAvailableCoins, true, coinControl, false, nCoinType, fUseInstantSend);

            nFeeRet = payTxFee.GetFeePerK();
            // Start with no fee and loop until there is enough fee
            while (true) {
                nChangePosInOut = nChangePosRequest;
                txNew.vin.clear();
                txNew.vout.clear();
                txNew.wit.SetNull();

                wtxNew.fFromMe = true;
                wtxNew.changes.clear();

                CAmount nValueToSelect = nValue;
                if (nSubtractFeeFromAmount == 0)
                    nValueToSelect += nFeeRet;
                double dPriority = 0;
                // vouts to the payees
                BOOST_FOREACH(const CRecipient &recipient, vecSend)
                {
                    CTxOut txout(recipient.nAmount, recipient.scriptPubKey);

                    if (txout.IsDust(::minRelayTxFee)) {
                        if (recipient.fSubtractFeeFromAmount && nFeeRet > 0) {
                            if (txout.nValue < 0)
                                strFailReason = _("The transaction amount is too small to pay the fee");
                            else
                                strFailReason = _("The transaction amount is too small to send after the fee has been deducted");
                        } else
                            strFailReason = _("Transaction amount too small");
                        return false;
                    }
                    txNew.vout.push_back(txout);
                }

                // Choose coins to use
                set <pair<const CWalletTx *, unsigned int>> setCoins;
                CAmount nValueIn = 0;
                if (!SelectCoins(vAvailableCoins, nValueToSelect, setCoins, nValueIn, coinControl)) {
                    if (nCoinType == ONLY_NOT1000IFMN) {
                        strFailReason = _("Unable to locate enough funds for this transaction that are not equal 1000 XZC.");
                    } else if (nCoinType == ONLY_NONDENOMINATED_NOT1000IFMN) {
                        strFailReason = _("Unable to locate enough PrivateSend non-denominated funds for this transaction that are not equal 1000 XZC.");
                    } else if (nCoinType == ONLY_DENOMINATED) {
                        strFailReason = _("Unable to locate enough PrivateSend denominated funds for this transaction.");
                        strFailReason += _("PrivateSend uses exact denominated amounts to send funds, you might simply need to anonymize some more coins.");
                    } else if (nValueIn < nValueToSelect) {
                        strFailReason = _("Insufficient funds.");
                    }
                    return false;
                }

                BOOST_FOREACH(PAIRTYPE(const CWalletTx*, unsigned int) pcoin, setCoins)
                {
                    CAmount nCredit = pcoin.first->vout[pcoin.second].nValue;
                    //The coin age after the next block (depth+1) is used instead of the current,
                    //reflecting an assumption the user would accept a bit more delay for
                    //a chance at a free transaction.
                    //But mempool inputs might still be in the mempool, so their age stays 0
                    int age = pcoin.first->GetDepthInMainChain();
                    assert(age >= 0);
                    if (age != 0)
                        age += 1;
                    dPriority += (double) nCredit * age;
                }

                const CAmount nChange = nValueIn - nValueToSelect;
                if (nChange > 0) {
                    //over pay for denominated transactions
                    if (nCoinType == ONLY_DENOMINATED) {
                        nFeeRet += nChange;
                        wtxNew.mapValue["DS"] = "1";
                        // recheck skipped denominations during next mixing
                        darkSendPool.ClearSkippedDenominations();
                    } else {
                        // Fill a vout to ourself
                        // TODO: pass in scriptChange instead of reservekey so
                        // change transaction isn't always pay-to-bitcoin-address
                        CScript scriptChange;

                        // coin control: send change to custom address
                        if (coinControl && !boost::get<CNoDestination>(&coinControl->destChange))
                            scriptChange = GetScriptForDestination(coinControl->destChange);

                            // no coin control: send change to newly generated address
                        else {
                            // Note: We use a new key here to keep it from being obvious which side is the change.
                            //  The drawback is that by not reusing a previous key, the change may be lost if a
                            //  backup is restored, if the backup doesn't have the new private key for the change.
                            //  If we reused the old key, it would be possible to add code to look for and
                            //  rediscover unknown transactions that were written with keys of ours to recover
                            //  post-backup change.

                            // Reserve a new key pair from key pool
                            CPubKey vchPubKey;
                            bool ret;
                            ret = reservekey.GetReservedKey(vchPubKey);
                            if (!ret) {
                                strFailReason = _("Keypool ran out, please call keypoolrefill first");
                                return false;
                            }

                            scriptChange = GetScriptForDestination(vchPubKey.GetID());
                        }

                        CTxOut newTxOut(nChange, scriptChange);

                        // We do not move dust-change to fees, because the sender would end up paying more than requested.
                        // This would be against the purpose of the all-inclusive feature.
                        // So instead we raise the change and deduct from the recipient.
                        if (nSubtractFeeFromAmount > 0 && newTxOut.IsDust(::minRelayTxFee)) {
                            CAmount nDust = newTxOut.GetDustThreshold(::minRelayTxFee) - newTxOut.nValue;
                            newTxOut.nValue += nDust; // raise change until no more dust
                            for (unsigned int i = 0; i < vecSend.size(); i++) // subtract from first recipient
                            {
                                if (vecSend[i].fSubtractFeeFromAmount) {
                                    txNew.vout[i].nValue -= nDust;
                                    if (txNew.vout[i].IsDust(::minRelayTxFee)) {
                                        strFailReason = _(
                                                "The transaction amount is too small to send after the fee has been deducted");
                                        return false;
                                    }
                                    break;
                                }
                            }
                        }

                        // Never create dust outputs; if we would, just
                        // add the dust to the fee.
                        if (newTxOut.IsDust(::minRelayTxFee)) {
                            nChangePosInOut = -1;
                            nFeeRet += nChange;
                            reservekey.ReturnKey();
                        } else {
                            if (nChangePosInOut == -1) {
                                // Insert change txn at random position:
                                nChangePosInOut = GetRandInt(txNew.vout.size() + 1);
                            } else if ((unsigned int) nChangePosInOut > txNew.vout.size()) {
                                strFailReason = _("Change index out of range");
                                return false;
                            }

                            vector<CTxOut>::iterator position = txNew.vout.begin() + nChangePosInOut;
                            txNew.vout.insert(position, newTxOut);
                            wtxNew.changes.insert(static_cast<uint32_t>(nChangePosInOut));
                        }
                    }
                } else
                    reservekey.ReturnKey();

                // Fill vin
                //
                // Note how the sequence number is set to max()-1 so that the
                // nLockTime set above actually works.
                BOOST_FOREACH(const PAIRTYPE(const CWalletTx *, unsigned int) &coin, setCoins)
                    txNew.vin.push_back(CTxIn(coin.first->GetHash(), coin.second, CScript(), std::numeric_limits < unsigned int > ::max() - 1));

                // Sign
                int nIn = 0;
                CTransaction txNewConst(txNew);
                BOOST_FOREACH(const PAIRTYPE(const CWalletTx *, unsigned int) &coin, setCoins)
                {
                    bool signSuccess;
                    const CScript &scriptPubKey = coin.first->vout[coin.second].scriptPubKey;
                    SignatureData sigdata;
                    if (sign)
                        signSuccess = ProduceSignature(TransactionSignatureCreator(this, &txNewConst, nIn, coin.first->vout[coin.second].nValue, SIGHASH_ALL),
                                scriptPubKey, sigdata);
                    else
                        signSuccess = ProduceSignature(DummySignatureCreator(this), scriptPubKey, sigdata);

                    if (!signSuccess) {
                        strFailReason = _("Signing transaction failed");
                        return false;
                    } else {
                        UpdateTransaction(txNew, nIn, sigdata);
                    }

                    nIn++;
                }

                unsigned int nBytes = GetVirtualTransactionSize(txNew);

                // Remove scriptSigs if we used dummy signatures for fee calculation
                if (!sign) {
                    BOOST_FOREACH(CTxIn & vin, txNew.vin)
                        vin.scriptSig = CScript();
                    txNew.wit.SetNull();
                }

                // Embed the constructed transaction data in wtxNew.
                *static_cast<CTransaction *>(&wtxNew) = CTransaction(txNew);

                // Limit size
                if (GetTransactionWeight(txNew) >= MAX_STANDARD_TX_WEIGHT) {
                    strFailReason = _("Transaction too large");
                    return false;
                }

                dPriority = wtxNew.ComputePriority(dPriority, nBytes);

                // Can we complete this as a free transaction?
                if (fSendFreeTransactions && nBytes <= MAX_FREE_TRANSACTION_CREATE_SIZE) {
                    // Not enough fee: enough priority?
                    double dPriorityNeeded = mempool.estimateSmartPriority(nTxConfirmTarget);
                    // Require at least hard-coded AllowFree.
                    if (dPriority >= dPriorityNeeded && AllowFree(dPriority))
                        break;
                }

                CAmount nFeeNeeded = GetMinimumFee(nBytes, nTxConfirmTarget, mempool);
                if (coinControl && nFeeNeeded > 0 && coinControl->nMinimumTotalFee > nFeeNeeded) {
                    nFeeNeeded = coinControl->nMinimumTotalFee;
                }
                if (coinControl && coinControl->fOverrideFeeRate)
                    nFeeNeeded = coinControl->nFeeRate.GetFee(nBytes);

                // If we made it here and we aren't even able to meet the relay fee on the next pass, give up
                // because we must be at the maximum allowed fee.
                if (nFeeNeeded < ::minRelayTxFee.GetFee(nBytes))
                {
                    strFailReason = _("Transaction too large for fee policy");
                    return false;
                }

                if (nFeeRet >= nFeeNeeded)
                    break; // Done, enough fee included.

                // Include more fee and try again.
                nFeeRet = nFeeNeeded;
                continue;
            }
        }
    }

    if (GetBoolArg("-walletrejectlongchains", DEFAULT_WALLET_REJECT_LONG_CHAINS)) {
        // Lastly, ensure this tx will pass the mempool's chain limits
        LockPoints lp;
        CTxMemPoolEntry entry(txNew, 0, 0, 0, 0, false, 0, false, 0, lp);
        CTxMemPool::setEntries setAncestors;
        size_t nLimitAncestors = GetArg("-limitancestorcount", DEFAULT_ANCESTOR_LIMIT);
        size_t nLimitAncestorSize = GetArg("-limitancestorsize", DEFAULT_ANCESTOR_SIZE_LIMIT) * 1000;
        size_t nLimitDescendants = GetArg("-limitdescendantcount", DEFAULT_DESCENDANT_LIMIT);
        size_t nLimitDescendantSize = GetArg("-limitdescendantsize", DEFAULT_DESCENDANT_SIZE_LIMIT) * 1000;
        std::string errString;
        if (!mempool.CalculateMemPoolAncestors(entry, setAncestors, nLimitAncestors, nLimitAncestorSize,
                                               nLimitDescendants, nLimitDescendantSize, errString)) {
            strFailReason = _("Transaction has too long of a mempool chain");
            return false;
        }
    }
    return true;
}

void CWallet::CommitTransaction(CWalletTx& tx)
{
    LOCK2(cs_main, cs_wallet);

    LogPrintf("CommitTransaction fBroadcastTransactions = %B:\n%s", fBroadcastTransactions, tx.ToString());

    {
        // This is only to keep the database open to defeat the auto-flush for the
        // duration of this scope.  This is the only place where this optimization
        // maybe makes sense; please don't do it anywhere else.
        std::unique_ptr<CWalletDB> db(fFileBacked ? new CWalletDB(strWalletFile, "r+") : nullptr);

        // Add tx to wallet, because if it has change it's also ours,
        // otherwise just for transaction history.
        AddToWallet(tx, false, db.get());
    }

    // Track how many getdata requests our transaction gets
    mapRequestCount[tx.GetHash()] = 0;

    if (fBroadcastTransactions) {
        bool zeroSpend = tx.IsZerocoinSpend() || tx.IsSigmaSpend();
        CValidationState state;

        // The old Zerocoin spend use a special way to check inputs but not for Sigma spend.
        // The Sigma spend will share the same logic as normal transactions for inputs checking.
        if (!tx.AcceptToMemoryPool(false, maxTxFee, state, !tx.IsZerocoinSpend(), zeroSpend)) {
            LogPrintf("CommitTransaction(): Transaction cannot be broadcast immediately, %s\n", state.GetRejectReason());
            // TODO: if we expect the failure to be long term or permanent, instead delete wtx from the wallet and return failure.
        } else {
            LogPrintf("Successfully accepted txn %s to mempool/stempool, relaying!\n", tx.GetHash().ToString());
            tx.RelayWalletTransaction(!tx.IsZerocoinSpend() /* fCheckInputs */);
        }
    }
}

/**
 * Call after CreateTransaction unless you want to abort
 */
bool CWallet::CommitTransaction(CWalletTx &wtxNew, CReserveKey &reservekey) {
    {
        LOCK2(cs_main, cs_wallet);
        LogPrintf("CommitTransaction fBroadcastTransactions = %B:\n%s",
                  fBroadcastTransactions, wtxNew.ToString());
        {
            // This is only to keep the database open to defeat the auto-flush for the
            // duration of this scope.  This is the only place where this optimization
            // maybe makes sense; please don't do it anywhere else.
            CWalletDB *pwalletdb = fFileBacked ? new CWalletDB(strWalletFile, "r+") : NULL;

            // Take key pair from key pool so it won't be used again
            reservekey.KeepKey();

            // Add tx to wallet, because if it has change it's also ours,
            // otherwise just for transaction history.
            AddToWallet(wtxNew, false, pwalletdb);

            // Notify that old coins are spent
            set < CWalletTx * > setCoins;
            BOOST_FOREACH(const CTxIn &txin, wtxNew.vin)
            {
                CWalletTx &coin = mapWallet[txin.prevout.hash];
                coin.BindWallet(this);
                NotifyTransactionChanged(this, coin.GetHash(), CT_UPDATED);
            }

            if (fFileBacked)
                delete pwalletdb;
        }

        // Track how many getdata requests our transaction gets
        mapRequestCount[wtxNew.GetHash()] = 0;

        if (fBroadcastTransactions) {
            CValidationState state;
            // Broadcast
            if (!wtxNew.AcceptToMemoryPool(false, maxTxFee, state, true)) {
                LogPrintf("CommitTransaction(): Transaction cannot be broadcast immediately, %s\n",
                          state.GetRejectReason());
                // TODO: if we expect the failure to be long term or permanent, instead delete wtx from the wallet and return failure.
            } else {
                LogPrintf("Successfully accepted txn %s to mempool/stempool, relaying!\n",
                          wtxNew.GetHash().ToString());
                wtxNew.RelayWalletTransaction();
            }
        }
    }
    return true;
}

bool CWallet::EraseFromWallet(uint256 hash) {
    if (!fFileBacked)
        return false;
    {
        LOCK(cs_wallet);
        if (mapWallet.erase(hash))
            CWalletDB(strWalletFile).EraseTx(hash);
    }
    return true;
}

bool CWallet::CreateZerocoinMintModel(
        string &stringError,
        const std::vector<std::pair<std::string,int>>& denominationPairs,
        MintAlgorithm algo) {
    if(algo == SIGMA) {
        // Convert denominations from string to sigma denominations.
        std::vector<std::pair<sigma::CoinDenomination, int>> sigma_denominations;
        for(const std::pair<std::string,int>& pair: denominationPairs) {
            sigma::CoinDenomination denom;
            if (!StringToDenomination(pair.first, denom)) {
                stringError = "Unrecognized sigma denomination " + pair.first;
                return false;
            }
            sigma_denominations.push_back(std::make_pair(denom, pair.second));
        }
        return CreateSigmaMintModel(stringError, sigma_denominations);
    }
    else if (algo == ZEROCOIN) {
        // Convert denominations from string to integers.
        std::vector<std::pair<int, int>> int_denominations;
        for(const std::pair<std::string,int>& pair: denominationPairs) {
            int_denominations.push_back(std::make_pair(std::atoi(pair.first.c_str()), pair.second));
        }
        return CreateZerocoinMintModelV2(stringError, int_denominations);
    }
    else
        return false;
}

bool CWallet::CreateSigmaMintModel(
        string &stringError,
        const std::vector<std::pair<sigma::CoinDenomination, int>>& denominationPairs) {
    vector<CRecipient> vecSend;
    vector<sigma::PrivateCoin> privCoins;
    CWalletTx wtx;

<<<<<<< HEAD
    vector<CHDMint> vDMints;
    CHDMint dMint;

     uint32_t nCountLastUsed = zwalletMain->GetCount();

    for(const std::pair<sigma::CoinDenominationV3, int>& denominationPair: denominationPairs) {
        sigma::CoinDenominationV3 denomination = denominationPair.first;
=======
    for(const std::pair<sigma::CoinDenomination, int>& denominationPair: denominationPairs) {
        sigma::CoinDenomination denomination = denominationPair.first;
>>>>>>> 6edc6fa0
        int64_t denominationValue;
        if (!DenominationToInteger(denomination, denominationValue)) {
            throw runtime_error(
                "mintzerocoin <amount>(0.1, 0.5, 1, 10, 100) (\"zcoinaddress\")\n");
        }

        int64_t coinCount = denominationPair.second;

        LogPrintf("rpcWallet.mintzerocoin() denomination = %s, nAmount = %s \n",
            denominationValue, coinCount);

        if(coinCount < 0) {
            throw runtime_error("Coin count negative (\"zcoinaddress\")\n");
        }

        sigma::Params* sigmaParams = sigma::Params::get_default();

        for(int64_t i = 0; i < coinCount; i++) {
            // The following constructor does all the work of minting a brand
            // new zerocoin. It stores all the private values inside the
            // PrivateCoin object. This includes the coin secrets, which must be
            // stored in a secure location (wallet) at the client.
<<<<<<< HEAD
            sigma::PrivateCoinV3 newCoin(zcParams, denomination, ZEROCOIN_TX_VERSION_3);

            // Generate and store secrets deterministically in the following function.
            dMint.SetNull();
            zwalletMain->GenerateHDMint(denomination, newCoin, dMint);

            // Get a copy of the 'public' portion of the coin. You should
            // embed this into a Zerocoin 'MINT' transaction along with a series
            // of currency inputs totaling the assigned value of one zerocoin.
            sigma::PublicCoinV3 pubCoin = newCoin.getPublicCoin();

            // Validate
            if (!pubCoin.validate()) {
                // reset countLastUsed value
                zwalletMain->SetCount(nCountLastUsed);
                stringError = "Unable to mint a V3 sigma coin.";
=======
            sigma::PrivateCoin newCoin(sigmaParams, denomination, ZEROCOIN_TX_VERSION_3);
            // Get a copy of the 'public' portion of the coin. You should
            // embed this into a Zerocoin 'MINT' transaction along with a series
            // of currency inputs totaling the assigned value of one zerocoin.

            sigma::PublicCoin pubCoin = newCoin.getPublicCoin();

            // Validate
            if (!pubCoin.validate()) {
                stringError = "Unable to mint a sigma coin.";
>>>>>>> 6edc6fa0
                return false;
            }

            // Update local count (don't write back to DB until we know coin is sent)
            zwalletMain->UpdateCountLocal();

            // Create script for coin
            CScript scriptSerializedCoin;
            // opcode is inserted as 1 byte according to file script/script.h
            scriptSerializedCoin << OP_SIGMAMINT;

            // MARTUN: Commenting this for now.
            // this one will probably be written as int64_t, which means it will be written in as few bytes as necessary, and one more byte for sign. In our case our 34 will take 2 bytes, 1 for the number 34 and another one for the sign.
            // scriptSerializedCoin << pubCoin.getValue().memoryRequired();

            // and this one will write the size in different byte lengths depending on the length of vector. If vector size is <0.4c, which is 76, will write the size of vector in just 1 byte. In our case the size is always 34, so must write that 34 in 1 byte.
            std::vector<unsigned char> vch = pubCoin.getValue().getvch();
            scriptSerializedCoin.insert(scriptSerializedCoin.end(), vch.begin(), vch.end());

            CRecipient recipient = {scriptSerializedCoin, denominationValue, false};

            vecSend.push_back(recipient);
            privCoins.push_back(newCoin);
            vDMints.push_back(dMint);
        }
    }

<<<<<<< HEAD
    stringError = pwalletMain->MintAndStoreZerocoinV3(vecSend, privCoins, vDMints, wtx);
=======
    stringError = pwalletMain->MintAndStoreSigma(vecSend, privCoins, wtx);
>>>>>>> 6edc6fa0

    if (stringError != "") {
        // reset countLastUsed value
        zwalletMain->SetCount(nCountLastUsed);
        return false;
    }

    return true;
}

bool CWallet::CreateZerocoinMintModelV2(
        string &stringError,
        const std::vector<std::pair<int,int>>& denominationPairs) {
    libzerocoin::CoinDenomination denomination;
    // Always use modulus v2
    libzerocoin::Params *zcParams = ZCParamsV2;

    vector<CRecipient> vecSend;
    vector<libzerocoin::PrivateCoin> privCoins;
    CWalletTx wtx;

    std::pair<int,int> denominationPair;
    BOOST_FOREACH(denominationPair, denominationPairs){
        int denominationValue = denominationPair.first;
        switch(denominationValue){
            case 1:
                denomination = libzerocoin::ZQ_LOVELACE;
                break;
            case 10:
                denomination = libzerocoin::ZQ_GOLDWASSER;
                break;
            case 25:
                denomination = libzerocoin::ZQ_RACKOFF;
                break;
            case 50:
                denomination = libzerocoin::ZQ_PEDERSEN;
                break;
            case 100:
                denomination = libzerocoin::ZQ_WILLIAMSON;
                break;
            default:
                throw runtime_error(
                    "mintzerocoin <amount>(1,10,25,50,100) (\"zcoinaddress\")\n");
        }

        int64_t amount = denominationPair.second;

        LogPrintf("rpcWallet.mintzerocoin() denomination = %s, nAmount = %s \n", denominationValue, amount);

        if(amount < 0){
                throw runtime_error(
                    "mintzerocoin <amount>(1,10,25,50,100) (\"zcoinaddress\")\n");
        }

        for(int64_t i=0; i<amount; i++){
            // The following constructor does all the work of minting a brand
            // new zerocoin. It stores all the private values inside the
            // PrivateCoin object. This includes the coin secrets, which must be
            // stored in a secure location (wallet) at the client.
            libzerocoin::PrivateCoin newCoin(zcParams, denomination, ZEROCOIN_TX_VERSION_2);
            // Get a copy of the 'public' portion of the coin. You should
            // embed this into a Zerocoin 'MINT' transaction along with a series
            // of currency inputs totaling the assigned value of one zerocoin.

            libzerocoin::PublicCoin pubCoin = newCoin.getPublicCoin();

            //Validate
            bool validCoin = pubCoin.validate();

            // loop until we find a valid coin
            while(!validCoin){
                newCoin = libzerocoin::PrivateCoin(zcParams, denomination, ZEROCOIN_TX_VERSION_2);
                pubCoin = newCoin.getPublicCoin();
                validCoin = pubCoin.validate();
            }

            // Create script for coin
            CScript scriptSerializedCoin =
                    CScript() << OP_ZEROCOINMINT << pubCoin.getValue().getvch().size() << pubCoin.getValue().getvch();

            CRecipient recipient = {scriptSerializedCoin, (denominationValue * COIN), false};

            vecSend.push_back(recipient);
            privCoins.push_back(newCoin);
        }
    }

    stringError = pwalletMain->MintAndStoreZerocoin(vecSend, privCoins, wtx);

    if (stringError != ""){
        return false;
    }

    return true;
}

bool CWallet::CreateZerocoinMintModel(string &stringError, const string& denomAmount, MintAlgorithm algo) {
    //TODO(martun) check if it is time to start minting v3 sigma mints. Not sure how we can
    // access the current block number in the waller side, so adding an algo parameter.
    if(algo == SIGMA)
        return CreateSigmaMintModel(stringError, denomAmount);
    else if (algo == ZEROCOIN)
        return CreateZerocoinMintModelV2(stringError, denomAmount);
    else
        return false;
}

bool CWallet::CreateSigmaMintModel(string &stringError, const string& denomAmount) {
    if (!fFileBacked)
        return false;

    int64_t nAmount = 0;
    sigma::CoinDenomination denomination;
    // Amount
    if (!StringToDenomination(denomAmount, denomination)) {
        return false;
    }
    DenominationToInteger(denomination, nAmount);

    CHDMint dMint;

    // Set up the Zerocoin Params object
    sigma::Params *sigmaParams = sigma::Params::get_default();

    // The following constructor does all the work of minting a brand
    // new zerocoin. It stores all the private values inside the
    // PrivateCoin object. This includes the coin secrets, which must be
    // stored in a secure location (wallet) at the client.
    sigma::PrivateCoin newCoin(sigmaParams, denomination, ZEROCOIN_TX_VERSION_3);

    // Generate and store secrets deterministically in the following function.
    dMint.SetNull();
    zwalletMain->GenerateHDMint(denomination, newCoin, dMint);

    // Get a copy of the 'public' portion of the coin. You should
    // embed this into a Zerocoin 'MINT' transaction along with a series
    // of currency inputs totaling the assigned value of one zerocoin.
    sigma::PublicCoin pubCoin = newCoin.getPublicCoin();

    // Validate
    if (pubCoin.validate()) {
        // Create script for coin
        CScript scriptSerializedCoin;
        // opcode is inserted as 1 byte according to file script/script.h
        scriptSerializedCoin << OP_SIGMAMINT;

        // MARTUN: Commenting this for now.
        // this one will probably be written as int64_t, which means it will be written in as few bytes as necessary, and one more byte for sign. In our case our 34 will take 2 bytes, 1 for the number 34 and another one for the sign.
        // scriptSerializedCoin << pubCoin.getValue().memoryRequired();

        // and this one will write the size in different byte lengths depending on the length of vector. If vector size is <0.4c, which is 76, will write the size of vector in just 1 byte. In our case the size is always 34, so must write that 34 in 1 byte.
        std::vector<unsigned char> vch = pubCoin.getValue().getvch();
        scriptSerializedCoin.insert(scriptSerializedCoin.end(), vch.begin(), vch.end());

        // Wallet comments
        CWalletTx wtx;
        bool isSigmaMint = true;
        stringError = MintZerocoin(scriptSerializedCoin, nAmount, isSigmaMint, wtx);

        if (stringError != "")
            return false;

<<<<<<< HEAD
        CWalletDB walletdb(pwalletMain->strWalletFile);

        // Now that coin is verified and sent, update the count. (If not verified, we will repeat the same count on the next attempt)
        zwalletMain->UpdateCount();

        dMint.SetTxHash(wtx.GetHash());
        pwalletMain->hdMintTracker->Add(dMint, true);

=======
        const unsigned char *ecdsaSecretKey = newCoin.getEcdsaSeckey();
        CSigmaEntry zerocoinTx;
        zerocoinTx.IsUsed = false;
        zerocoinTx.set_denomination(denomination);
        zerocoinTx.value = pubCoin.getValue();
        zerocoinTx.randomness = newCoin.getRandomness();
        zerocoinTx.serialNumber = newCoin.getSerialNumber();
        zerocoinTx.ecdsaSecretKey = std::vector<unsigned char>(ecdsaSecretKey, ecdsaSecretKey+32);
>>>>>>> 6edc6fa0
        LogPrintf("CreateZerocoinMintModel() -> NotifyZerocoinChanged\n");
        LogPrintf("pubcoin=%s, isUsed=%s\n", newCoin.getPublicCoin().getValue().GetHex(), dMint.IsUsed());
        LogPrintf("randomness=%s, serialNumber=%s\n", newCoin.getRandomness(), newCoin.getSerialNumber());
        NotifyZerocoinChanged(
            this,
            newCoin.getPublicCoin().getValue().GetHex(),
            "New (" + std::to_string(nAmount / COIN) + " mint)",
            CT_NEW);
        return true;
    } else {
        return false;
    }
}

bool CWallet::CreateZerocoinMintModelV2(string &stringError, const string& denomAmount) {

    if (!fFileBacked)
        return false;

    int64_t nAmount = 0;
    libzerocoin::CoinDenomination denomination;
    // Amount
    if (denomAmount == "1") {
        denomination = libzerocoin::ZQ_LOVELACE;
        nAmount = roundint64(1 * COIN);
    } else if (denomAmount == "10") {
        denomination = libzerocoin::ZQ_GOLDWASSER;
        nAmount = roundint64(10 * COIN);
    } else if (denomAmount == "25") {
        denomination = libzerocoin::ZQ_RACKOFF;
        nAmount = roundint64(25 * COIN);
    } else if (denomAmount == "50") {
        denomination = libzerocoin::ZQ_PEDERSEN;
        nAmount = roundint64(50 * COIN);
    } else if (denomAmount == "100") {
        denomination = libzerocoin::ZQ_WILLIAMSON;
        nAmount = roundint64(100 * COIN);
    } else {
        return false;
    }

    // Set up the Zerocoin Params object
    libzerocoin::Params *zcParams = ZCParamsV2;

    int mintVersion = ZEROCOIN_TX_VERSION_1;

    // do not use v2 mint until certain moment when it would be understood by peers
    {
        LOCK(cs_main);
        if (chainActive.Height() >= Params().GetConsensus().nSpendV15StartBlock)
            mintVersion = ZEROCOIN_TX_VERSION_2;
    }

    // The following constructor does all the work of minting a brand
    // new zerocoin. It stores all the private values inside the
    // PrivateCoin object. This includes the coin secrets, which must be
    // stored in a secure location (wallet) at the client.
    libzerocoin::PrivateCoin newCoin(zcParams, denomination, mintVersion);

    // Get a copy of the 'public' portion of the coin. You should
    // embed this into a Zerocoin 'MINT' transaction along with a series
    // of currency inputs totaling the assigned value of one zerocoin.
    libzerocoin::PublicCoin pubCoin = newCoin.getPublicCoin();

    // Validate
    if (pubCoin.validate()) {
        //TODOS
        CScript scriptSerializedCoin =
                CScript() << OP_ZEROCOINMINT << pubCoin.getValue().getvch().size() << pubCoin.getValue().getvch();

        // Wallet comments
        CWalletTx wtx;
        bool isSigmaMint = false;
        stringError = MintZerocoin(scriptSerializedCoin, nAmount, isSigmaMint, wtx);

        if (stringError != "")
            return false;

        const unsigned char *ecdsaSecretKey = newCoin.getEcdsaSeckey();
        CZerocoinEntry zerocoinTx;
        zerocoinTx.IsUsed = false;
        zerocoinTx.denomination = denomination;
        zerocoinTx.value = pubCoin.getValue();
        zerocoinTx.randomness = newCoin.getRandomness();
        zerocoinTx.serialNumber = newCoin.getSerialNumber();
        zerocoinTx.ecdsaSecretKey = std::vector<unsigned char>(ecdsaSecretKey, ecdsaSecretKey+32);
        LogPrintf("CreateZerocoinMintModel() -> NotifyZerocoinChanged\n");
        LogPrintf("pubcoin=%s, isUsed=%s\n", zerocoinTx.value.GetHex(), zerocoinTx.IsUsed);
        LogPrintf("randomness=%s, serialNumber=%s\n", zerocoinTx.randomness, zerocoinTx.serialNumber);
        NotifyZerocoinChanged(this, zerocoinTx.value.GetHex(), "New (" + std::to_string(zerocoinTx.denomination) + " mint)", CT_NEW);
        if (!CWalletDB(strWalletFile).WriteZerocoinEntry(zerocoinTx))
            return false;
        return true;
    } else {
        return false;
    }
}

bool CWallet::CheckDenomination(string denomAmount, int64_t& nAmount, libzerocoin::CoinDenomination& denomination){
    // Amount
    if (denomAmount == "1") {
        denomination = libzerocoin::ZQ_LOVELACE;
        nAmount = roundint64(1 * COIN);
    } else if (denomAmount == "10") {
        denomination = libzerocoin::ZQ_GOLDWASSER;
        nAmount = roundint64(10 * COIN);
    } else if (denomAmount == "25") {
        denomination = libzerocoin::ZQ_RACKOFF;
        nAmount = roundint64(25 * COIN);
    } else if (denomAmount == "50") {
        denomination = libzerocoin::ZQ_PEDERSEN;
        nAmount = roundint64(50 * COIN);
    } else if (denomAmount == "100") {
        denomination = libzerocoin::ZQ_WILLIAMSON;
        nAmount = roundint64(100 * COIN);
    } else {
        return false;
    }
    return true;
}

bool CWallet::CheckHasV2Mint(libzerocoin::CoinDenomination denomination, bool forceUsed){
    // Check if there is v2 mint, spend it first
    bool result = false;
    list <CZerocoinEntry> listOwnCoins;
    CWalletDB(strWalletFile).ListPubCoin(listOwnCoins);
    listOwnCoins.sort(CompHeight);
    CZerocoinEntry coinToUse;
    bool fModulusV2 = chainActive.Height() >= Params().GetConsensus().nModulusV2StartBlock;
    CZerocoinState *zerocoinState = CZerocoinState::GetZerocoinState();

    CBigNum accumulatorValue;
    uint256 accumulatorBlockHash;      // to be used in zerocoin spend v2

    int coinId = INT_MAX;
    int coinHeight;
    BOOST_FOREACH(const CZerocoinEntry &minIdPubcoin, listOwnCoins) {
        if (minIdPubcoin.denomination == denomination
            && ((minIdPubcoin.IsUsed == false && !forceUsed) || (minIdPubcoin.IsUsed == true && forceUsed))
            && minIdPubcoin.randomness != 0
            && minIdPubcoin.serialNumber != 0) {

            int id;
            coinHeight = zerocoinState->GetMintedCoinHeightAndId(minIdPubcoin.value, minIdPubcoin.denomination, id);
            if (coinHeight > 0
                && id < coinId
                && coinHeight + (ZC_MINT_CONFIRMATIONS-1) <= chainActive.Height()
                && zerocoinState->GetAccumulatorValueForSpend(
                    &chainActive,
                    chainActive.Height()-(ZC_MINT_CONFIRMATIONS-1),
                    denomination,
                    id,
                    accumulatorValue,
                    accumulatorBlockHash,
                    fModulusV2) > 1
                    ) {
                result = true;
            }
        }
    }
    return result;
}

bool CWallet::CreateZerocoinSpendModel(
        string &stringError,
        string thirdPartyAddress,
        string denomAmount,
        bool forceUsed,
        bool dontSpendSigma) {
    // Clean the stringError, otherwise even if the Spend passes, it returns false.
    stringError = "";

    if (!fFileBacked)
        return false;

    int64_t nAmount = 0;
    libzerocoin::CoinDenomination denomination;
    bool v2MintFound = false;
    if (CheckDenomination(denomAmount, nAmount, denomination)) {
        // If requested denomination can be a V2 denomination, check if there is any
        // mint of given denomination. Mints which do not have
        // 6 confirmations will NOT be considered.
        v2MintFound = CheckHasV2Mint(denomination, forceUsed);
    }

    // Wallet comments
    CWalletTx wtx;
    uint256 txHash;

    bool zcSelectedIsUsed;

    if (v2MintFound) {
        // Always spend V2 old mints first.
        CBigNum coinSerial;
        CBigNum zcSelectedValue;
        stringError = SpendZerocoin(
            thirdPartyAddress, nAmount, denomination,
            wtx, coinSerial, txHash, zcSelectedValue,
            zcSelectedIsUsed, forceUsed);
    } else if (!dontSpendSigma) {
        sigma::CoinDenomination denomination_v3;
        if (!StringToDenomination(denomAmount, denomination_v3)) {
            stringError = "Unable to convert denomination string to value.";
            return false;
        }
        // Spend sigma mint.
        Scalar coinSerial;
        GroupElement zcSelectedValue;
        stringError = SpendSigma(
                thirdPartyAddress,
                denomination_v3,
                wtx,
                coinSerial,
                txHash,
                zcSelectedValue,
                zcSelectedIsUsed,
                forceUsed);
    } else {
        // There were no V2 mints we could spend, and dontSpendSigma flag is passed, report  an error
        stringError = "No zerocoin mints to spend, spending sigma mints disabled. At least 2 mints with at least 6 confirmations are required to spend a coin.";
    }

    if (stringError != "")
        return false;

    return true;
}

bool CWallet::CreateZerocoinSpendModel(CWalletTx& wtx, string &stringError, string& thirdPartyAddress, const vector<string>& denomAmounts, bool forceUsed) {
    // try to spend V2 coins, if fails, try to spend sigma coins.
    if (!CreateZerocoinSpendModelV2(wtx, stringError, thirdPartyAddress, denomAmounts, forceUsed)) {
        return CreateSigmaSpendModel(wtx, stringError, thirdPartyAddress, denomAmounts, forceUsed);
    }
return true;
}

bool CWallet::CreateZerocoinSpendModelV2(
        CWalletTx& wtx,
        string &stringError,
        string& thirdPartyAddress,
        const vector<string>& denomAmounts,
        bool forceUsed) {
    if (!fFileBacked)
        return false;

    vector<pair<int64_t, libzerocoin::CoinDenomination>> denominations;
    for(vector<string>::const_iterator it = denomAmounts.begin(); it != denomAmounts.end(); it++){
        const string& denomAmount = *it;
        int64_t nAmount = 0;
        libzerocoin::CoinDenomination denomination;
        // Amount
        if (denomAmount == "1") {
            denomination = libzerocoin::ZQ_LOVELACE;
            nAmount = roundint64(1 * COIN);
        } else if (denomAmount == "10") {
            denomination = libzerocoin::ZQ_GOLDWASSER;
            nAmount = roundint64(10 * COIN);
        } else if (denomAmount == "25") {
            denomination = libzerocoin::ZQ_RACKOFF;
            nAmount = roundint64(25 * COIN);
        } else if (denomAmount == "50") {
            denomination = libzerocoin::ZQ_PEDERSEN;
            nAmount = roundint64(50 * COIN);
        } else if (denomAmount == "100") {
            denomination = libzerocoin::ZQ_WILLIAMSON;
            nAmount = roundint64(100 * COIN);
        } else {
            return false;
        }
        denominations.push_back(make_pair(nAmount, denomination));
    }
    vector<CBigNum> coinSerials;
    uint256 txHash;
    vector<CBigNum> zcSelectedValues;
    stringError = SpendMultipleZerocoin(thirdPartyAddress, denominations, wtx, coinSerials, txHash, zcSelectedValues, forceUsed);
    if (stringError != "")
        return false;
    return true;
 }

// TODO(martun): check this function. These string denominations which come from
// outside may not be parsed properly.
bool CWallet::CreateSigmaSpendModel(
        CWalletTx& wtx,
        string &stringError,
        string& thirdPartyAddress,
        const vector<string>& denomAmounts,
        bool forceUsed) {
    if (!fFileBacked)
        return false;

    vector<sigma::CoinDenomination> denominations;
    for(vector<string>::const_iterator it = denomAmounts.begin(); it != denomAmounts.end(); it++){
        const string& denomAmount = *it;
        sigma::CoinDenomination denomination;
        // Amount
        if (!StringToDenomination(denomAmount, denomination)) {
            stringError = "Unable to convert denomination.";
            return false;
        }
        denominations.push_back(denomination);
    }
    vector<Scalar> coinSerials;
    uint256 txHash;
    vector<GroupElement> zcSelectedValues;
    stringError = SpendMultipleSigma(
        thirdPartyAddress, denominations, wtx,
        coinSerials, txHash, zcSelectedValues, forceUsed);
    if (stringError != "")
        return false;
    return true;
}


/**
 * @brief CWallet::CreateZerocoinMintTransaction
 * @param vecSend
 * @param wtxNew
 * @param reservekey
 * @param nFeeRet
 * @param strFailReason
 * @param coinControl
 * @return
 */
bool CWallet::CreateZerocoinMintTransaction(const vector <CRecipient> &vecSend, CWalletTx &wtxNew,
                                            CReserveKey &reservekey,
                                            CAmount &nFeeRet, int &nChangePosInOut, std::string &strFailReason, bool isSigmaMint,
                                            const CCoinControl *coinControl, bool sign) {
    CAmount nValue = 0;
    int nChangePosRequest = nChangePosInOut;
    unsigned int nSubtractFeeFromAmount = 0;
    BOOST_FOREACH(const CRecipient &recipient, vecSend)
    {
        if (nValue < 0 || recipient.nAmount < 0) {
            strFailReason = _("Transaction amounts must be positive");
            return false;
        }
        nValue += recipient.nAmount;
//        if (recipient.fSubtractFeeFromAmount)
//            nSubtractFeeFromAmount++;
    }
    if (vecSend.empty() || nValue < 0) {
        strFailReason = _("Transaction amounts must be positive");
        return false;
    }
    wtxNew.fTimeReceivedIsTxTime = true;
    wtxNew.BindWallet(this);
    CMutableTransaction txNew;
    txNew.nLockTime = chainActive.Height();
    if (GetRandInt(10) == 0)
        txNew.nLockTime = std::max(0, (int) txNew.nLockTime - GetRandInt(100));

    assert(txNew.nLockTime <= (unsigned int) chainActive.Height());
    assert(txNew.nLockTime < LOCKTIME_THRESHOLD);

    {
        LOCK2(cs_main, cs_wallet);
        {
            std::vector <COutput> vAvailableCoins;
            AvailableCoins(vAvailableCoins, true, coinControl);


            nFeeRet = payTxFee.GetFeePerK();
            LogPrintf("nFeeRet=%s\n", nFeeRet);
            // Start with no fee and loop until there is enough fee
            while (true) {
                nChangePosInOut = nChangePosRequest;
                txNew.vin.clear();
                txNew.vout.clear();
                txNew.wit.SetNull();

                wtxNew.fFromMe = true;
                wtxNew.changes.clear();

                CAmount nValueToSelect = nValue + nFeeRet;
//                if (nSubtractFeeFromAmount == 0)
//                    nValueToSelect += nFeeRet;
                double dPriority = 0;
                // vouts to the payees
                BOOST_FOREACH(const CRecipient &recipient, vecSend)
                {
                    CTxOut txout(recipient.nAmount, recipient.scriptPubKey);
                    LogPrintf("txout:%s\n", txout.ToString());

//                    if (recipient.fSubtractFeeFromAmount) {
//                        txout.nValue -= nFeeRet / nSubtractFeeFromAmount; // Subtract fee equally from each selected recipient

//                        if (fFirst) // first receiver pays the remainder not divisible by output count
//                        {
//                            fFirst = false;
//                            txout.nValue -= nFeeRet % nSubtractFeeFromAmount;
//                        }
//                    }

                    if (txout.IsDust(::minRelayTxFee)) {
                        if (recipient.fSubtractFeeFromAmount && nFeeRet > 0) {
                            if (txout.nValue < 0)
                                strFailReason = _("The transaction amount is too small to pay the fee");
                            else
                                strFailReason = _(
                                        "The transaction amount is too small to send after the fee has been deducted");
                        } else
                            strFailReason = _("Transaction amount too small");
                        return false;
                    }
                    txNew.vout.push_back(txout);
                }

                // Choose coins to use
                set <pair<const CWalletTx *, unsigned int>> setCoins;
                CAmount nValueIn = 0;
                if (!SelectCoins(vAvailableCoins, nValueToSelect, setCoins, nValueIn, coinControl)) {
                    if (nValueIn < nValueToSelect) {
                        strFailReason = _("Insufficient funds.");
                    }
                    return false;
                }
                BOOST_FOREACH(PAIRTYPE(const CWalletTx*, unsigned int) pcoin, setCoins)
                {
                    CAmount nCredit = pcoin.first->vout[pcoin.second].nValue;
                    //The coin age after the next block (depth+1) is used instead of the current,
                    //reflecting an assumption the user would accept a bit more delay for
                    //a chance at a free transaction.
                    //But mempool inputs might still be in the mempool, so their age stays 0
                    int age = pcoin.first->GetDepthInMainChain();
                    assert(age >= 0);
                    if (age != 0)
                        age += 1;
                    dPriority += (double) nCredit * age;
                }

                CAmount nChange = nValueIn - nValueToSelect;

                if(!isSigmaMint){
                    // NOTE: this depends on the exact behaviour of GetMinFee
                    if (nFeeRet < CTransaction::nMinTxFee && nChange > 0 && nChange < CENT) {
                        int64_t nMoveToFee = min(nChange, CTransaction::nMinTxFee - nFeeRet);
                        nChange -= nMoveToFee;
                        nFeeRet += nMoveToFee;
                    }
                }
                if (nChange > 0) {
                    // Fill a vout to ourself
                    // TODO: pass in scriptChange instead of reservekey so
                    // change transaction isn't always pay-to-bitcoin-address
                    CScript scriptChange;

                    // coin control: send change to custom address
                    if (coinControl && !boost::get<CNoDestination>(&coinControl->destChange)) {
                        scriptChange = GetScriptForDestination(coinControl->destChange);
                    }
                        // send change to one of the specified change addresses
                    else if (mapArgs.count("-change") && mapMultiArgs["-change"].size() > 0) {
                        CBitcoinAddress
                        address(mapMultiArgs["-change"][GetRandInt(mapMultiArgs["-change"].size())]);
                        CKeyID keyID;
                        if (!address.GetKeyID(keyID)) {
                            strFailReason = _("Bad change address");
                            return false;
                        }
                        scriptChange = GetScriptForDestination(keyID);
                    }
                        // no coin control: send change to newly generated address
                    else {
                        // Note: We use a new key here to keep it from being obvious which side is the change.
                        //  The drawback is that by not reusing a previous key, the change may be lost if a
                        //  backup is restored, if the backup doesn't have the new private key for the change.
                        //  If we reused the old key, it would be possible to add code to look for and
                        //  rediscover unknown transactions that were written with keys of ours to recover
                        //  post-backup change.

                        // Reserve a new key pair from key pool
                        CPubKey vchPubKey;
                        bool ret;
                        ret = reservekey.GetReservedKey(vchPubKey);
                        if (!ret) {
                            strFailReason = _("Keypool ran out, please call keypoolrefill first");
                            return false;
                        }

                        scriptChange = GetScriptForDestination(vchPubKey.GetID());
                    }

                    CTxOut newTxOut(nChange, scriptChange);

                    // We do not move dust-change to fees, because the sender would end up paying more than requested.
                    // This would be against the purpose of the all-inclusive feature.
                    // So instead we raise the change and deduct from the recipient.
                    if (nSubtractFeeFromAmount > 0 && newTxOut.IsDust(::minRelayTxFee)) {
                        CAmount nDust = newTxOut.GetDustThreshold(::minRelayTxFee) - newTxOut.nValue;
                        newTxOut.nValue += nDust; // raise change until no more dust
                        for (unsigned int i = 0; i < vecSend.size(); i++) // subtract from first recipient
                        {
                            if (vecSend[i].fSubtractFeeFromAmount) {
                                txNew.vout[i].nValue -= nDust;
                                if (txNew.vout[i].IsDust(::minRelayTxFee)) {
                                    strFailReason = _(
                                            "The transaction amount is too small to send after the fee has been deducted");
                                    return false;
                                }
                                break;
                            }
                        }
                    }
                    // Never create dust outputs; if we would, just
                    // add the dust to the fee.
                    if (newTxOut.IsDust(::minRelayTxFee)) {
                        nChangePosInOut = -1;
                        nFeeRet += nChange;
                        reservekey.ReturnKey();
                    } else {
                        if (nChangePosInOut == -1) {
                            // Insert change txn at random position:
                            nChangePosInOut = GetRandInt(txNew.vout.size() + 1);
                        } else if ((unsigned int) nChangePosInOut > txNew.vout.size()) {
                            strFailReason = _("Change index out of range");
                            return false;
                        }

                        vector<CTxOut>::iterator position = txNew.vout.begin() + nChangePosInOut;
                        txNew.vout.insert(position, newTxOut);
                        wtxNew.changes.insert(static_cast<uint32_t>(nChangePosInOut));
                    }
                } else
                    reservekey.ReturnKey();
                // Fill vin
                //
                // Note how the sequence number is set to max()-1 so that the
                // nLockTime set above actually works.
                BOOST_FOREACH(const PAIRTYPE(const CWalletTx *, unsigned int) &coin, setCoins)
                    txNew.vin.push_back(CTxIn(coin.first->GetHash(), coin.second, CScript(),
                                          std::numeric_limits < unsigned int > ::max() - 1));

                // Sign
                int nIn = 0;
                CTransaction txNewConst(txNew);
                BOOST_FOREACH(const PAIRTYPE(const CWalletTx *, unsigned int) &coin, setCoins)
                {
                    bool signSuccess;
                    const CScript &scriptPubKey = coin.first->vout[coin.second].scriptPubKey;
                    SignatureData sigdata;
                    if (sign)
                        signSuccess = ProduceSignature(TransactionSignatureCreator(this, &txNewConst, nIn,
                                                                                   coin.first->vout[coin.second].nValue,
                                                                                   SIGHASH_ALL), scriptPubKey,
                                                       sigdata);
                    else
                        signSuccess = ProduceSignature(DummySignatureCreator(this), scriptPubKey, sigdata);

                    if (!signSuccess) {
                        strFailReason = _("Signing transaction failed");
                        return false;
                    } else {
                        UpdateTransaction(txNew, nIn, sigdata);
                    }
                    nIn++;
                }
                unsigned int nBytes = GetVirtualTransactionSize(txNew);
                // Remove scriptSigs if we used dummy signatures for fee calculation
                if (!sign) {
                    BOOST_FOREACH(CTxIn & vin, txNew.vin)
                    vin.scriptSig = CScript();
                    txNew.wit.SetNull();
                }
                // Embed the constructed transaction data in wtxNew.
                *static_cast<CTransaction *>(&wtxNew) = CTransaction(txNew);

                // Limit size
                if (GetTransactionWeight(txNew) >= MAX_STANDARD_TX_WEIGHT) {
                    strFailReason = _("Transaction too large");
                    return false;
                }
                dPriority = wtxNew.ComputePriority(dPriority, nBytes);

                // Can we complete this as a free transaction?
                if (fSendFreeTransactions && nBytes <= MAX_FREE_TRANSACTION_CREATE_SIZE) {
                    // Not enough fee: enough priority?
                    double dPriorityNeeded = mempool.estimateSmartPriority(nTxConfirmTarget);
                    // Require at least hard-coded AllowFree.
                    if (dPriority >= dPriorityNeeded && AllowFree(dPriority))
                        break;
                }
                CAmount nFeeNeeded;
                if(isSigmaMint) {
                    nFeeNeeded = GetMinimumFee(nBytes, nTxConfirmTarget, mempool);
//                LogPrintf("nFeeNeeded=%s\n", nFeeNeeded);
                    if (coinControl && nFeeNeeded > 0 && coinControl->nMinimumTotalFee > nFeeNeeded) {
                        nFeeNeeded = coinControl->nMinimumTotalFee;
                    }
//                LogPrintf("nFeeNeeded=%s\n", nFeeNeeded);
                    if (coinControl && coinControl->fOverrideFeeRate)
                        nFeeNeeded = coinControl->nFeeRate.GetFee(nBytes);
//                LogPrintf("nFeeNeeded=%s\n", nFeeNeeded);
//                LogPrintf("nFeeRet=%s\n", nFeeRet);
                    // If we made it here and we aren't even able to meet the relay fee on the next pass, give up
                    // because we must be at the maximum allowed fee.
//                if (nFeeNeeded < ::minRelayTxFee.GetFee(nBytes)) {
//                    strFailReason = _("Transaction too large for fee policy");
//                    return false;
//                }
                } else{
                    int64_t nPayFee = payTxFee.GetFeePerK() * (1 + (int64_t) GetTransactionWeight(txNew) / 1000);
                    //                bool fAllowFree = false;					// No free TXs in XZC
                    int64_t nMinFee = wtxNew.GetMinFee(1, false, GMF_SEND);
                    nFeeNeeded = nPayFee;
                    if (nFeeNeeded < nMinFee) {
                        nFeeNeeded = nMinFee;
                    }
                }
                if (nFeeRet >= nFeeNeeded)
                    break; // Done, enough fee included.

                // Include more fee and try again.
                nFeeRet = nFeeNeeded;
                continue;
            }
        }
    }

    if (GetBoolArg("-walletrejectlongchains", DEFAULT_WALLET_REJECT_LONG_CHAINS)) {
        // Lastly, ensure this tx will pass the mempool's chain limits
        LockPoints lp;
        CTxMemPoolEntry entry(txNew, 0, 0, 0, 0, false, 0, false, 0, lp);
        CTxMemPool::setEntries setAncestors;
        size_t nLimitAncestors = GetArg("-limitancestorcount", DEFAULT_ANCESTOR_LIMIT);
        size_t nLimitAncestorSize = GetArg("-limitancestorsize", DEFAULT_ANCESTOR_SIZE_LIMIT) * 1000;
        size_t nLimitDescendants = GetArg("-limitdescendantcount", DEFAULT_DESCENDANT_LIMIT);
        size_t nLimitDescendantSize = GetArg("-limitdescendantsize", DEFAULT_DESCENDANT_SIZE_LIMIT) * 1000;
        std::string errString;
        if (!mempool.CalculateMemPoolAncestors(entry, setAncestors, nLimitAncestors, nLimitAncestorSize,
                                               nLimitDescendants, nLimitDescendantSize, errString)) {
            strFailReason = _("Transaction has too long of a mempool chain");
            return false;
        }
    }
    return true;
}

bool
CWallet::CreateZerocoinMintTransaction(CScript pubCoin, int64_t nValue, CWalletTx &wtxNew, CReserveKey &reservekey,
                                       int64_t &nFeeRet, std::string &strFailReason, bool isSigmaMint,
                                       const CCoinControl *coinControl) {
    vector <CRecipient> vecSend;
    CRecipient recipient = {pubCoin, nValue, false};
    vecSend.push_back(recipient);
    int nChangePosRet = -1;
    return CreateZerocoinMintTransaction(vecSend, wtxNew, reservekey, nFeeRet, nChangePosRet, strFailReason, isSigmaMint,
                                         coinControl);
}

/**
 * @brief CWallet::CreateZerocoinSpendTransaction
 * @param nValue
 * @param denomination
 * @param wtxNew
 * @param reservekey
 * @param coinSerial
 * @param txHash
 * @param zcSelectedValue
 * @param zcSelectedIsUsed
 * @param strFailReason
 * @return
 */
bool CWallet::CreateZerocoinSpendTransaction(std::string &thirdPartyaddress, int64_t nValue, libzerocoin::CoinDenomination denomination,
                                             CWalletTx &wtxNew, CReserveKey &reservekey, CBigNum &coinSerial,
                                             uint256 &txHash, CBigNum &zcSelectedValue, bool &zcSelectedIsUsed,
                                             std::string &strFailReason, bool forceUsed) {
    if (nValue <= 0) {
        strFailReason = _("Transaction amounts must be positive");
        return false;
    }

    wtxNew.BindWallet(this);
    CMutableTransaction txNew;
    {
        LOCK2(cs_main, cs_wallet);
        {
            txNew.vin.clear();
            txNew.vout.clear();
            txNew.wit.SetNull();
            //wtxNew.fFromMe = true;


            CScript scriptChange;
            if(thirdPartyaddress == ""){
                // Reserve a new key pair from key pool
                CPubKey vchPubKey;
                assert(reservekey.GetReservedKey(vchPubKey)); // should never fail, as we just unlocked
                scriptChange = GetScriptForDestination(vchPubKey.GetID());
            }else{

                CBitcoinAddress address(thirdPartyaddress);
                if (!address.IsValid()){
                    strFailReason = _("Invalid zcoin address");
                    return false;
                }
                // Parse Zcoin address
                scriptChange = GetScriptForDestination(CBitcoinAddress(thirdPartyaddress).Get());
            }

            CTxOut newTxOut(nValue, scriptChange);

            // Insert change txn at random position:
            vector<CTxOut>::iterator position = txNew.vout.begin() + GetRandInt(txNew.vout.size() + 1);
            txNew.vout.insert(position, newTxOut);
//            LogPrintf("txNew:%s\n", txNew.ToString());
            LogPrintf("txNew.GetHash():%s\n", txNew.GetHash().ToString());

            // Fill vin

            // Set up the Zerocoin Params object
            bool fModulusV2 = chainActive.Height() >= Params().GetConsensus().nModulusV2StartBlock;
            libzerocoin::Params *zcParams = fModulusV2 ? ZCParamsV2 : ZCParams;

            // Select not yet used coin from the wallet with minimal possible id

            list <CZerocoinEntry> listOwnCoins;
            CWalletDB(strWalletFile).ListPubCoin(listOwnCoins);
            listOwnCoins.sort(CompHeight);
            CZerocoinEntry coinToUse;
            CZerocoinState *zerocoinState = CZerocoinState::GetZerocoinState();

            CBigNum accumulatorValue;
            uint256 accumulatorBlockHash;      // to be used in zerocoin spend v2

            int coinId = INT_MAX;
            int coinHeight;

            BOOST_FOREACH(const CZerocoinEntry &minIdPubcoin, listOwnCoins) {
                if (minIdPubcoin.denomination == denomination
                        && ((minIdPubcoin.IsUsed == false && !forceUsed) || (minIdPubcoin.IsUsed == true && forceUsed))
                        && minIdPubcoin.randomness != 0
                        && minIdPubcoin.serialNumber != 0) {

                    int id;
                    coinHeight = zerocoinState->GetMintedCoinHeightAndId(minIdPubcoin.value, minIdPubcoin.denomination, id);
                    if (coinHeight > 0
                            && id < coinId
                            && coinHeight + (ZC_MINT_CONFIRMATIONS-1) <= chainActive.Height()
                            && zerocoinState->GetAccumulatorValueForSpend(
                                    &chainActive,
                                    chainActive.Height()-(ZC_MINT_CONFIRMATIONS-1),
                                    denomination,
                                    id,
                                    accumulatorValue,
                                    accumulatorBlockHash,
                                    fModulusV2) > 1
                            ) {
                        coinId = id;
                        coinToUse = minIdPubcoin;
                    }
                }
            }

            if (coinId == INT_MAX){
                strFailReason = _("it has to have at least two mint coins with at least 6 confirmation in order to spend a coin");
                return false;
            }

            libzerocoin::Accumulator accumulator(zcParams, accumulatorValue, denomination);
            // 2. Get pubcoin from the private coin
            libzerocoin::PublicCoin pubCoinSelected(zcParams, coinToUse.value, denomination);

            // Now make sure the coin is valid.
            if (!pubCoinSelected.validate()) {
                // If this returns false, don't accept the coin for any purpose!
                // Any ZEROCOIN_MINT with an invalid coin should NOT be
                // accepted as a valid transaction in the block chain.
                strFailReason = _("the selected mint coin is an invalid coin");
                return false;
            }

            // 4. Get witness from the index
            libzerocoin::AccumulatorWitness witness =
                    zerocoinState->GetWitnessForSpend(&chainActive,
                                                      chainActive.Height()-(ZC_MINT_CONFIRMATIONS-1),
                                                      denomination, coinId,
                                                      coinToUse.value,
                                                      fModulusV2);

            int serializedId = coinId + (fModulusV2 ? ZC_MODULUS_V2_BASE_ID : 0);

            CTxIn newTxIn;
            newTxIn.nSequence = serializedId;
            newTxIn.scriptSig = CScript();
            newTxIn.prevout.SetNull();
            txNew.vin.push_back(newTxIn);

            bool useVersion2 = IsZerocoinTxV2(denomination, Params().GetConsensus(), coinId);

            // We use incomplete transaction hash for now as a metadata
            libzerocoin::SpendMetaData metaData(serializedId, txNew.GetHash());

            // Construct the CoinSpend object. This acts like a signature on the
            // transaction.
            libzerocoin::PrivateCoin privateCoin(zcParams, denomination);

            int txVersion = ZEROCOIN_TX_VERSION_1;
            if (useVersion2) {
                // Use version 2 if possible, for older mints stay with 1.5
                txVersion = coinToUse.IsCorrectV2Mint() ? ZEROCOIN_TX_VERSION_2 : ZEROCOIN_TX_VERSION_1_5;
            }
            else {
                int nHeight;
                {
                    LOCK(cs_main);
                    nHeight = chainActive.Height();
                }
                if (nHeight >= Params().GetConsensus().nSpendV15StartBlock)
                    txVersion = ZEROCOIN_TX_VERSION_1_5;
            }

            LogPrintf("CreateZerocoinSpendTransation: tx version=%d, tx metadata hash=%s\n", txVersion, txNew.GetHash().ToString());

            privateCoin.setVersion(txVersion);
            privateCoin.setPublicCoin(pubCoinSelected);
            privateCoin.setRandomness(coinToUse.randomness);
            privateCoin.setSerialNumber(coinToUse.serialNumber);
            privateCoin.setEcdsaSeckey(coinToUse.ecdsaSecretKey);

            libzerocoin::CoinSpend spend(zcParams, privateCoin, accumulator, witness, metaData, accumulatorBlockHash);
            spend.setVersion(txVersion);

            // This is a sanity check. The CoinSpend object should always verify,
            // but why not check before we put it onto the wire?
            if (!spend.Verify(accumulator, metaData)) {
                strFailReason = _("the spend coin transaction did not verify");
                return false;
            }

            // Serialize the CoinSpend object into a buffer.
            CDataStream serializedCoinSpend(SER_NETWORK, PROTOCOL_VERSION);
            serializedCoinSpend << spend;

            CScript tmp = CScript() << OP_ZEROCOINSPEND << serializedCoinSpend.size();
            tmp.insert(tmp.end(), serializedCoinSpend.begin(), serializedCoinSpend.end());
            txNew.vin[0].scriptSig.assign(tmp.begin(), tmp.end());

            // Embed the constructed transaction data in wtxNew.
            *static_cast<CTransaction *>(&wtxNew) = CTransaction(txNew);

            // Limit size
            if (GetTransactionWeight(txNew) >= MAX_STANDARD_TX_WEIGHT) {
                strFailReason = _("Transaction too large");
                return false;
            }

            /*zerocoinSelected.IsUsed = true;
        zerocoinSelected.randomness = 0;
        zerocoinSelected.serialNumber = 0;
        CWalletDB(strWalletFile).WriteZerocoinEntry(zerocoinSelected);*/

            std::list <CZerocoinSpendEntry> listCoinSpendSerial;
            CWalletDB(strWalletFile).ListCoinSpendSerial(listCoinSpendSerial);
            BOOST_FOREACH(const CZerocoinSpendEntry &item, listCoinSpendSerial){
                if (!forceUsed && spend.getCoinSerialNumber() == item.coinSerial) {
                    // THIS SELECEDTED COIN HAS BEEN USED, SO UPDATE ITS STATUS
                    CZerocoinEntry pubCoinTx;
                    pubCoinTx.nHeight = coinHeight;
                    pubCoinTx.denomination = coinToUse.denomination;
                    pubCoinTx.id = coinId;
                    pubCoinTx.IsUsed = true;
                    pubCoinTx.randomness = coinToUse.randomness;
                    pubCoinTx.serialNumber = coinToUse.serialNumber;
                    pubCoinTx.value = coinToUse.value;
                    pubCoinTx.ecdsaSecretKey = coinToUse.ecdsaSecretKey;
                    CWalletDB(strWalletFile).WriteZerocoinEntry(pubCoinTx);
                    LogPrintf("CreateZerocoinSpendTransaction() -> NotifyZerocoinChanged\n");
                    LogPrintf("pubcoin=%s, isUsed=Used\n", coinToUse.value.GetHex());
                    pwalletMain->NotifyZerocoinChanged(pwalletMain, coinToUse.value.GetHex(), "Used (" + std::to_string(coinToUse.denomination) + " mint)",
                                                       CT_UPDATED);
                    strFailReason = _("the coin spend has been used");
                    return false;
                }
            }

            coinSerial = spend.getCoinSerialNumber();
            txHash = wtxNew.GetHash();
            LogPrintf("txHash:\n%s", txHash.ToString());
            zcSelectedValue = coinToUse.value;
            zcSelectedIsUsed = coinToUse.IsUsed;

            CZerocoinSpendEntry entry;
            entry.coinSerial = coinSerial;
            entry.hashTx = txHash;
            entry.pubCoin = zcSelectedValue;
            entry.id = serializedId;
            entry.denomination = coinToUse.denomination;
            LogPrintf("WriteCoinSpendSerialEntry, serialNumber=%s\n", coinSerial.ToString());
            if (!CWalletDB(strWalletFile).WriteCoinSpendSerialEntry(entry)) {
                strFailReason = _("it cannot write coin serial number into wallet");
            }

            coinToUse.IsUsed = true;
            coinToUse.id = coinId;
            coinToUse.nHeight = coinHeight;
            CWalletDB(strWalletFile).WriteZerocoinEntry(coinToUse);
            pwalletMain->NotifyZerocoinChanged(pwalletMain, coinToUse.value.GetHex(), "Used (" + std::to_string(coinToUse.denomination) + " mint)",
                                               CT_UPDATED);
        }
    }

    return true;
}

bool CWallet::CreateSigmaSpendTransaction(
        std::string &thirdPartyaddress,
        sigma::CoinDenomination denomination,
        CWalletTx &wtxNew, CReserveKey &reservekey,
        CAmount& nFeeRet, Scalar &coinSerial,
        uint256 &txHash, GroupElement &zcSelectedValue, bool &zcSelectedIsUsed,
        std::string &strFailReason,  bool forceUsed,
        const CCoinControl *coinControl) {
    int64_t nValue;
    if (!DenominationToInteger(denomination, nValue)) {
        strFailReason = _("Unable to convert denomination to integer.");
        return false;
    }

    wtxNew.BindWallet(this);
    CMutableTransaction txNew;
    {
        LOCK2(cs_main, cs_wallet);
        {
            txNew.vin.clear();
            txNew.vout.clear();
            txNew.wit.SetNull();

            CScript scriptChange;
            if(thirdPartyaddress == "") {
                // Reserve a new key pair from key pool
                CPubKey vchPubKey;
                assert(reservekey.GetReservedKey(vchPubKey)); // should never fail, as we just unlocked
                scriptChange = GetScriptForDestination(vchPubKey.GetID());
            } else {
                CBitcoinAddress address(thirdPartyaddress);
                if (!address.IsValid()){
                    strFailReason = _("Invalid zcoin address");
                    return false;
                }
                // Parse Zcoin address
                scriptChange = GetScriptForDestination(CBitcoinAddress(thirdPartyaddress).Get());
            }

            CTxOut newTxOut(nValue, scriptChange);

            // Insert change txn at random position:
            vector<CTxOut>::iterator position = txNew.vout.begin() + GetRandInt(txNew.vout.size() + 1);
            txNew.vout.insert(position, newTxOut);
//            LogPrintf("txNew:%s\n", txNew.ToString());
            LogPrintf("txNew.GetHash():%s\n", txNew.GetHash().ToString());

            // Fill vin

            // Set up the Sigma Params object
            sigma::Params* sigmaParams = sigma::Params::get_default();

            // Select not yet used coin from the wallet with minimal possible id
<<<<<<< HEAD
            CZerocoinEntryV3 coinToUse;
            CZerocoinStateV3 *zerocoinState = CZerocoinStateV3::GetZerocoinState();
=======

            list <CSigmaEntry> listOwnCoins;
            CWalletDB(strWalletFile).ListSigmaPubCoin(listOwnCoins);
            listOwnCoins.sort(CompSigmaHeight);
            CSigmaEntry coinToUse;
            sigma::CSigmaState* sigmaState = sigma::CSigmaState::GetState();
>>>>>>> 6edc6fa0

            std::vector<sigma::PublicCoin> anonimity_set;
            uint256 blockHash;

            int coinId = INT_MAX;
            int coinHeight;
            int coinGroupID;

            // Get Mint metadata objects
            vector<CMintMeta> setMints;
            setMints = pwalletMain->hdMintTracker->ListMints(!forceUsed, !forceUsed, !forceUsed);
 //           if(setMints.empty() && !forceUsed) {
 //               strFailReason= _("Failed to find Zerocoins in wallet.dat");
 //               return false;
 //           }


<<<<<<< HEAD
            // Cycle through metadata, looking for suitable coin
            list<CMintMeta> listMints(setMints.begin(), setMints.end());
            for (const CMintMeta& mint : listMints) {
                if (denomination == mint.denom
                    && ((mint.isUsed == false && !forceUsed) || (mint.isUsed == true && forceUsed))) {

                    if (!GetMint(mint.hashSerial, coinToUse) && !forceUsed) {
                        strFailReason = "Failed to fetch hashSerial " + mint.hashSerial.GetHex();
                        return false;
                    }

                    std::pair<int, int> coinHeightAndId = zerocoinState->GetMintedCoinHeightAndId(
                            PublicCoinV3(coinToUse.value, denomination));
=======
            BOOST_FOREACH(const CSigmaEntry &minIdPubcoin, listOwnCoins) {
                if (minIdPubcoin.get_denomination() == denomination
                    && ((minIdPubcoin.IsUsed == false && !forceUsed) || (minIdPubcoin.IsUsed == true && forceUsed))
                    && minIdPubcoin.randomness != uint64_t(0)
                    && minIdPubcoin.serialNumber != uint64_t(0)) {

                    std::pair<int, int> coinHeightAndId = sigmaState->GetMintedCoinHeightAndId(
                            sigma::PublicCoin(minIdPubcoin.value, denomination));
>>>>>>> 6edc6fa0
                    coinHeight = coinHeightAndId.first;
                    coinGroupID = coinHeightAndId.second;

                    if (coinHeight > 0
                        && coinGroupID < coinId // Always spend coin with smallest ID that matches.
                        && coinHeight + (ZC_MINT_CONFIRMATIONS-1) <= chainActive.Height()
                        && sigmaState->GetCoinSetForSpend(
                            &chainActive,
                            chainActive.Height()-(ZC_MINT_CONFIRMATIONS-1),
                            denomination,
                            coinGroupID,
                            blockHash,
                            anonimity_set) > 1 )  {
                        coinId = coinGroupID;
                        break;
                    }
                }
            }

            if (coinId == INT_MAX) {
                strFailReason = _("it has to have at least two mint coins with at least 6 confirmation in order to spend a coin");
                return false;
            }

            // 2. Get pubcoin from the private coin
            sigma::PublicCoin pubCoinSelected(coinToUse.value, denomination);

            // Now make sure the coin is valid.
            if (!pubCoinSelected.validate()) {
                // If this returns false, don't accept the coin for any purpose!
                // Any ZEROCOIN_MINT with an invalid coin should NOT be
                // accepted as a valid transaction in the block chain.
                strFailReason = _("the selected mint coin is an invalid coin");
                return false;
            }

            int serializedId = coinId;

            CTxIn newTxIn;
            newTxIn.scriptSig = CScript();
            newTxIn.prevout.n = serializedId;
            txNew.vin.push_back(newTxIn);

            // We use incomplete transaction hash as metadata.
            sigma::SpendMetaData metaData(serializedId, blockHash, txNew.GetHash());

            // Construct the CoinSpend object. This acts like a signature on the
            // transaction.
            sigma::PrivateCoin privateCoin(sigmaParams, denomination);

            int txVersion = ZEROCOIN_TX_VERSION_3;

            LogPrintf("CreateZerocoinSpendTransation: tx version=%d, tx metadata hash=%s\n", txVersion, txNew.GetHash().ToString());

            privateCoin.setVersion(txVersion);
            privateCoin.setPublicCoin(pubCoinSelected);
            privateCoin.setRandomness(coinToUse.randomness);
            privateCoin.setSerialNumber(coinToUse.serialNumber);
            privateCoin.setEcdsaSeckey(coinToUse.ecdsaSecretKey);

            sigma::CoinSpend spend(sigmaParams, privateCoin, anonimity_set, metaData);
            spend.setVersion(txVersion);

            // This is a sanity check. The CoinSpend object should always verify,
            // but why not check before we put it onto the wire?
            if (!spend.Verify(anonimity_set, metaData)) {
                strFailReason = _("the spend coin transaction did not verify");
                return false;
            }

            // Serialize the CoinSpend object into a buffer.
            CDataStream serializedCoinSpend(SER_NETWORK, PROTOCOL_VERSION);
            serializedCoinSpend << spend;

            CScript tmp = CScript() << OP_SIGMASPEND;
            // NOTE(martun): Do not write the size first, doesn't look like necessary.
            // If we write it, it will get written in different number of bytes depending
            // on the number itself, and "CScript" does not provide a function to read
            // it back properly.
            // << serializedCoinSpend.size();
            // NOTE(martun): "insert" is not the same as "operator<<", as operator<<
            // also writes the vector size before the vector itself.
            tmp.insert(tmp.end(), serializedCoinSpend.begin(), serializedCoinSpend.end());
            txNew.vin[0].scriptSig.assign(tmp.begin(), tmp.end());

            std::list <CSigmaSpendEntry> listCoinSpendSerial;
            CWalletDB(strWalletFile).ListCoinSpendSerial(listCoinSpendSerial);
            BOOST_FOREACH(const CSigmaSpendEntry &item, listCoinSpendSerial) {
                if (!forceUsed && spend.getCoinSerialNumber() == item.coinSerial) {
<<<<<<< HEAD
                    // THIS SELECTED COIN HAS BEEN USED, SO UPDATE ITS STATUS
                    strFailReason = _("Trying to spend an already spent serial #, try again.");
                    uint256 hashSerial = GetSerialHash(spend.getCoinSerialNumber());
                    if (!pwalletMain->hdMintTracker->HasSerialHash(hashSerial)){
                        strFailReason = "Tracker does not have serialhash " + hashSerial.GetHex();
                        return false;
                    }
                    CMintMeta meta;
                    pwalletMain->hdMintTracker->Get(hashSerial, meta);
                    meta.isUsed = true;
                    pwalletMain->hdMintTracker->UpdateState(meta);
=======
                    // THIS SELECEDTED COIN HAS BEEN USED, SO UPDATE ITS STATUS
                    CSigmaEntry pubCoinTx;
                    pubCoinTx.nHeight = coinHeight;
                    pubCoinTx.set_denomination_value(coinToUse.get_denomination_value());
                    pubCoinTx.id = coinId;
                    pubCoinTx.IsUsed = true;
                    pubCoinTx.randomness = coinToUse.randomness;
                    pubCoinTx.serialNumber = coinToUse.serialNumber;
                    pubCoinTx.value = coinToUse.value;
                    pubCoinTx.ecdsaSecretKey = coinToUse.ecdsaSecretKey;
                    CWalletDB(strWalletFile).WriteZerocoinEntry(pubCoinTx);
>>>>>>> 6edc6fa0
                    LogPrintf("CreateZerocoinSpendTransaction() -> NotifyZerocoinChanged\n");
                    LogPrintf("pubcoin=%s, isUsed=Used\n", coinToUse.value.GetHex());
                    pwalletMain->NotifyZerocoinChanged(
                        pwalletMain,
                        coinToUse.value.GetHex(),
                        "Used (" + std::to_string(coinToUse.get_denomination_value() / COIN) + " mint)",
                        CT_UPDATED);
                    strFailReason = _("the coin spend has been used");
                    return false;
                }
            }

            coinSerial = spend.getCoinSerialNumber();

            unsigned int nBytes = GetVirtualTransactionSize(txNew);
            CAmount nFeeNeeded = GetMinimumFee(nBytes, nTxConfirmTarget, mempool);
            if (coinControl && nFeeNeeded > 0 && coinControl->nMinimumTotalFee > nFeeNeeded) {
                nFeeNeeded = coinControl->nMinimumTotalFee;
            }
            if (coinControl && coinControl->fOverrideFeeRate)
                nFeeNeeded = coinControl->nFeeRate.GetFee(nBytes);
            nFeeRet = nFeeNeeded;
            txNew.vout[0].nValue -= nFeeRet;

            CMutableTransaction txTemp(txNew);
            txTemp.vin[0].scriptSig.clear();
            // We use incomplete transaction hash as metadata.
            sigma::SpendMetaData metaDataNew(serializedId, blockHash, txTemp.GetHash());
            spend.updateMetaData(privateCoin, metaDataNew);
            // Serialize the CoinSpend object into a buffer.
            CDataStream serializedCoinSpendNew(SER_NETWORK, PROTOCOL_VERSION);
            serializedCoinSpendNew << spend;

            CScript tmpNew = CScript() << OP_SIGMASPEND;
            tmpNew.insert(tmpNew.end(), serializedCoinSpendNew.begin(), serializedCoinSpendNew.end());
            txNew.vin[0].scriptSig.assign(tmpNew.begin(), tmpNew.end());

            // Embed the constructed transaction data in wtxNew.
            // NOTE(martun): change the next line, it's not good coding style.
            *static_cast<CTransaction *>(&wtxNew) = CTransaction(txNew);

            // Limit size
            if (GetTransactionWeight(txNew) >= MAX_STANDARD_TX_WEIGHT) {
                strFailReason = _("Transaction too large");
                return false;
            }
            wtxNew.UpdateHash();
            txHash = wtxNew.GetHash();
            LogPrintf("txHash:\n%s", txHash.ToString());
            zcSelectedValue = coinToUse.value;
            zcSelectedIsUsed = coinToUse.IsUsed;

            CSigmaSpendEntry entry;
            entry.coinSerial = coinSerial;
            entry.hashTx = txHash;
            entry.pubCoin = zcSelectedValue;
            entry.id = serializedId;
            entry.set_denomination_value(coinToUse.get_denomination_value());
            LogPrintf("WriteCoinSpendSerialEntry, serialNumber=%s\n", coinSerial.tostring());
            if (!CWalletDB(strWalletFile).WriteCoinSpendSerialEntry(entry)) {
                strFailReason = _("it cannot write coin serial number into wallet");
            }
        }
    }

    return true;
}

CWalletTx CWallet::CreateSigmaSpendTransaction(
    const std::vector<CRecipient>& recipients,
    CAmount& fee,
<<<<<<< HEAD
    std::vector<CZerocoinEntryV3>& selected,
    std::vector<CHDMint>& changes)
=======
    std::vector<CSigmaEntry>& selected,
    std::vector<CSigmaEntry>& changes)
>>>>>>> 6edc6fa0
{
    // sanity check
    if (IsLocked()) {
        throw std::runtime_error(_("Wallet locked"));
    }

    // create transaction
    SigmaSpendBuilder builder(*this);

    CWalletTx tx = builder.Build(recipients, fee);
    selected = builder.selected;
    changes = builder.changes;

    return tx;
}

/**
 * @brief CWallet::CreateMultipleZerocoinSpendTransaction
 * @param thirdPartyaddress
 * @param denominations
 * @param wtxNew
 * @param reservekey
 * @param coinSerial
 * @param txHash
 * @param zcSelectedValue
 * @param zcSelectedIsUsed
 * @param strFailReason
 * @return
 */
bool CWallet::CreateMultipleZerocoinSpendTransaction(std::string &thirdPartyaddress, const std::vector<std::pair<int64_t, libzerocoin::CoinDenomination>>& denominations,
                                             CWalletTx &wtxNew, CReserveKey &reservekey, vector<CBigNum> &coinSerials, uint256 &txHash, vector<CBigNum> &zcSelectedValues,
                                             std::string &strFailReason, bool forceUsed)
{
    wtxNew.BindWallet(this);
    CMutableTransaction txNew;
    {
        LOCK2(cs_main, cs_wallet);
        {
            txNew.vin.clear();
            txNew.vout.clear();
            txNew.wit.SetNull();
            wtxNew.fFromMe = true;
            CScript scriptChange;
            if(thirdPartyaddress == ""){
                // Reserve a new key pair from key pool
                CPubKey vchPubKey;
                assert(reservekey.GetReservedKey(vchPubKey)); // should never fail, as we just unlocked
                scriptChange = GetScriptForDestination(vchPubKey.GetID());
            }else{
                 CBitcoinAddress address(thirdPartyaddress);
                if (!address.IsValid()){
                    strFailReason = _("Invalid zcoin address");
                    return false;
                }
                // Parse Zcoin address
                scriptChange = GetScriptForDestination(CBitcoinAddress(thirdPartyaddress).Get());
            }

            // Set up the Zerocoin Params object
            bool fModulusV2 = chainActive.Height() >= Params().GetConsensus().nModulusV2StartBlock;
            libzerocoin::Params *zcParams = fModulusV2 ? ZCParamsV2 : ZCParams;
            // objects holding spend inputs & storage values while tx is formed
            struct TempStorage {
                libzerocoin::PrivateCoin privateCoin;
                libzerocoin::Accumulator accumulator;
                libzerocoin::CoinDenomination denomination;
                uint256 accumulatorBlockHash;
                CZerocoinEntry coinToUse;
                int serializedId;
                int txVersion;
                int coinHeight;
                int coinId;
            };
            vector<TempStorage> tempStorages;


            // object storing coins being used for this spend (to avoid duplicates being considered)
            set<CBigNum> tempCoinsToUse;

            // total value of all inputs. Iteritively created in the following loop
            int64_t nValue = 0;
            for (std::vector<std::pair<int64_t, libzerocoin::CoinDenomination>>::const_iterator it = denominations.begin(); it != denominations.end(); it++)
            {
                if ((*it).first <= 0) {
                strFailReason = _("Transaction amounts must be positive");
                    return false;
                }
                nValue += (*it).first;
                libzerocoin::CoinDenomination denomination  = (*it).second;
                LogPrintf("denomination: %s\n", denomination);

                // Fill vin
                // Select not yet used coin from the wallet with minimal possible id
                list <CZerocoinEntry> listOwnCoins;
                CWalletDB(strWalletFile).ListPubCoin(listOwnCoins);
                listOwnCoins.sort(CompHeight);
                CZerocoinEntry coinToUse;
                CZerocoinState *zerocoinState = CZerocoinState::GetZerocoinState();
                CBigNum accumulatorValue;
                uint256 accumulatorBlockHash;      // to be used in zerocoin spend v2
                int coinId = INT_MAX;
                int coinHeight;
                BOOST_FOREACH(const CZerocoinEntry &minIdPubcoin, listOwnCoins) {
                    if (minIdPubcoin.denomination == denomination
                        && ((minIdPubcoin.IsUsed == false && !forceUsed) || (minIdPubcoin.IsUsed == true && forceUsed))
                        && minIdPubcoin.randomness != 0
                        && minIdPubcoin.serialNumber != 0
                        && (tempCoinsToUse.find(minIdPubcoin.value)==tempCoinsToUse.end())) {
                        int id;
                        coinHeight = zerocoinState->GetMintedCoinHeightAndId(minIdPubcoin.value, minIdPubcoin.denomination, id);
                        if (coinHeight > 0
                            && id < coinId
                            && coinHeight + (ZC_MINT_CONFIRMATIONS-1) <= chainActive.Height()
                            && zerocoinState->GetAccumulatorValueForSpend(
                                    &chainActive,
                                    chainActive.Height()-(ZC_MINT_CONFIRMATIONS-1),
                                    denomination,
                                    id,
                                    accumulatorValue,
                                    accumulatorBlockHash,
                                    fModulusV2) > 1) {
                            coinId = id;
                            coinToUse = minIdPubcoin;
                            tempCoinsToUse.insert(minIdPubcoin.value);
                            break;
                        }
                    }
                }

                // If no suitable coin found, fail.
                if (coinId == INT_MAX){
                    strFailReason = _("it has to have at least two mint coins with at least 6 confirmation in order to spend a coin");
                    return false;
                }
                // 1. Get the current accumulator for denomination selected
                libzerocoin::Accumulator accumulator(zcParams, accumulatorValue, denomination);
                // 2. Get pubcoin from the private coin
                libzerocoin::PublicCoin pubCoinSelected(zcParams, coinToUse.value, denomination);
                 // Now make sure the coin is valid.
                if (!pubCoinSelected.validate()) {
                    // If this returns false, don't accept the coin for any purpose!
                    // Any ZEROCOIN_MINT with an invalid coin should NOT be
                    // accepted as a valid transaction in the block chain.
                    strFailReason = _("the selected mint coin is an invalid coin");
                    return false;
                }
                 // 4. Get witness for the accumulator and selected coin
                libzerocoin::AccumulatorWitness witness =
                        zerocoinState->GetWitnessForSpend(&chainActive,
                                                          chainActive.Height()-(ZC_MINT_CONFIRMATIONS-1),
                                                          denomination, coinId,
                                                          coinToUse.value,
                                                          fModulusV2);

                // Generate TxIn info
                int serializedId = coinId + (fModulusV2 ? ZC_MODULUS_V2_BASE_ID : 0);
                CTxIn newTxIn;
                newTxIn.nSequence = serializedId;
                newTxIn.scriptSig = CScript();
                newTxIn.prevout.SetNull();
                txNew.vin.push_back(newTxIn);
                bool useVersion2 = IsZerocoinTxV2(denomination, Params().GetConsensus(), coinId);

                // Construct the CoinSpend object. This acts like a signature on the
                // transaction.
                libzerocoin::PrivateCoin privateCoin(zcParams, denomination);
                int txVersion = ZEROCOIN_TX_VERSION_1;
                if (useVersion2) {
                    // Use version 2 if possible, for older mints stay with 1.5
                    txVersion = coinToUse.IsCorrectV2Mint() ? ZEROCOIN_TX_VERSION_2 : ZEROCOIN_TX_VERSION_1_5;
                }
                else {
                    int nHeight;
                    {
                        LOCK(cs_main);
                        nHeight = chainActive.Height();
                    }
                    if (nHeight >= Params().GetConsensus().nSpendV15StartBlock){
                        txVersion = ZEROCOIN_TX_VERSION_1_5;
                    }
                }
                LogPrintf("CreateZerocoinSpendTransaction: tx version=%d, tx metadata hash=%s\n", txVersion, txNew.GetHash().ToString());

                // Set all values in the private coin object
                privateCoin.setVersion(txVersion);
                privateCoin.setPublicCoin(pubCoinSelected);
                privateCoin.setRandomness(coinToUse.randomness);
                privateCoin.setSerialNumber(coinToUse.serialNumber);
                privateCoin.setEcdsaSeckey(coinToUse.ecdsaSecretKey);


                LogPrintf("creating tempStorage object..\n");
                // Push created TxIn values into a tempStorage object (used in the next loop)
                TempStorage tempStorage {
                    privateCoin,
                    accumulator,
                    denomination,
                    accumulatorBlockHash,
                    coinToUse,
                    serializedId,
                    txVersion,
                    coinHeight,
                    coinId,
                };
                tempStorages.push_back(tempStorage);
            }

            // We now have the total coin amount to send. Create a single TxOut with this value.
            CTxOut newTxOut(nValue, scriptChange);
            // Insert single txout
            vector<CTxOut>::iterator position = txNew.vout.begin();
            txNew.vout.insert(position, newTxOut);

            /* We split the processing of the transaction into two loops.
             * The metaData hash is the hash of the transaction sans the zerocoin-related info (spend info).
             * Transaction processing is split to have the same txHash in every metaData object -
             * if the hash is different (as it would be if we did all steps for a TxIn in one loop) the transaction creation will fail.
            */

            // Remove all zerocoin related info
            CMutableTransaction txTemp = txNew;
            BOOST_FOREACH(CTxIn &txTempIn, txTemp.vin) {
                txTempIn.scriptSig.clear();
                txTempIn.prevout.SetNull();
            }

            uint256 txHashForMetadata = txTemp.GetHash();
            LogPrintf("txNew.GetHash: %s\n", txHashForMetadata.ToString());

            for (std::vector<std::pair<int64_t, libzerocoin::CoinDenomination>>::const_iterator it = denominations.begin(); it != denominations.end(); it++)
            {
                unsigned index = it - denominations.begin();

                TempStorage tempStorage = tempStorages.at(index);
                libzerocoin::SpendMetaData metaData(tempStorage.serializedId, txHashForMetadata);
                CZerocoinEntry coinToUse = tempStorage.coinToUse;

                 //have to recreate coin witness as it can't be stored in an object, hence we can't store it in tempStorage..
                CZerocoinState *zerocoinState = CZerocoinState::GetZerocoinState();
                libzerocoin::AccumulatorWitness witness =
                zerocoinState->GetWitnessForSpend(&chainActive,
                                                  chainActive.Height()-(ZC_MINT_CONFIRMATIONS-1),
                                                  tempStorage.denomination, tempStorage.coinId,
                                                  coinToUse.value,
                                                  fModulusV2);

                // Recreate CoinSpend object
                 libzerocoin::CoinSpend spend(zcParams,
                                             tempStorage.privateCoin,
                                             tempStorage.accumulator,
                                             witness,
                                             metaData,
                                             tempStorage.accumulatorBlockHash);
                spend.setVersion(tempStorage.txVersion);

                // Verify the coinSpend
                if (!spend.Verify(tempStorage.accumulator, metaData)) {
                    strFailReason = _("the spend coin transaction did not verify");
                    return false;
                }
                 // Serialize the CoinSpend object into a buffer.
                CDataStream serializedCoinSpend(SER_NETWORK, PROTOCOL_VERSION);
                serializedCoinSpend << spend;

                // Insert the spend script into the tx object
                CScript tmp = CScript() << OP_ZEROCOINSPEND << serializedCoinSpend.size();
                tmp.insert(tmp.end(), serializedCoinSpend.begin(), serializedCoinSpend.end());
                txNew.vin[index].scriptSig.assign(tmp.begin(), tmp.end());

                // Try to find this coin in the list of spent coin serials.
                // If found, notify that a coin that was previously thought to be available is actually used, and fail.
                std::list <CZerocoinSpendEntry> listCoinSpendSerial;
                CWalletDB(strWalletFile).ListCoinSpendSerial(listCoinSpendSerial);
                BOOST_FOREACH(const CZerocoinSpendEntry &item, listCoinSpendSerial){
                    if (!forceUsed && spend.getCoinSerialNumber() == item.coinSerial) {
                        // THIS SELECTED COIN HAS BEEN USED, SO UPDATE ITS STATUS
                        CZerocoinEntry pubCoinTx;
                        pubCoinTx.nHeight = tempStorage.coinHeight;
                        pubCoinTx.denomination = coinToUse.denomination;
                        pubCoinTx.id = tempStorage.coinId;
                        pubCoinTx.IsUsed = true;
                        pubCoinTx.randomness = coinToUse.randomness;
                        pubCoinTx.serialNumber = coinToUse.serialNumber;
                        pubCoinTx.value = coinToUse.value;
                        pubCoinTx.ecdsaSecretKey = coinToUse.ecdsaSecretKey;
                        CWalletDB(strWalletFile).WriteZerocoinEntry(pubCoinTx);
                        LogPrintf("CreateZerocoinSpendTransaction() -> NotifyZerocoinChanged\n");
                        LogPrintf("pubcoin=%s, isUsed=Used\n", coinToUse.value.GetHex());
                        pwalletMain->NotifyZerocoinChanged(pwalletMain, coinToUse.value.GetHex(), "Used (" + std::to_string(coinToUse.denomination) + " mint)",
                                                           CT_UPDATED);
                        strFailReason = _("the coin spend has been used");
                        return false;
                    }
                }
            }


            // Embed the constructed transaction data in wtxNew.
            *static_cast<CTransaction *>(&wtxNew) = CTransaction(txNew);

            txHash = wtxNew.GetHash();
            LogPrintf("wtxNew.txHash:%s\n", txHash.ToString());

             // Limit size
            if (GetTransactionWeight(txNew) >= MAX_STANDARD_TX_WEIGHT) {
                strFailReason = _("Transaction too large");
                return false;
            }

            // After transaction creation and verification, this last loop is to notify the wallet of changes to zerocoin spend info.
            for (std::vector<std::pair<int64_t, libzerocoin::CoinDenomination>>::const_iterator it = denominations.begin(); it != denominations.end(); it++)
            {
                unsigned index = it - denominations.begin();
                TempStorage tempStorage = tempStorages.at(index);
                CZerocoinEntry coinToUse = tempStorage.coinToUse;

                // Update the wallet with info on this zerocoin spend
                coinSerials.push_back(tempStorage.privateCoin.getSerialNumber());
                zcSelectedValues.push_back(coinToUse.value);

                CZerocoinSpendEntry entry;
                entry.coinSerial = coinSerials[index];
                entry.hashTx = txHash;
                entry.pubCoin = coinToUse.value;
                entry.id = tempStorage.serializedId;
                entry.denomination = coinToUse.denomination;
                LogPrintf("WriteCoinSpendSerialEntry, serialNumber=%s\n", entry.coinSerial.ToString());
                if (!CWalletDB(strWalletFile).WriteCoinSpendSerialEntry(entry)) {
                    strFailReason = _("it cannot write coin serial number into wallet");
                }
                coinToUse.IsUsed = true;
                coinToUse.id = tempStorage.coinId;
                coinToUse.nHeight = tempStorage.coinHeight;
                CWalletDB(strWalletFile).WriteZerocoinEntry(coinToUse);
                pwalletMain->NotifyZerocoinChanged(pwalletMain, coinToUse.value.GetHex(), "Used (" + std::to_string(coinToUse.denomination) + " mint)", CT_UPDATED);
            }
        }
    }
     return true;
}

bool CWallet::CreateMultipleSigmaSpendTransaction(
        std::string &thirdPartyaddress,
        const std::vector<sigma::CoinDenomination>& denominations,
        CWalletTx &wtxNew,
        CReserveKey &reservekey,
        CAmount& nFeeRet,
        vector<Scalar> &coinSerials,
        uint256 &txHash,
        vector<GroupElement> &zcSelectedValues,
        std::string &strFailReason,
        bool forceUsed,
        const CCoinControl *coinControl)
{
    wtxNew.BindWallet(this);
    CMutableTransaction txNew;
    {
        LOCK2(cs_main, cs_wallet);
        {
            txNew.vin.clear();
            txNew.vout.clear();
            txNew.wit.SetNull();
            wtxNew.fFromMe = true;
            CScript scriptChange;
            if(thirdPartyaddress == "") {
                // Reserve a new key pair from key pool
                CPubKey vchPubKey;
                assert(reservekey.GetReservedKey(vchPubKey)); // should never fail, as we just unlocked
                scriptChange = GetScriptForDestination(vchPubKey.GetID());
            }else{
                CBitcoinAddress address(thirdPartyaddress);
                if (!address.IsValid()) {
                    strFailReason = _("Invalid zcoin address");
                    return false;
                }
                // Parse Zcoin address
                scriptChange = GetScriptForDestination(CBitcoinAddress(thirdPartyaddress).Get());
            }

            // Set up the Zerocoin Params object
            sigma::Params* sigmaParams = sigma::Params::get_default();
//             objects holding spend inputs & storage values while tx is formed
            struct TempStorage {
                sigma::PrivateCoin privateCoin;
                std::vector<sigma::PublicCoin> anonimity_set;
                sigma::CoinDenomination denomination;
                uint256 blockHash;
                CSigmaEntry coinToUse;
                int serializedId;
                int txVersion;
                int coinHeight;
                int coinId;
            };
            vector<TempStorage> tempStorages;

            // object storing coins being used for this spend (to avoid duplicates being considered)
            unordered_set<GroupElement> tempCoinsToUse;

            // Get Mint metadata objects
            vector<CMintMeta> setMints;
            setMints = pwalletMain->hdMintTracker->ListMints(!forceUsed, !forceUsed, !forceUsed);
            vector<CMintMeta> listMints(setMints.begin(), setMints.end());

            // Total value of all inputs. Iteritively created in the following loop
            // The value is in multiples of COIN = 100 mln.
            int64_t nValue = 0;
            for (std::vector<sigma::CoinDenomination>::const_iterator it = denominations.begin();
                 it != denominations.end();
                 it++)
            {
                sigma::CoinDenomination denomination = *it;
                int64_t denomination_value;
                if (!DenominationToInteger(denomination, denomination_value)) {
                    strFailReason = _("Unable to convert denomination to integer.");
                    return false;
                }

                if (denomination_value <= 0) {
                    strFailReason = _("Transaction amounts must be positive");
                    return false;
                }
                nValue += denomination_value;
                LogPrintf("denomination: %s\n", *it);

               // Fill vin

                // Set up the Zerocoin Params object
                sigma::ParamsV3* zcParams = sigma::ParamsV3::get_default();

                // Select not yet used coin from the wallet with minimal possible id
<<<<<<< HEAD
                CZerocoinEntryV3 coinToUse;
                CZerocoinStateV3 *zerocoinState = CZerocoinStateV3::GetZerocoinState();

                std::vector<PublicCoinV3> anonimity_set;
=======
                list <CSigmaEntry> listOwnCoins;
                CWalletDB(strWalletFile).ListSigmaPubCoin(listOwnCoins);
                listOwnCoins.sort(CompSigmaHeight);
                CSigmaEntry coinToUse;
                sigma::CSigmaState* sigmaState = sigma::CSigmaState::GetState();
                std::vector<sigma::PublicCoin> anonimity_set;
>>>>>>> 6edc6fa0
                uint256 blockHash;

                int coinId = INT_MAX;
                int coinHeight;
<<<<<<< HEAD
                int coinGroupID;

                // Cycle through metadata, looking for suitable coin 
                int index = -1;
                for (const CMintMeta& mint : listMints) {
                    index++;
                    if (denomination == mint.denom
                        && ((mint.isUsed == false && !forceUsed) || (mint.isUsed == true && forceUsed))) {

                        if (!GetMint(mint.hashSerial, coinToUse) && !forceUsed) {
                            strFailReason = "Failed to fetch hashSerial " + mint.hashSerial.GetHex();
                            return false;
                        }

                        // If we're already using this coin in this transaction
                        if(!(tempCoinsToUse.find(coinToUse.value)==tempCoinsToUse.end()) && !forceUsed){
                            continue;
                        }

                        std::pair<int, int> coinHeightAndId = zerocoinState->GetMintedCoinHeightAndId(
                                PublicCoinV3(coinToUse.value, denomination));
=======
                BOOST_FOREACH(const CSigmaEntry &minIdPubcoin, listOwnCoins) {
                    if (minIdPubcoin.get_denomination() == (*it)
                        && ((minIdPubcoin.IsUsed == false && !forceUsed) || (minIdPubcoin.IsUsed == true && forceUsed))
                        && minIdPubcoin.randomness != uint64_t(0)
                        && minIdPubcoin.serialNumber != uint64_t(0)
                        && (tempCoinsToUse.find(minIdPubcoin.value)==tempCoinsToUse.end())) {
                        int id;
                        std::pair<int, int> coinHeightAndId =
                            sigmaState->GetMintedCoinHeightAndId(
                                sigma::PublicCoin(minIdPubcoin.value, denomination));
>>>>>>> 6edc6fa0
                        coinHeight = coinHeightAndId.first;
                        coinGroupID = coinHeightAndId.second;

                        if (coinHeight > 0
                            && coinGroupID < coinId // Always spend coin with smallest ID that matches.
                            && coinHeight + (ZC_MINT_CONFIRMATIONS-1) <= chainActive.Height()
                            && sigmaState->GetCoinSetForSpend(
                                &chainActive,
                                chainActive.Height()-(ZC_MINT_CONFIRMATIONS-1),
                                denomination,
                                coinGroupID,
                                blockHash,
                                anonimity_set) > 1 )  {
                            coinId = coinGroupID;
                            tempCoinsToUse.insert(coinToUse.value);
                            listMints.erase(listMints.begin()+index);
                            break;
                        }
                    }

                }





                // If no suitable coin found, fail.
                if (coinId == INT_MAX) {
                    strFailReason = _("it has to have at least two mint coins with at least 6 confirmation in order to spend a coin");
                    return false;
                }
                // 2. Get pubcoin from the private coin
                sigma::PublicCoin pubCoinSelected(coinToUse.value, denomination);
                // Now make sure the coin is valid.
                if (!pubCoinSelected.validate()) {
                    // If this returns false, don't accept the coin for any purpose!
                    // Any ZEROCOIN_MINT with an invalid coin should NOT be
                    // accepted as a valid transaction in the block chain.
                    strFailReason = _("the selected mint coin is an invalid coin");
                    return false;
                }

                // Generate TxIn info
                int serializedId = coinId;
                CTxIn newTxIn;
                newTxIn.scriptSig = CScript();
                newTxIn.prevout.n = serializedId;
                txNew.vin.push_back(newTxIn);

                // Construct the CoinSpend object. This acts like a signature on the
                // transaction.
                sigma::PrivateCoin privateCoin(sigmaParams, denomination);
                int txVersion = ZEROCOIN_TX_VERSION_3;

                LogPrintf("CreateZerocoinSpendTransaction: tx version=%d, tx metadata hash=%s\n", txVersion, txNew.GetHash().ToString());

                // Set all values in the private coin object
                privateCoin.setVersion(txVersion);
                privateCoin.setPublicCoin(pubCoinSelected);
                privateCoin.setRandomness(coinToUse.randomness);
                privateCoin.setSerialNumber(coinToUse.serialNumber);
                privateCoin.setEcdsaSeckey(coinToUse.ecdsaSecretKey);

                LogPrintf("creating tempStorage object..\n");
                // Push created TxIn values into a tempStorage object (used in the next loop)
                TempStorage tempStorage {
                        privateCoin,
                        anonimity_set,
                        denomination,
                        blockHash,
                        coinToUse,
                        serializedId,
                        txVersion,
                        coinHeight,
                        coinId,
                };
                tempStorages.push_back(tempStorage);
            }

            // We now have the total coin amount to send. Create a single TxOut with this value.
            CTxOut newTxOut(nValue, scriptChange);
            // Insert single txout
            vector<CTxOut>::iterator position = txNew.vout.begin();
            txNew.vout.insert(position, newTxOut);

            /* We split the processing of the transaction into two loops.
             * The metaData hash is the hash of the transaction sans the zerocoin-related info (spend info).
             * Transaction processing is split to have the same txHash in every metaData object -
             * if the hash is different (as it would be if we did all steps for a TxIn in one loop) the transaction creation will fail.
            */

            // Remove all zerocoin related info
            CMutableTransaction txTemp = txNew;
            BOOST_FOREACH(CTxIn &txTempIn, txTemp.vin) {
                txTempIn.scriptSig.clear();
            }

            uint256 txHashForMetadata = txTemp.GetHash();
            LogPrintf("txNew.GetHash: %s\n", txHashForMetadata.ToString());
            std::vector<sigma::CoinSpend> spends;
            // Iterator of std::vector<std::pair<int64_t, sigma::CoinDenomination>>::const_iterator
            for (auto it = denominations.begin(); it != denominations.end(); it++)
            {
                unsigned index = it - denominations.begin();

                // We use incomplete transaction hash for now as a metadata
                sigma::SpendMetaData metaData(
                    tempStorages[index].serializedId,
                    tempStorages[index].blockHash,
                    txHashForMetadata);


                TempStorage tempStorage = tempStorages.at(index);
                CSigmaEntry coinToUse = tempStorage.coinToUse;

                // Recreate CoinSpend object
                sigma::CoinSpend spend(sigmaParams,
                                       tempStorage.privateCoin,
                                       tempStorage.anonimity_set,
                                       metaData);
                spend.setVersion(tempStorage.txVersion);
                spends.push_back(spend);
                // Verify the coinSpend
                if (!spend.Verify(tempStorage.anonimity_set, metaData)) {
                    strFailReason = _("the spend coin transaction did not verify");
                    return false;
                }
                // Serialize the CoinSpend object into a buffer.
                CDataStream serializedCoinSpend(SER_NETWORK, PROTOCOL_VERSION);
                serializedCoinSpend << spend;

                // Insert the spend script into the tx object
                CScript tmp = CScript() << OP_SIGMASPEND;

                // NOTE(martun): Do not write the size first, doesn't look like necessary.
                // If we write it, it will get written in different number of bytes depending
                // on the number itself, and "CScript" does not provide a function to read
                // it back properly.
                // << serializedCoinSpend.size();
                // NOTE(martun): "insert" is not the same as "operator<<", as operator<<
                // also writes the vector size before the vector itself.
                tmp.insert(tmp.end(), serializedCoinSpend.begin(), serializedCoinSpend.end());
                txNew.vin[index].scriptSig.assign(tmp.begin(), tmp.end());

                // Try to find this coin in the list of spent coin serials.
                // If found, notify that a coin that was previously thought to be available is actually used, and fail.
                std::list <CSigmaSpendEntry> listCoinSpendSerial;
                CWalletDB(strWalletFile).ListCoinSpendSerial(listCoinSpendSerial);
                BOOST_FOREACH(const CSigmaSpendEntry &item, listCoinSpendSerial){
                    if (!forceUsed && spend.getCoinSerialNumber() == item.coinSerial) {
                        // THIS SELECTED COIN HAS BEEN USED, SO UPDATE ITS STATUS
<<<<<<< HEAD
                        strFailReason = _("Trying to spend an already spent serial #, try again.");
                        uint256 hashSerial = GetSerialHash(spend.getCoinSerialNumber());
                        if (!pwalletMain->hdMintTracker->HasSerialHash(hashSerial)){
                            strFailReason = "Tracker does not have serialhash " + hashSerial.GetHex();
                            return false;
                        }
                        CMintMeta meta;
                        pwalletMain->hdMintTracker->Get(hashSerial, meta);
                        meta.isUsed = true;
                        pwalletMain->hdMintTracker->UpdateState(meta);
=======
                        CSigmaEntry pubCoinTx;
                        pubCoinTx.nHeight = tempStorage.coinHeight;
                        pubCoinTx.set_denomination_value(coinToUse.get_denomination_value());
                        pubCoinTx.id = tempStorage.coinId;
                        pubCoinTx.IsUsed = true;
                        pubCoinTx.randomness = coinToUse.randomness;
                        pubCoinTx.serialNumber = coinToUse.serialNumber;
                        pubCoinTx.value = coinToUse.value;
                        pubCoinTx.ecdsaSecretKey = coinToUse.ecdsaSecretKey;
                        CWalletDB(strWalletFile).WriteZerocoinEntry(pubCoinTx);
>>>>>>> 6edc6fa0
                        LogPrintf("CreateZerocoinSpendTransaction() -> NotifyZerocoinChanged\n");
                        LogPrintf("pubcoin=%s, isUsed=Used\n", coinToUse.value.GetHex());
                        pwalletMain->NotifyZerocoinChanged(
                            pwalletMain,
                            coinToUse.value.GetHex(),
                            "Used (" + std::to_string(coinToUse.get_denomination_value() / COIN) + " mint)",
                            CT_UPDATED);
                        strFailReason = _("the coin spend has been used");
                        return false;
                    }
                }
            }

            unsigned int nBytes = GetVirtualTransactionSize(txNew);
            CAmount nFeeNeeded = GetMinimumFee(nBytes, nTxConfirmTarget, mempool);
            if (coinControl && nFeeNeeded > 0 && coinControl->nMinimumTotalFee > nFeeNeeded) {
                nFeeNeeded = coinControl->nMinimumTotalFee;
            }
            if (coinControl && coinControl->fOverrideFeeRate)
                nFeeNeeded = coinControl->nFeeRate.GetFee(nBytes);
            nFeeRet = nFeeNeeded;
            txNew.vout[0].nValue -= nFeeRet;

            CMutableTransaction txTempNew(txNew);
            BOOST_FOREACH(CTxIn &txTempIn, txTempNew.vin) {
                if (txTempIn.scriptSig.IsSigmaSpend()) {
                    txTempIn.scriptSig.clear();
                }
            }

            for(int i = 0; i < txNew.vin.size(); i++){
                // We use incomplete transaction hash as metadata.
                sigma::SpendMetaData metaDataNew(tempStorages[i].serializedId, tempStorages[i].blockHash, txTempNew.GetHash());
                spends[i].updateMetaData(tempStorages[i].privateCoin, metaDataNew);
                // Serialize the CoinSpend object into a buffer.
                CDataStream serializedCoinSpendNew(SER_NETWORK, PROTOCOL_VERSION);
                serializedCoinSpendNew << spends[i];
                CScript tmpNew = CScript() << OP_SIGMASPEND;
                tmpNew.insert(tmpNew.end(), serializedCoinSpendNew.begin(), serializedCoinSpendNew.end());
                txNew.vin[i].scriptSig.assign(tmpNew.begin(), tmpNew.end());
            }

            // Embed the constructed transaction data in wtxNew.
            *static_cast<CTransaction *>(&wtxNew) = CTransaction(txNew);

            // Limit size
            if (GetTransactionWeight(txNew) >= MAX_STANDARD_TX_WEIGHT) {
                strFailReason = _("Transaction too large");
                return false;
            }

            txHash = wtxNew.GetHash();
            LogPrintf("wtxNew.txHash:%s\n", txHash.ToString());

            // After transaction creation and verification, this last loop is to notify the wallet of changes to zerocoin spend info.
            for (auto it = denominations.begin(); it != denominations.end(); it++)
            {
                unsigned index = it - denominations.begin();
                TempStorage tempStorage = tempStorages.at(index);
                CSigmaEntry coinToUse = tempStorage.coinToUse;

                // Update the wallet with info on this zerocoin spend
                coinSerials.push_back(tempStorage.privateCoin.getSerialNumber());
                zcSelectedValues.push_back(coinToUse.value);

                CSigmaSpendEntry entry;
                entry.coinSerial = coinSerials[index];
                entry.hashTx = txHash;
                entry.pubCoin = coinToUse.value;
                entry.id = tempStorage.serializedId;
                entry.set_denomination_value(coinToUse.get_denomination_value());
                LogPrintf("WriteCoinSpendSerialEntry, serialNumber=%s\n", entry.coinSerial.tostring());
                if (!CWalletDB(strWalletFile).WriteCoinSpendSerialEntry(entry)) {
                    strFailReason = _("it cannot write coin serial number into wallet");
                }
            }
        }
    }
    return true;
}

bool CWallet::SpendOldMints(string& stringError)
{
    list <CZerocoinEntry> listPubCoin;
    CWalletDB(strWalletFile).ListPubCoin(listPubCoin);

    CZerocoinState *zerocoinState = CZerocoinState::GetZerocoinState();
    vector<string> denomAmounts;

    int coinHeight;
    bool NoUnconfirmedCoins = true;
    BOOST_FOREACH(const CZerocoinEntry &pubcoin, listPubCoin) {
        if((pubcoin.IsUsed == false)
           && pubcoin.randomness != 0
           && pubcoin.serialNumber != 0) {
            int id;
            coinHeight = zerocoinState->GetMintedCoinHeightAndId(pubcoin.value, pubcoin.denomination, id);
            if (coinHeight > 0 && coinHeight + (ZC_MINT_CONFIRMATIONS - 1) <= chainActive.Height()) {
                string denomAmount;
                if (pubcoin.denomination == libzerocoin::ZQ_LOVELACE) {
                    denomAmount = "1";
                } else if (pubcoin.denomination == libzerocoin::ZQ_GOLDWASSER) {
                    denomAmount = "10";
                } else if (pubcoin.denomination == libzerocoin::ZQ_RACKOFF) {
                    denomAmount = "25";
                } else if (pubcoin.denomination == libzerocoin::ZQ_PEDERSEN) {
                    denomAmount = "50";
                } else if (pubcoin.denomination == libzerocoin::ZQ_WILLIAMSON) {
                    denomAmount = "100";
                } else {
                    return false;
                }
                denomAmounts.push_back(denomAmount);
            } else
                NoUnconfirmedCoins = false;
        }
    }
    //if we pass empty string as thirdPartyaddress, it will spend coins to self
    std::string thirdPartyaddress = "";
    CWalletTx wtx;

    // Because each transaction has a limit of around 75 KB, and each
    // spend has size 25 KB, we're not able to fit more than 2 old zerocoin spends
    // in a single transaction.
    for(unsigned int i = 0; i < denomAmounts.size(); i += 2) {
        wtx.Init(NULL);
        vector<string> denoms;
        denoms.push_back(denomAmounts[i]);
        if(i + 1 < denomAmounts.size())
            denoms.push_back(denomAmounts[i + 1]);
        if (!CreateZerocoinSpendModelV2(wtx, stringError, thirdPartyaddress, denoms))
            return false;
    }
    return NoUnconfirmedCoins;
}

bool CWallet::CommitZerocoinSpendTransaction(CWalletTx &wtxNew, CReserveKey &reservekey) {
    {
        LOCK2(cs_main, cs_wallet);
        LogPrintf("CommitZerocoinSpendTransaction:\n%s", wtxNew.ToString());
        LogPrintf("Transaction ID:%s\n", wtxNew.GetHash().ToString());
        {
            // This is only to keep the database open to defeat the auto-flush for the
            // duration of this scope.  This is the only place where this optimization
            // maybe makes sense; please don't do it anywhere else.
            CWalletDB *pwalletdb = fFileBacked ? new CWalletDB(strWalletFile, "w") : NULL;

            // Take key pair from key pool so it won't be used again
            reservekey.KeepKey();

            // Add tx to wallet, because if it has change it's also ours,
            // otherwise just for transaction history.
            AddToWallet(wtxNew, false, pwalletdb);

            if (fFileBacked)
                delete pwalletdb;
        }

        // Track how many getdata requests our transaction gets
        mapRequestCount[wtxNew.GetHash()] = 0;

        if (fBroadcastTransactions) {
            CValidationState state;

            // The old Zerocoin spend use a special way to check inputs but not for Sigma spend.
            // The Sigma spend will share the same logic as normal transactions for inputs checking.
            if (!wtxNew.AcceptToMemoryPool(false, maxTxFee, state, wtxNew.IsSigmaSpend(), true)) {
                LogPrintf("CommitZerocoinSpendTransaction(): Transaction cannot be broadcast immediately, %s\n",
                          state.GetRejectReason());
                // TODO: if we expect the failure to be long term or permanent,
                // instead delete wtx from the wallet and return failure.
            } else {
                wtxNew.RelayWalletTransaction(wtxNew.IsSigmaSpend() /* fCheckInputs */);
            }
        }
    }
    return true;
}

string CWallet::MintAndStoreZerocoin(vector<CRecipient> vecSend,
                                     vector<libzerocoin::PrivateCoin> privCoins,
                                     CWalletTx &wtxNew, bool fAskFee) {
    string strError;
    if (IsLocked()) {
        strError = _("Error: Wallet locked, unable to create transaction!");
        LogPrintf("MintZerocoin() : %s", strError);
        return strError;
    }

    int totalValue = 0;
    BOOST_FOREACH(CRecipient recipient, vecSend){
        // Check amount
        if (recipient.nAmount <= 0)
            return _("Invalid amount");

        LogPrintf("MintZerocoin: value = %s\n", recipient.nAmount);
        totalValue += recipient.nAmount;

    }
    if ((totalValue + payTxFee.GetFeePerK()) > GetBalance())
        return _("Insufficient funds");

    LogPrintf("payTxFee.GetFeePerK()=%s\n", payTxFee.GetFeePerK());
    CReserveKey reservekey(this);
    int64_t nFeeRequired = 0;

    int nChangePosRet = -1;
    bool isSigmaMint = false;
    if (!CreateZerocoinMintTransaction(vecSend, wtxNew, reservekey, nFeeRequired, nChangePosRet, strError, isSigmaMint)) {
        LogPrintf("nFeeRequired=%s\n", nFeeRequired);
        if (totalValue + nFeeRequired > GetBalance())
            return strprintf(
                    _("Error: This transaction requires a transaction fee of at least %s because of its amount, complexity, or use of recently received funds!"),
                    FormatMoney(nFeeRequired).c_str());
        return strError;
    }

    if (fAskFee && !uiInterface.ThreadSafeAskFee(nFeeRequired)){
        LogPrintf("MintZerocoin: returning aborted..\n");
        return "ABORTED";
    }

    CWalletDB walletdb(pwalletMain->strWalletFile);
    libzerocoin::Params *zcParams = ZCParamsV2;

    BOOST_FOREACH(libzerocoin::PrivateCoin privCoin, privCoins){
        CZerocoinEntry zerocoinTx;
        zerocoinTx.IsUsed = false;
        zerocoinTx.denomination = privCoin.getPublicCoin().getDenomination();
        zerocoinTx.value = privCoin.getPublicCoin().getValue();
        libzerocoin::PublicCoin checkPubCoin(zcParams, zerocoinTx.value, privCoin.getPublicCoin().getDenomination());
        if (!checkPubCoin.validate()) {
            return "error: pubCoin not validated.";
        }
        zerocoinTx.randomness = privCoin.getRandomness();
        zerocoinTx.serialNumber = privCoin.getSerialNumber();
        const unsigned char *ecdsaSecretKey = privCoin.getEcdsaSeckey();
        zerocoinTx.ecdsaSecretKey = std::vector<unsigned char>(ecdsaSecretKey, ecdsaSecretKey+32);
        NotifyZerocoinChanged(this, zerocoinTx.value.GetHex(), "New (" + std::to_string(zerocoinTx.denomination) + " mint)", CT_NEW);
        walletdb.WriteZerocoinEntry(zerocoinTx);
    }

    if (!CommitTransaction(wtxNew, reservekey)) {
        return _(
                "Error: The transaction was rejected! This might happen if some of the coins in your wallet were already spent, such as if you used a copy of wallet.dat and coins were spent in the copy but not marked as spent here.");
    } else {
        LogPrintf("CommitTransaction success!\n");
    }

    return "";
}

<<<<<<< HEAD
string CWallet::MintAndStoreZerocoinV3(vector<CRecipient> vecSend,
                                     vector<sigma::PrivateCoinV3> privCoins,
                                     vector<CHDMint> vDMints,
                                     CWalletTx &wtxNew, bool fAskFee) {
=======
string CWallet::MintAndStoreSigma(const vector<CRecipient>& vecSend,
                                       const vector<sigma::PrivateCoin>& privCoins,
                                       CWalletTx &wtxNew, bool fAskFee) {
>>>>>>> 6edc6fa0
    string strError;
    if (IsLocked()) {
        strError = _("Error: Wallet locked, unable to create transaction!");
        LogPrintf("MintZerocoin() : %s", strError);
        return strError;
    }

    int totalValue = 0;
    BOOST_FOREACH(CRecipient recipient, vecSend){
        // Check amount
        if (recipient.nAmount <= 0)
            return _("Invalid amount");

        LogPrintf("MintZerocoin: value = %s\n", recipient.nAmount);
        totalValue += recipient.nAmount;

    }
    if ((totalValue + payTxFee.GetFeePerK()) > GetBalance())
        return _("Insufficient funds");

    LogPrintf("payTxFee.GetFeePerK()=%s\n", payTxFee.GetFeePerK());
    CReserveKey reservekey(this);
    int64_t nFeeRequired = 0;

    int nChangePosRet = -1;
    bool isSigmaMint = true;
    if (!CreateZerocoinMintTransaction(vecSend, wtxNew, reservekey, nFeeRequired, nChangePosRet, strError, isSigmaMint)) {
        LogPrintf("nFeeRequired=%s\n", nFeeRequired);
        if (totalValue + nFeeRequired > GetBalance())
            return strprintf(
                    _("Error: This transaction requires a transaction fee of at least %s because of its amount, complexity, or use of recently received funds!"),
                    FormatMoney(nFeeRequired).c_str());
        return strError;
    }

    if (fAskFee && !uiInterface.ThreadSafeAskFee(nFeeRequired)){
        LogPrintf("MintZerocoin: returning aborted..\n");
        return "ABORTED";
    }

<<<<<<< HEAD
=======
    CWalletDB walletdb(pwalletMain->strWalletFile);

    BOOST_FOREACH(sigma::PrivateCoin privCoin, privCoins){
        CSigmaEntry zerocoinTx;
        zerocoinTx.IsUsed = false;
        zerocoinTx.set_denomination(privCoin.getPublicCoin().getDenomination());
        zerocoinTx.value = privCoin.getPublicCoin().getValue();
        sigma::PublicCoin checkPubCoin(zerocoinTx.value, privCoin.getPublicCoin().getDenomination());
        if (!checkPubCoin.validate()) {
            return "error: pubCoin not validated.";
        }
        zerocoinTx.randomness = privCoin.getRandomness();
        zerocoinTx.serialNumber = privCoin.getSerialNumber();
        const unsigned char *ecdsaSecretKey = privCoin.getEcdsaSeckey();
        zerocoinTx.ecdsaSecretKey = std::vector<unsigned char>(ecdsaSecretKey, ecdsaSecretKey+32);
        walletdb.WriteZerocoinEntry(zerocoinTx);
        NotifyZerocoinChanged(this,
            zerocoinTx.value.GetHex(),
            "New (" + std::to_string(zerocoinTx.get_denomination()) + " mint)",
            CT_NEW);
    }

>>>>>>> 6edc6fa0
    if (!CommitTransaction(wtxNew, reservekey)) {
        return _(
                "Error: The transaction was rejected! This might happen if some of the coins in your wallet were already spent, such as if you used a copy of wallet.dat and coins were spent in the copy but not marked as spent here.");
    } else {
        LogPrintf("CommitTransaction success!\n");
    }

    // Update the count in the database (no effect if no change mints)
    zwalletMain->UpdateCountDB();

    //update mints with full transaction hash and then database them
    CWalletDB walletdb(pwalletMain->strWalletFile);
    for (CHDMint dMint : vDMints) {
        dMint.SetTxHash(wtxNew.GetHash());
        pwalletMain->hdMintTracker->Add(dMint, true);
    }

    return "";
}

/**
 * @brief CWallet::MintZerocoin
 * @param pubCoin
 * @param nValue
 * @param wtxNew
 * @param fAskFee
 * @return
 */
string CWallet::MintZerocoin(CScript pubCoin, int64_t nValue, bool isSigmaMint, CWalletTx &wtxNew, bool fAskFee) {

    LogPrintf("MintZerocoin: value = %s\n", nValue);
    // Check amount
    if (nValue <= 0)
        return _("Invalid amount");
    LogPrintf("CWallet.MintZerocoin() nValue = %s, payTxFee.GetFee(1000) = %s, GetBalance() = %s \n", nValue,
              payTxFee.GetFee(1000), GetBalance());
    if (nValue + payTxFee.GetFeePerK() > GetBalance())
        return _("Insufficient funds");
    LogPrintf("payTxFee.GetFeePerK()=%s\n", payTxFee.GetFeePerK());
    CReserveKey reservekey(this);
    int64_t nFeeRequired = 0;

    if (IsLocked()) {
        string strError = _("Error: Wallet locked, unable to create transaction!");
        LogPrintf("MintZerocoin() : %s", strError);
        return strError;
    }

    string strError;
    if (!CreateZerocoinMintTransaction(pubCoin, nValue, wtxNew, reservekey, nFeeRequired, strError, isSigmaMint)) {
        LogPrintf("nFeeRequired=%s\n", nFeeRequired);
        if (nValue + nFeeRequired > GetBalance())
            return strprintf(
                    _("Error: This transaction requires a transaction fee of at least %s because of its amount, complexity, or use of recently received funds!"),
                    FormatMoney(nFeeRequired).c_str());
        return strError;
    }

    if (fAskFee && !uiInterface.ThreadSafeAskFee(nFeeRequired))
        return "ABORTED";

    if (!CommitTransaction(wtxNew, reservekey)) {
        return _(
                "Error: The transaction was rejected! This might happen if some of the coins in your wallet were already spent, such as if you used a copy of wallet.dat and coins were spent in the copy but not marked as spent here.");
    } else {
        LogPrintf("CommitTransaction success!\n");
//        //TODO :
//        // 1. In this case, we already have pubcoin that just committed to network.
//        // 2. what we can do is <pubcoin><isOur><isUsed> storing in wallet
//        // 3. We will store pubcoin, yes, no
    }

    return "";
}

/**
 * @brief CWallet::SpendZerocoin
 * @param nValue
 * @param denomination
 * @param wtxNew
 * @param coinSerial
 * @param txHash
 * @param zcSelectedValue
 * @param zcSelectedIsUsed
 * @return
 */
string CWallet::SpendZerocoin(std::string &thirdPartyaddress, int64_t nValue, libzerocoin::CoinDenomination denomination, CWalletTx &wtxNew,
                              CBigNum &coinSerial, uint256 &txHash, CBigNum &zcSelectedValue,
                              bool &zcSelectedIsUsed, bool forceUsed) {
    // Check amount
    if (nValue <= 0)
        return _("Invalid amount");

    CReserveKey reservekey(this);

    if (IsLocked()) {
        string strError = _("Error: Wallet locked, unable to create transaction!");
        LogPrintf("SpendZerocoin() : %s", strError);
        return strError;
    }

    string strError;
    if (!CreateZerocoinSpendTransaction(thirdPartyaddress, nValue, denomination, wtxNew, reservekey, coinSerial, txHash,
                                        zcSelectedValue, zcSelectedIsUsed, strError, forceUsed)) {
        LogPrintf("SpendZerocoin() : %s\n", strError.c_str());
        return strError;
    }

    if (!CommitZerocoinSpendTransaction(wtxNew, reservekey)) {
        LogPrintf("CommitZerocoinSpendTransaction() -> FAILED!\n");
        CZerocoinEntry pubCoinTx;
        list <CZerocoinEntry> listOwnCoins;
        listOwnCoins.clear();

        CWalletDB walletdb(pwalletMain->strWalletFile);
        walletdb.ListPubCoin(listOwnCoins);
        BOOST_FOREACH(const CZerocoinEntry &ownCoinItem, listOwnCoins) {
            if (zcSelectedValue == ownCoinItem.value) {
                pubCoinTx.id = ownCoinItem.id;
                pubCoinTx.IsUsed = false; // having error, so set to false, to be able to use again
                pubCoinTx.value = ownCoinItem.value;
                pubCoinTx.nHeight = ownCoinItem.nHeight;
                pubCoinTx.randomness = ownCoinItem.randomness;
                pubCoinTx.serialNumber = ownCoinItem.serialNumber;
                pubCoinTx.denomination = ownCoinItem.denomination;
                pubCoinTx.ecdsaSecretKey = ownCoinItem.ecdsaSecretKey;
                CWalletDB(strWalletFile).WriteZerocoinEntry(pubCoinTx);
                LogPrintf("SpendZerocoin failed, re-updated status -> NotifyZerocoinChanged\n");
                LogPrintf("pubcoin=%s, isUsed=New\n", ownCoinItem.value.GetHex());
                pwalletMain->NotifyZerocoinChanged(pwalletMain, ownCoinItem.value.GetHex(), "New", CT_UPDATED);
            }
        }
        CZerocoinSpendEntry entry;
        entry.coinSerial = coinSerial;
        entry.hashTx = txHash;
        entry.pubCoin = zcSelectedValue;
        if (!CWalletDB(strWalletFile).EraseCoinSpendSerialEntry(entry)) {
            return _("Error: It cannot delete coin serial number in wallet");
        }
        return _(
                "Error: The transaction was rejected! This might happen if some of the coins in your wallet were already spent, such as if you used a copy of wallet.dat and coins were spent in the copy but not marked as spent here.");
    }
    return "";
}

string CWallet::SpendSigma(
        std::string &thirdPartyaddress,
        sigma::CoinDenomination denomination,
        CWalletTx &wtxNew,
        Scalar &coinSerial,
        uint256 &txHash,
        GroupElement &zcSelectedValue,
        bool &zcSelectedIsUsed,
        bool forceUsed,
        bool fAskFee) {
    CReserveKey reservekey(this);

    if (IsLocked()) {
        string strError = _("Error: Wallet locked, unable to create transaction!");
        LogPrintf("SpendZerocoin() : %s", strError);
        return strError;
    }
    int64_t nFeeRequired;
    string strError;
    int64_t nValue;
    if (!DenominationToInteger(denomination, nValue)) {
        strError = _("Unable to convert denomination to integer.");
        return strError;
    }

    if (!CreateSigmaSpendTransaction(
            thirdPartyaddress, denomination, wtxNew, reservekey, nFeeRequired, coinSerial, txHash,
            zcSelectedValue, zcSelectedIsUsed, strError, forceUsed)) {
        LogPrintf("SpendZerocoin() : %s\n", strError.c_str());
        return strError;
    }

    if (fAskFee && !uiInterface.ThreadSafeAskFee(nFeeRequired))
        return "ABORTED";

    if (!CommitZerocoinSpendTransaction(wtxNew, reservekey)) {
        LogPrintf("CommitZerocoinSpendTransaction() -> FAILED!\n");
<<<<<<< HEAD

        //reset mint
        uint256 hashPubcoin = GetPubCoinValueHash(zcSelectedValue);
        pwalletMain->hdMintTracker->SetPubcoinNotUsed(hashPubcoin);
        pwalletMain->NotifyZerocoinChanged(pwalletMain, zcSelectedValue.GetHex(), "New", CT_UPDATED);

        CZerocoinSpendEntryV3 entry;
=======
        CSigmaEntry pubCoinTx;
        list <CSigmaEntry> listOwnCoins;
        listOwnCoins.clear();

        CWalletDB walletdb(pwalletMain->strWalletFile);
        walletdb.ListSigmaPubCoin(listOwnCoins);
        BOOST_FOREACH(const CSigmaEntry &ownCoinItem, listOwnCoins) {
            if (zcSelectedValue == ownCoinItem.value) {
                pubCoinTx.id = ownCoinItem.id;
                pubCoinTx.IsUsed = false; // having error, so set to false, to be able to use again
                pubCoinTx.value = ownCoinItem.value;
                pubCoinTx.nHeight = ownCoinItem.nHeight;
                pubCoinTx.randomness = ownCoinItem.randomness;
                pubCoinTx.serialNumber = ownCoinItem.serialNumber;
                pubCoinTx.set_denomination_value(ownCoinItem.get_denomination_value());
                pubCoinTx.ecdsaSecretKey = ownCoinItem.ecdsaSecretKey;
                CWalletDB(strWalletFile).WriteZerocoinEntry(pubCoinTx);
                LogPrintf("SpendZerocoin failed, re-updated status -> NotifyZerocoinChanged\n");
                LogPrintf("pubcoin=%s, isUsed=New\n", ownCoinItem.value.GetHex());
                pwalletMain->NotifyZerocoinChanged(pwalletMain, ownCoinItem.value.GetHex(), "New", CT_UPDATED);
            }
        }
        CSigmaSpendEntry entry;
>>>>>>> 6edc6fa0
        entry.coinSerial = coinSerial;
        entry.hashTx = txHash;
        entry.pubCoin = zcSelectedValue;
        if (!CWalletDB(strWalletFile).EraseCoinSpendSerialEntry(entry)) {
            return _("Error: It cannot delete coin serial number in wallet");
        }
        return _(
                "Error: The transaction was rejected! This might happen if some of the coins in your wallet were already spent, such as if you used a copy of wallet.dat and coins were spent in the copy but not marked as spent here.");
    }

    //Set spent mint as used
    uint256 txidSpend = wtxNew.GetHash();

    uint256 hashPubcoin = GetPubCoinValueHash(zcSelectedValue);
    pwalletMain->hdMintTracker->SetPubcoinUsed(hashPubcoin, txidSpend);

    CMintMeta metaCheck = pwalletMain->hdMintTracker->GetMetaFromPubcoin(hashPubcoin);
    if (!metaCheck.isUsed) {
        strError = "Error, mint with pubcoin hash " + hashPubcoin.GetHex() + " did not get marked as used";
        LogPrintf("SpendZerocoin() : %s\n", strError.c_str());
    }

    // Update the count in the database (no effect if no change mints)
    zwalletMain->UpdateCountDB();
    return "";
}


/**
 * @brief CWallet::SpendZerocoin
 * @param thirdPartyaddress
 * @param nValue
 * @param denomination
 * @param wtxNew
 * @param coinSerial
 * @param txHash
 * @param zcSelectedValue
 * @param zcSelectedIsUsed
 * @return
 */
string CWallet::SpendMultipleZerocoin(std::string &thirdPartyaddress, const std::vector<std::pair<int64_t, libzerocoin::CoinDenomination>>& denominations, CWalletTx &wtxNew,
                              vector<CBigNum> &coinSerials, uint256 &txHash, vector<CBigNum> &zcSelectedValues, bool forceUsed) {
     CReserveKey reservekey(this);
     string strError = "";
     if (IsLocked()) {
        strError = "Error: Wallet locked, unable to create transaction!";
        LogPrintf("SpendZerocoin() : %s", strError);
        return strError;
    }

    if (!CreateMultipleZerocoinSpendTransaction(thirdPartyaddress, denominations, wtxNew, reservekey, coinSerials, txHash, zcSelectedValues, strError, forceUsed)) {
        LogPrintf("SpendZerocoin() : %s\n", strError.c_str());
        return strError;
    }

    if (!CommitZerocoinSpendTransaction(wtxNew, reservekey)) {
        LogPrintf("CommitZerocoinSpendTransaction() -> FAILED!\n");
        CZerocoinEntry pubCoinTx;
        list <CZerocoinEntry> listOwnCoins;
        listOwnCoins.clear();
        CWalletDB walletdb(pwalletMain->strWalletFile);
        walletdb.ListPubCoin(listOwnCoins);

        for (std::vector<CBigNum>::iterator it = coinSerials.begin(); it != coinSerials.end(); it++){
            unsigned index = it - coinSerials.begin();
            CBigNum zcSelectedValue = zcSelectedValues[index];
            BOOST_FOREACH(const CZerocoinEntry &ownCoinItem, listOwnCoins) {
                if (zcSelectedValue == ownCoinItem.value) {
                    pubCoinTx.id = ownCoinItem.id;
                    pubCoinTx.IsUsed = false; // having error, so set to false, to be able to use again
                    pubCoinTx.value = ownCoinItem.value;
                    pubCoinTx.nHeight = ownCoinItem.nHeight;
                    pubCoinTx.randomness = ownCoinItem.randomness;
                    pubCoinTx.serialNumber = ownCoinItem.serialNumber;
                    pubCoinTx.denomination = ownCoinItem.denomination;
                    pubCoinTx.ecdsaSecretKey = ownCoinItem.ecdsaSecretKey;
                    NotifyZerocoinChanged(this, pubCoinTx.value.GetHex(), "New", CT_UPDATED);
                    CWalletDB(strWalletFile).WriteZerocoinEntry(pubCoinTx);
                    LogPrintf("SpendZerocoin failed, re-updated status -> NotifyZerocoinChanged\n");
                    LogPrintf("pubcoin=%s, isUsed=New\n", ownCoinItem.value.GetHex());
                }
            }
            CZerocoinSpendEntry entry;
            entry.coinSerial = coinSerials[index];
            entry.hashTx = txHash;
            entry.pubCoin = zcSelectedValue;
            if (!CWalletDB(strWalletFile).EraseCoinSpendSerialEntry(entry)) {
                strError.append("Error: It cannot delete coin serial number in wallet.\n");
            }
        }
        strError.append("Error: The transaction was rejected! This might happen if some of the coins in your wallet were already spent, such as if you used a copy of wallet.dat and coins were spent in the copy but not marked as spent here.");
        return strError;
    }

     return "";
 }

string CWallet::SpendMultipleSigma(
        std::string &thirdPartyaddress,
        const std::vector<sigma::CoinDenomination>& denominations,
        CWalletTx &wtxNew,
        vector<Scalar> &coinSerials,
        uint256 &txHash,
        vector<GroupElement> &zcSelectedValues,
        bool forceUsed,
        bool fAskFee) {
    CReserveKey reservekey(this);
    int64_t nFeeRequired;
    string strError = "";
    if (IsLocked()) {
        strError = "Error: Wallet locked, unable to create transaction!";
        LogPrintf("SpendZerocoin() : %s", strError);
        return strError;
    }

    if (!CreateMultipleSigmaSpendTransaction(
            thirdPartyaddress, denominations, wtxNew, reservekey,nFeeRequired, coinSerials, txHash,
            zcSelectedValues, strError, forceUsed)) {
        LogPrintf("SpendZerocoin() : %s\n", strError.c_str());
        return strError;
    }

    if (fAskFee && !uiInterface.ThreadSafeAskFee(nFeeRequired))
        return "ABORTED";

    if (!CommitZerocoinSpendTransaction(wtxNew, reservekey)) {
        LogPrintf("CommitZerocoinSpendTransaction() -> FAILED!\n");
<<<<<<< HEAD
=======
        CSigmaEntry pubCoinTx;
        list <CSigmaEntry> listOwnCoins;
        listOwnCoins.clear();
        CWalletDB walletdb(pwalletMain->strWalletFile);
        walletdb.ListSigmaPubCoin(listOwnCoins);
>>>>>>> 6edc6fa0

        //reset mints
        for (std::vector<Scalar>::iterator it = coinSerials.begin(); it != coinSerials.end(); it++){
            int index = it - coinSerials.begin();
            GroupElement zcSelectedValue = zcSelectedValues[index];
<<<<<<< HEAD
            uint256 hashPubcoin = GetPubCoinValueHash(zcSelectedValue);
            pwalletMain->hdMintTracker->SetPubcoinNotUsed(hashPubcoin);
            pwalletMain->NotifyZerocoinChanged(pwalletMain, zcSelectedValue.GetHex(), "New", CT_UPDATED);

            CZerocoinSpendEntryV3 entry;
=======
            BOOST_FOREACH(const CSigmaEntry &ownCoinItem, listOwnCoins) {
                if (zcSelectedValue == ownCoinItem.value) {
                    pubCoinTx.id = ownCoinItem.id;
                    pubCoinTx.IsUsed = false; // having error, so set to false, to be able to use again
                    pubCoinTx.value = ownCoinItem.value;
                    pubCoinTx.nHeight = ownCoinItem.nHeight;
                    pubCoinTx.randomness = ownCoinItem.randomness;
                    pubCoinTx.serialNumber = ownCoinItem.serialNumber;
                    pubCoinTx.set_denomination_value(ownCoinItem.get_denomination_value());
                    pubCoinTx.ecdsaSecretKey = ownCoinItem.ecdsaSecretKey;
                    CWalletDB(strWalletFile).WriteZerocoinEntry(pubCoinTx);
                    LogPrintf("SpendZerocoin failed, re-updated status -> NotifyZerocoinChanged\n");
                    LogPrintf("pubcoin=%s, isUsed=New\n", ownCoinItem.value.GetHex());
                }
            }
            CSigmaSpendEntry entry;
>>>>>>> 6edc6fa0
            entry.coinSerial = coinSerials[index];
            entry.hashTx = txHash;
            entry.pubCoin = zcSelectedValue;
            if (!CWalletDB(strWalletFile).EraseCoinSpendSerialEntry(entry)) {
                strError.append("Error: It cannot delete coin serial number in wallet");
            }
        }

        strError.append("Error: The transaction was rejected! This might happen if some of the coins in your wallet were already spent, such as if you used a copy of wallet.dat and coins were spent in the copy but not marked as spent here.");
        return strError;
    }

    //Set spent mints as used
    uint256 txidSpend = wtxNew.GetHash();

    BOOST_FOREACH(GroupElement zcSelectedValue, zcSelectedValues){
        uint256 hashPubcoin = GetPubCoinValueHash(zcSelectedValue);
        pwalletMain->hdMintTracker->SetPubcoinUsed(hashPubcoin, txidSpend);
        CMintMeta metaCheck = pwalletMain->hdMintTracker->GetMetaFromPubcoin(hashPubcoin);
        if (!metaCheck.isUsed) {
            strError = "Error, mint with pubcoin hash " + hashPubcoin.GetHex() + " did not get marked as used";
            LogPrintf("SpendZerocoin() : %s\n", strError.c_str());
        }
    }

    // Update the count in the database (no effect if no change mints)
    zwalletMain->UpdateCountDB();

    return "";
}

std::vector<CSigmaEntry> CWallet::SpendSigma(const std::vector<CRecipient>& recipients, CWalletTx& result)
{
    CAmount fee;

    return SpendSigma(recipients, result, fee);
}

std::vector<CSigmaEntry> CWallet::SpendSigma(
    const std::vector<CRecipient>& recipients,
    CWalletTx& result,
    CAmount& fee)
{
    // create transaction
<<<<<<< HEAD
    std::vector<CZerocoinEntryV3> coins;
    std::vector<CHDMint> changes;
=======
    std::vector<CSigmaEntry> coins;
    std::vector<CSigmaEntry> changes;
>>>>>>> 6edc6fa0

    result = CreateSigmaSpendTransaction(recipients, fee, coins, changes);

    CommitSigmaTransaction(result, coins, changes);

    return coins;
}

<<<<<<< HEAD
bool CWallet::CommitSigmaTransaction(CWalletTx& wtxNew, std::vector<CZerocoinEntryV3>& selectedCoins,
                                     std::vector<CHDMint>& changes) {
=======
bool CWallet::CommitSigmaTransaction(CWalletTx& wtxNew, std::vector<CSigmaEntry>& selectedCoins, std::vector<CSigmaEntry>& changes) {
>>>>>>> 6edc6fa0
    // commit
    try {
        CommitTransaction(wtxNew);
    } catch (...) {
        auto error = _(
            "Error: The transaction was rejected! This might happen if some of "
            "the coins in your wallet were already spent, such as if you used "
            "a copy of wallet.dat and coins were spent in the copy but not "
            "marked as spent here."
        );

        std::throw_with_nested(std::runtime_error(error));
    }

    // mark selected coins as used
    sigma::CSigmaState* sigmaState = sigma::CSigmaState::GetState();
    CWalletDB db(strWalletFile);

    for (auto& coin : selectedCoins) {
        // get coin id & height
        int height, id;

        std::tie(height, id) = sigmaState->GetMintedCoinHeightAndId(sigma::PublicCoin(
            coin.value, coin.get_denomination()));

        // add CSigmaSpendEntry
        CSigmaSpendEntry spend;

        spend.coinSerial = coin.serialNumber;
        spend.hashTx = wtxNew.GetHash();
        spend.pubCoin = coin.value;
        spend.id = id;
        spend.set_denomination_value(coin.get_denomination_value());

        if (!db.WriteCoinSpendSerialEntry(spend)) {
            throw std::runtime_error(_("Failed to write coin serial number into wallet"));
        }

<<<<<<< HEAD
        //Set spent mint as used
        uint256 hashPubcoin = GetPubCoinValueHash(coin.value); 
        pwalletMain->hdMintTracker->SetPubcoinUsed(hashPubcoin, wtxNew.GetHash());
        CMintMeta metaCheck = pwalletMain->hdMintTracker->GetMetaFromPubcoin(hashPubcoin);
        if (!metaCheck.isUsed) {
            string strError = "Error, mint with pubcoin hash " + hashPubcoin.GetHex() + " did not get marked as used";
            LogPrintf("SpendZerocoin() : %s\n", strError.c_str());
        }

        // update CZerocoinEntryV3
=======
        // update CSigmaEntry
>>>>>>> 6edc6fa0
        coin.IsUsed = true;
        coin.id = id;
        coin.nHeight = height;

        // raise event
        NotifyZerocoinChanged(
            this,
            coin.value.GetHex(),
            "Used (" + std::to_string(coin.get_denomination()) + " mint)",
            CT_UPDATED);
    }

    for (auto& change : changes) {
        change.SetTxHash(wtxNew.GetHash());
        pwalletMain->hdMintTracker->Add(change, true);

        // raise event
        NotifyZerocoinChanged(this,
            change.GetPubcoinValue().GetHex(),
            "New (" + std::to_string(change.GetDenomination()) + " mint)",
            CT_NEW);
    }

    // Update the count in the database (no effect if no change mints)
    zwalletMain->UpdateCountDB();

    return true;
}

bool CWallet::GetMint(const uint256& hashSerial, CZerocoinEntryV3& zerocoin) const
{
    CMintMeta meta;
    if(!pwalletMain->hdMintTracker->Get(hashSerial, meta))
        return error("%s: serialhash %s is not in tracker", __func__, hashSerial.GetHex());

    CWalletDB walletdb(strWalletFile);
     if (meta.isDeterministic) {
        CHDMint dMint;
        if (!walletdb.ReadHDMint(GetPubCoinValueHash(meta.pubCoinValue), dMint))
            return error("%s: failed to read deterministic mint", __func__);
        if (!zwalletMain->RegenerateMint(dMint, zerocoin))
            return error("%s: failed to generate mint", __func__);

         return true;
    } else if (!walletdb.ReadZerocoinEntry(meta.pubCoinValue, zerocoin)) {
        return error("%s: failed to read zerocoinmint from database", __func__);
    }

     return true;
}

bool CWallet::AddAccountingEntry(const CAccountingEntry &acentry, CWalletDB &pwalletdb) {
    if (!pwalletdb.WriteAccountingEntry_Backend(acentry))
        return false;

    laccentries.push_back(acentry);
    CAccountingEntry &entry = laccentries.back();
    wtxOrdered.insert(make_pair(entry.nOrderPos, TxPair((CWalletTx *) 0, &entry)));

    return true;
}

CAmount CWallet::GetRequiredFee(unsigned int nTxBytes) {
    return std::max(minTxFee.GetFee(nTxBytes), ::minRelayTxFee.GetFee(nTxBytes));
}

CAmount CWallet::GetMinimumFee(unsigned int nTxBytes, unsigned int nConfirmTarget, const CTxMemPool &pool) {
    // payTxFee is user-set "I want to pay this much"
    CAmount nFeeNeeded = payTxFee.GetFee(nTxBytes);
    // User didn't set: use -txconfirmtarget to estimate...
    if (nFeeNeeded == 0) {
        int estimateFoundTarget = nConfirmTarget;
        nFeeNeeded = pool.estimateSmartFee(nConfirmTarget, &estimateFoundTarget).GetFee(nTxBytes);
        // ... unless we don't have enough mempool data for estimatefee, then use fallbackFee
        if (nFeeNeeded == 0)
            nFeeNeeded = fallbackFee.GetFee(nTxBytes);
    }
    // prevent user from paying a fee below minRelayTxFee or minTxFee
    nFeeNeeded = std::max(nFeeNeeded, GetRequiredFee(nTxBytes));
    // But always obey the maximum
    if (nFeeNeeded > maxTxFee)
        nFeeNeeded = maxTxFee;

    return nFeeNeeded;
}


DBErrors CWallet::LoadWallet(bool &fFirstRunRet) {
    LogPrintf("LoadWallet, firstRun = %s\n", fFirstRunRet);
    if (!fFileBacked)
        return DB_LOAD_OK;
    fFirstRunRet = false;
    DBErrors nLoadWalletRet = CWalletDB(strWalletFile, "cr+").LoadWallet(this);
    if (nLoadWalletRet == DB_NEED_REWRITE) {
        if (CDB::Rewrite(strWalletFile, "\x04pool")) {
            LOCK(cs_wallet);
            setKeyPool.clear();
            // Note: can't top-up keypool here, because wallet is locked.
            // User will be prompted to unlock wallet the next operation
            // that requires a new key.
        }
    }

    if (nLoadWalletRet != DB_LOAD_OK)
        return nLoadWalletRet;
    fFirstRunRet = !vchDefaultKey.IsValid();

    uiInterface.LoadWallet(this);

    return DB_LOAD_OK;
}

DBErrors CWallet::ZapSelectTx(vector <uint256> &vHashIn, vector <uint256> &vHashOut) {
    if (!fFileBacked)
        return DB_LOAD_OK;
    DBErrors nZapSelectTxRet = CWalletDB(strWalletFile, "cr+").ZapSelectTx(this, vHashIn, vHashOut);
    if (nZapSelectTxRet == DB_NEED_REWRITE) {
        if (CDB::Rewrite(strWalletFile, "\x04pool")) {
            LOCK(cs_wallet);
            setKeyPool.clear();
            // Note: can't top-up keypool here, because wallet is locked.
            // User will be prompted to unlock wallet the next operation
            // that requires a new key.
        }
    }

    if (nZapSelectTxRet != DB_LOAD_OK)
        return nZapSelectTxRet;

    MarkDirty();

    return DB_LOAD_OK;

}

DBErrors CWallet::ZapWalletTx(std::vector <CWalletTx> &vWtx) {
    if (!fFileBacked)
        return DB_LOAD_OK;
    DBErrors nZapWalletTxRet = CWalletDB(strWalletFile, "cr+").ZapWalletTx(this, vWtx);
    if (nZapWalletTxRet == DB_NEED_REWRITE) {
        if (CDB::Rewrite(strWalletFile, "\x04pool")) {
            LOCK(cs_wallet);
            setKeyPool.clear();
            // Note: can't top-up keypool here, because wallet is locked.
            // User will be prompted to unlock wallet the next operation
            // that requires a new key.
        }
    }

    if (nZapWalletTxRet != DB_LOAD_OK)
        return nZapWalletTxRet;

    return DB_LOAD_OK;
}


bool CWallet::SetAddressBook(const CTxDestination &address, const string &strName, const string &strPurpose) {
    bool fUpdated = false;
    {
        LOCK(cs_wallet); // mapAddressBook
        std::map<CTxDestination, CAddressBookData>::iterator mi = mapAddressBook.find(address);
        fUpdated = mi != mapAddressBook.end();
        mapAddressBook[address].name = strName;
        if (!strPurpose.empty()) /* update purpose only if requested */
            mapAddressBook[address].purpose = strPurpose;
    }
    NotifyAddressBookChanged(this, address, strName, ::IsMine(*this, address) != ISMINE_NO,
                             strPurpose, (fUpdated ? CT_UPDATED : CT_NEW));
    if (!fFileBacked)
        return false;
    if (!strPurpose.empty() &&
        !CWalletDB(strWalletFile).WritePurpose(CBitcoinAddress(address).ToString(), strPurpose))
        return false;
    return CWalletDB(strWalletFile).WriteName(CBitcoinAddress(address).ToString(), strName);
}

bool CWallet::DelAddressBook(const CTxDestination &address) {
    {
        LOCK(cs_wallet); // mapAddressBook

        if (fFileBacked) {
            // Delete destdata tuples associated with address
            std::string strAddress = CBitcoinAddress(address).ToString();
            BOOST_FOREACH(const PAIRTYPE(string, string) &item, mapAddressBook[address].destdata)
            {
                CWalletDB(strWalletFile).EraseDestData(strAddress, item.first);
            }
        }
        mapAddressBook.erase(address);
    }

    NotifyAddressBookChanged(this, address, "", ::IsMine(*this, address) != ISMINE_NO, "", CT_DELETED);

    if (!fFileBacked)
        return false;
    CWalletDB(strWalletFile).ErasePurpose(CBitcoinAddress(address).ToString());
    return CWalletDB(strWalletFile).EraseName(CBitcoinAddress(address).ToString());
}

bool CWallet::SetDefaultKey(const CPubKey &vchPubKey) {
    if (fFileBacked) {
        if (!CWalletDB(strWalletFile).WriteDefaultKey(vchPubKey))
            return false;
    }
    vchDefaultKey = vchPubKey;
    return true;
}

/**
 * Mark old keypool keys as used,
 * and generate all new keys
 */
bool CWallet::NewKeyPool() {
    {
        LOCK(cs_wallet);
        CWalletDB walletdb(strWalletFile);
        BOOST_FOREACH(int64_t nIndex, setKeyPool)
        walletdb.ErasePool(nIndex);
        setKeyPool.clear();

        if (IsLocked())
            return false;

        int64_t nKeys = max(GetArg("-keypool", DEFAULT_KEYPOOL_SIZE), (int64_t) 0);
        for (int i = 0; i < nKeys; i++) {
            int64_t nIndex = i + 1;
            walletdb.WritePool(nIndex, CKeyPool(GenerateNewKey()));
            setKeyPool.insert(nIndex);
        }
        LogPrintf("CWallet::NewKeyPool wrote %d new keys\n", nKeys);
    }
    return true;
}

bool CWallet::TopUpKeyPool(unsigned int kpSize) {
    {
        LOCK(cs_wallet);

        if (IsLocked())
            return false;

        CWalletDB walletdb(strWalletFile);

        // Top up key pool
        unsigned int nTargetSize;
        if (kpSize > 0)
            nTargetSize = kpSize;
        else
            nTargetSize = max(GetArg("-keypool", DEFAULT_KEYPOOL_SIZE), (int64_t) 0);

        while (setKeyPool.size() < (nTargetSize + 1)) {
            int64_t nEnd = 1;
            if (!setKeyPool.empty())
                nEnd = *(--setKeyPool.end()) + 1;
            if (!walletdb.WritePool(nEnd, CKeyPool(GenerateNewKey())))
                throw runtime_error(std::string(__func__) + ": writing generated key failed");
            setKeyPool.insert(nEnd);
            LogPrintf("keypool added key %d, size=%u\n", nEnd, setKeyPool.size());
        }
    }
    return true;
}

void CWallet::ReserveKeyFromKeyPool(int64_t &nIndex, CKeyPool &keypool) {
    nIndex = -1;
    keypool.vchPubKey = CPubKey();
    {
        LOCK(cs_wallet);

        if (!IsLocked())
            TopUpKeyPool();

        // Get the oldest key
        if (setKeyPool.empty())
            return;

        CWalletDB walletdb(strWalletFile);

        nIndex = *(setKeyPool.begin());
        setKeyPool.erase(setKeyPool.begin());
        if (!walletdb.ReadPool(nIndex, keypool))
            throw runtime_error(std::string(__func__) + ": read failed");
        if (!HaveKey(keypool.vchPubKey.GetID()))
            throw runtime_error(std::string(__func__) + ": unknown key in key pool");
        assert(keypool.vchPubKey.IsValid());
        LogPrintf("keypool reserve %d\n", nIndex);
    }
}

void CWallet::KeepKey(int64_t nIndex) {
    // Remove from key pool
    if (fFileBacked) {
        CWalletDB walletdb(strWalletFile);
        walletdb.ErasePool(nIndex);
    }
    LogPrintf("keypool keep %d\n", nIndex);
}

void CWallet::ReturnKey(int64_t nIndex) {
    // Return to key pool
    {
        LOCK(cs_wallet);
        setKeyPool.insert(nIndex);
    }
    LogPrintf("keypool return %d\n", nIndex);
}

bool CWallet::GetKeyFromPool(CPubKey &result) {
    int64_t nIndex = 0;
    CKeyPool keypool;
    {
        LOCK(cs_wallet);
        ReserveKeyFromKeyPool(nIndex, keypool);
        if (nIndex == -1) {
            if (IsLocked()) return false;
            result = GenerateNewKey();
            return true;
        }
        KeepKey(nIndex);
        result = keypool.vchPubKey;
    }
    return true;
}

int64_t CWallet::GetOldestKeyPoolTime() {
    LOCK(cs_wallet);

    // if the keypool is empty, return <NOW>
    if (setKeyPool.empty())
        return GetTime();

    // load oldest key from keypool, get time and return
    CKeyPool keypool;
    CWalletDB walletdb(strWalletFile);
    int64_t nIndex = *(setKeyPool.begin());
    if (!walletdb.ReadPool(nIndex, keypool))
        throw runtime_error(std::string(__func__) + ": read oldest key in keypool failed");
    assert(keypool.vchPubKey.IsValid());
    return keypool.nTime;
}

std::map <CTxDestination, CAmount> CWallet::GetAddressBalances() {
    map <CTxDestination, CAmount> balances;

    {
        LOCK(cs_wallet);
        BOOST_FOREACH(PAIRTYPE(uint256, CWalletTx) walletEntry, mapWallet)
        {
            CWalletTx *pcoin = &walletEntry.second;

            if (!CheckFinalTx(*pcoin) || !pcoin->IsTrusted())
                continue;

            if (pcoin->IsCoinBase() && pcoin->GetBlocksToMaturity() > 0)
                continue;

            int nDepth = pcoin->GetDepthInMainChain();
            if (nDepth < (pcoin->IsFromMe(ISMINE_ALL) ? 0 : 1))
                continue;

            for (unsigned int i = 0; i < pcoin->vout.size(); i++) {
                CTxDestination addr;
                if (!IsMine(pcoin->vout[i]))
                    continue;
                if (!ExtractDestination(pcoin->vout[i].scriptPubKey, addr))
                    continue;

                CAmount n = IsSpent(walletEntry.first, i) ? 0 : pcoin->vout[i].nValue;

                if (!balances.count(addr))
                    balances[addr] = 0;
                balances[addr] += n;
            }
        }
    }

    return balances;
}

set <set<CTxDestination>> CWallet::GetAddressGroupings() {
    AssertLockHeld(cs_wallet); // mapWallet
    set <set<CTxDestination>> groupings;
    set <CTxDestination> grouping;

    BOOST_FOREACH(PAIRTYPE(uint256, CWalletTx) walletEntry, mapWallet)
    {
        CWalletTx *pcoin = &walletEntry.second;

        if (pcoin->vin.size() > 0) {
            bool any_mine = false;
            // group all input addresses with each other
            BOOST_FOREACH(CTxIn txin, pcoin->vin)
            {
                CTxDestination address;
                if (!IsMine(txin)) /* If this input isn't mine, ignore it */
                    continue;
                if (!ExtractDestination(mapWallet[txin.prevout.hash].vout[txin.prevout.n].scriptPubKey, address))
                    continue;
                grouping.insert(address);
                any_mine = true;
            }

            // group change with input addresses
            if (any_mine) {
                for (uint32_t i = 0; i < pcoin->vout.size(); i++) {
                    if (pcoin->IsChange(i)) {
                        CTxDestination addr;
                        if (!ExtractDestination(pcoin->vout[i].scriptPubKey, addr)) {
                            continue;
                        }
                        grouping.insert(addr);
                    }
                }
            }
            if (grouping.size() > 0) {
                groupings.insert(grouping);
                grouping.clear();
            }
        }

        // group lone addrs by themselves
        for (unsigned int i = 0; i < pcoin->vout.size(); i++)
            if (IsMine(pcoin->vout[i])) {
                CTxDestination address;
                if (!ExtractDestination(pcoin->vout[i].scriptPubKey, address))
                    continue;
                grouping.insert(address);
                groupings.insert(grouping);
                grouping.clear();
            }
    }

    set < set < CTxDestination > * > uniqueGroupings; // a set of pointers to groups of addresses
    map < CTxDestination, set < CTxDestination > * > setmap;  // map addresses to the unique group containing it
    BOOST_FOREACH(set < CTxDestination > grouping, groupings)
    {
        // make a set of all the groups hit by this new group
        set < set < CTxDestination > * > hits;
        map < CTxDestination, set < CTxDestination > * > ::iterator
        it;
        BOOST_FOREACH(CTxDestination address, grouping)
        if ((it = setmap.find(address)) != setmap.end())
            hits.insert((*it).second);

        // merge all hit groups into a new single group and delete old groups
        set <CTxDestination> *merged = new set<CTxDestination>(grouping);
        BOOST_FOREACH(set < CTxDestination > *hit, hits)
        {
            merged->insert(hit->begin(), hit->end());
            uniqueGroupings.erase(hit);
            delete hit;
        }
        uniqueGroupings.insert(merged);

        // update setmap
        BOOST_FOREACH(CTxDestination element, *merged)
        setmap[element] = merged;
    }

    set <set<CTxDestination>> ret;
    BOOST_FOREACH(set < CTxDestination > *uniqueGrouping, uniqueGroupings)
    {
        ret.insert(*uniqueGrouping);
        delete uniqueGrouping;
    }

    return ret;
}

CAmount CWallet::GetAccountBalance(const std::string &strAccount, int nMinDepth, const isminefilter &filter) {
    CWalletDB walletdb(strWalletFile);
    return GetAccountBalance(walletdb, strAccount, nMinDepth, filter);
}

CAmount CWallet::GetAccountBalance(CWalletDB &walletdb, const std::string &strAccount, int nMinDepth,
                                   const isminefilter &filter) {
    CAmount nBalance = 0;

    // Tally wallet transactions
    for (map<uint256, CWalletTx>::iterator it = mapWallet.begin(); it != mapWallet.end(); ++it) {
        const CWalletTx &wtx = (*it).second;
        if (!CheckFinalTx(wtx) || wtx.GetBlocksToMaturity() > 0 || wtx.GetDepthInMainChain() < 0)
            continue;

        CAmount nReceived, nSent, nFee;
        wtx.GetAccountAmounts(strAccount, nReceived, nSent, nFee, filter);

        if (nReceived != 0 && wtx.GetDepthInMainChain() >= nMinDepth)
            nBalance += nReceived;
        nBalance -= nSent + nFee;
    }

    // Tally internal accounting entries
    nBalance += walletdb.GetAccountCreditDebit(strAccount);

    return nBalance;
}

std::set <CTxDestination> CWallet::GetAccountAddresses(const std::string &strAccount) const {
    LOCK(cs_wallet);
    set <CTxDestination> result;
    BOOST_FOREACH(const PAIRTYPE(CTxDestination, CAddressBookData)&item, mapAddressBook)
    {
        const CTxDestination &address = item.first;
        const string &strName = item.second.name;
        if (strName == strAccount)
            result.insert(address);
    }
    return result;
}

bool CReserveKey::GetReservedKey(CPubKey &pubkey) {
    if (nIndex == -1) {
        CKeyPool keypool;
        pwallet->ReserveKeyFromKeyPool(nIndex, keypool);
        if (nIndex != -1)
            vchPubKey = keypool.vchPubKey;
        else {
            return false;
        }
    }
    assert(vchPubKey.IsValid());
    pubkey = vchPubKey;
    return true;
}

void CReserveKey::KeepKey() {
    if (nIndex != -1)
        pwallet->KeepKey(nIndex);
    nIndex = -1;
    vchPubKey = CPubKey();
}

void CReserveKey::ReturnKey() {
    if (nIndex != -1)
        pwallet->ReturnKey(nIndex);
    nIndex = -1;
    vchPubKey = CPubKey();
}

void CWallet::GetAllReserveKeys(set <CKeyID> &setAddress) const {
    setAddress.clear();

    CWalletDB walletdb(strWalletFile);

    LOCK2(cs_main, cs_wallet);
    BOOST_FOREACH(const int64_t &id, setKeyPool)
    {
        CKeyPool keypool;
        if (!walletdb.ReadPool(id, keypool))
            throw runtime_error(std::string(__func__) + ": read failed");
        assert(keypool.vchPubKey.IsValid());
        CKeyID keyID = keypool.vchPubKey.GetID();
        if (!HaveKey(keyID))
            throw runtime_error(std::string(__func__) + ": unknown key in key pool");
        setAddress.insert(keyID);
    }
}

void CWallet::UpdatedTransaction(const uint256 &hashTx) {
    {
        LOCK(cs_wallet);
        // Only notify UI if this transaction is in this wallet
        map<uint256, CWalletTx>::const_iterator mi = mapWallet.find(hashTx);
        if (mi != mapWallet.end())
            NotifyTransactionChanged(this, hashTx, CT_UPDATED);
    }
}

void CWallet::GetScriptForMining(boost::shared_ptr <CReserveScript> &script) {
    boost::shared_ptr <CReserveKey> rKey(new CReserveKey(this));
    CPubKey pubkey;
    if (!rKey->GetReservedKey(pubkey))
        return;

    script = rKey;
    script->reserveScript = CScript() << ToByteVector(pubkey) << OP_CHECKSIG;
}

void CWallet::LockCoin(const COutPoint &output) {
    AssertLockHeld(cs_wallet); // setLockedCoins
    setLockedCoins.insert(output);
}

void CWallet::UnlockCoin(const COutPoint &output) {
    AssertLockHeld(cs_wallet); // setLockedCoins
    setLockedCoins.erase(output);
}

void CWallet::UnlockAllCoins() {
    AssertLockHeld(cs_wallet); // setLockedCoins
    setLockedCoins.clear();
}

bool CWallet::IsLockedCoin(uint256 hash, unsigned int n) const {
    AssertLockHeld(cs_wallet); // setLockedCoins
    COutPoint outpt(hash, n);

    return (setLockedCoins.count(outpt) > 0);
}

void CWallet::ListLockedCoins(std::vector <COutPoint> &vOutpts) {
    AssertLockHeld(cs_wallet); // setLockedCoins
    for (std::set<COutPoint>::iterator it = setLockedCoins.begin();
         it != setLockedCoins.end(); it++) {
        COutPoint outpt = (*it);
        vOutpts.push_back(outpt);
    }
}

/** @} */ // end of Actions

class CAffectedKeysVisitor : public boost::static_visitor<void> {
private:
    const CKeyStore &keystore;
    std::vector <CKeyID> &vKeys;

public:
    CAffectedKeysVisitor(const CKeyStore &keystoreIn, std::vector <CKeyID> &vKeysIn) : keystore(keystoreIn),
                                                                                       vKeys(vKeysIn) {}

    void Process(const CScript &script) {
        txnouttype type;
        std::vector <CTxDestination> vDest;
        int nRequired;
        if (ExtractDestinations(script, type, vDest, nRequired)) {
            BOOST_FOREACH(const CTxDestination &dest, vDest)
            boost::apply_visitor(*this, dest);
        }
    }

    void operator()(const CKeyID &keyId) {
        if (keystore.HaveKey(keyId))
            vKeys.push_back(keyId);
    }

    void operator()(const CScriptID &scriptId) {
        CScript script;
        if (keystore.GetCScript(scriptId, script))
            Process(script);
    }

    void operator()(const CNoDestination &none) {}
};

void CWallet::GetKeyBirthTimes(std::map <CKeyID, int64_t> &mapKeyBirth) const {
    AssertLockHeld(cs_wallet); // mapKeyMetadata
    mapKeyBirth.clear();

    // get birth times for keys with metadata
    for (std::map<CKeyID, CKeyMetadata>::const_iterator it = mapKeyMetadata.begin();
         it != mapKeyMetadata.end(); it++)
        if (it->second.nCreateTime)
            mapKeyBirth[it->first] = it->second.nCreateTime;

    // map in which we'll infer heights of other keys
    CBlockIndex *pindexMax = chainActive[std::max(0, chainActive.Height() -
                                                     144)]; // the tip can be reorganized; use a 144-block safety margin
    std::map < CKeyID, CBlockIndex * > mapKeyFirstBlock;
    std::set <CKeyID> setKeys;
    GetKeys(setKeys);
    BOOST_FOREACH(const CKeyID &keyid, setKeys) {
        if (mapKeyBirth.count(keyid) == 0)
            mapKeyFirstBlock[keyid] = pindexMax;
    }
    setKeys.clear();

    // if there are no such keys, we're done
    if (mapKeyFirstBlock.empty())
        return;

    // find first block that affects those keys, if there are any left
    std::vector <CKeyID> vAffected;
    for (std::map<uint256, CWalletTx>::const_iterator it = mapWallet.begin(); it != mapWallet.end(); it++) {
        // iterate over all wallet transactions...
        const CWalletTx &wtx = (*it).second;
        BlockMap::const_iterator blit = mapBlockIndex.find(wtx.hashBlock);
        if (blit != mapBlockIndex.end() && chainActive.Contains(blit->second)) {
            // ... which are already in a block
            int nHeight = blit->second->nHeight;
            BOOST_FOREACH(const CTxOut &txout, wtx.vout) {
                // iterate over all their outputs
                CAffectedKeysVisitor(*this, vAffected).Process(txout.scriptPubKey);
                BOOST_FOREACH(const CKeyID &keyid, vAffected) {
                    // ... and all their affected keys
                    std::map<CKeyID, CBlockIndex *>::iterator rit = mapKeyFirstBlock.find(keyid);
                    if (rit != mapKeyFirstBlock.end() && nHeight < rit->second->nHeight)
                        rit->second = blit->second;
                }
                vAffected.clear();
            }
        }
    }

    // Extract block timestamps for those keys
    for (std::map<CKeyID, CBlockIndex *>::const_iterator it = mapKeyFirstBlock.begin();
         it != mapKeyFirstBlock.end(); it++)
        mapKeyBirth[it->first] = it->second->GetBlockTime() - 7200; // block times can be 2h off
}

bool CWallet::AddDestData(const CTxDestination &dest, const std::string &key, const std::string &value) {
    if (boost::get<CNoDestination>(&dest))
        return false;

    mapAddressBook[dest].destdata.insert(std::make_pair(key, value));
    if (!fFileBacked)
        return true;
    return CWalletDB(strWalletFile).WriteDestData(CBitcoinAddress(dest).ToString(), key, value);
}

bool CWallet::EraseDestData(const CTxDestination &dest, const std::string &key) {
    if (!mapAddressBook[dest].destdata.erase(key))
        return false;
    if (!fFileBacked)
        return true;
    return CWalletDB(strWalletFile).EraseDestData(CBitcoinAddress(dest).ToString(), key);
}

bool CWallet::LoadDestData(const CTxDestination &dest, const std::string &key, const std::string &value) {
    mapAddressBook[dest].destdata.insert(std::make_pair(key, value));
    return true;
}

bool CWallet::GetDestData(const CTxDestination &dest, const std::string &key, std::string *value) const {
    std::map<CTxDestination, CAddressBookData>::const_iterator i = mapAddressBook.find(dest);
    if (i != mapAddressBook.end()) {
        CAddressBookData::StringMap::const_iterator j = i->second.destdata.find(key);
        if (j != i->second.destdata.end()) {
            if (value)
                *value = j->second;
            return true;
        }
    }
    return false;
}

std::string CWallet::GetWalletHelpString(bool showDebug) {
    std::string strUsage = HelpMessageGroup(_("Wallet options:"));
    strUsage += HelpMessageOpt("-disablewallet", _("Do not load the wallet and disable wallet RPC calls"));
    strUsage += HelpMessageOpt("-keypool=<n>",
                               strprintf(_("Set key pool size to <n> (default: %u)"), DEFAULT_KEYPOOL_SIZE));
    strUsage += HelpMessageOpt("-fallbackfee=<amt>", strprintf(
            _("A fee rate (in %s/kB) that will be used when fee estimation has insufficient data (default: %s)"),
            CURRENCY_UNIT, FormatMoney(DEFAULT_FALLBACK_FEE)));
    strUsage += HelpMessageOpt("-mintxfee=<amt>", strprintf(
            _("Fees (in %s/kB) smaller than this are considered zero fee for transaction creation (default: %s)"),
            CURRENCY_UNIT, FormatMoney(DEFAULT_TRANSACTION_MINFEE)));
    strUsage += HelpMessageOpt("-paytxfee=<amt>",
                               strprintf(_("Fee (in %s/kB) to add to transactions you send (default: %s)"),
                                         CURRENCY_UNIT, FormatMoney(payTxFee.GetFeePerK())));
    strUsage += HelpMessageOpt("-rescan", _("Rescan the block chain for missing wallet transactions on startup"));
    strUsage += HelpMessageOpt("-salvagewallet",
                               _("Attempt to recover private keys from a corrupt wallet on startup"));
    if (showDebug)
        strUsage += HelpMessageOpt("-sendfreetransactions",
                                   strprintf(
                                           _("Send transactions as zero-fee transactions if possible (default: %u)"),
                                           DEFAULT_SEND_FREE_TRANSACTIONS));
    strUsage += HelpMessageOpt("-spendzeroconfchange",
                               strprintf(_("Spend unconfirmed change when sending transactions (default: %u)"),
                                         DEFAULT_SPEND_ZEROCONF_CHANGE));
    strUsage += HelpMessageOpt("-txconfirmtarget=<n>", strprintf(
            _("If paytxfee is not set, include enough fee so transactions begin confirmation on average within n blocks (default: %u)"),
            DEFAULT_TX_CONFIRM_TARGET));
    strUsage += HelpMessageOpt("-usehd",
                               _("Use hierarchical deterministic key generation (HD) after BIP32. Only has effect during wallet creation/first start") +
                               " " + strprintf(_("(default: %u)"), DEFAULT_USE_HD_WALLET));
    strUsage += HelpMessageOpt("-upgradewallet", _("Upgrade wallet to latest format on startup"));
    strUsage += HelpMessageOpt("-wallet=<file>", _("Specify wallet file (within data directory)") + " " +
                                                 strprintf(_("(default: %s)"), DEFAULT_WALLET_DAT));
    strUsage += HelpMessageOpt("-walletbroadcast", _("Make the wallet broadcast transactions") + " " +
                                                   strprintf(_("(default: %u)"), DEFAULT_WALLETBROADCAST));
    strUsage += HelpMessageOpt("-walletnotify=<cmd>",
                               _("Execute command when a wallet transaction changes (%s in cmd is replaced by TxID)"));
    strUsage += HelpMessageOpt("-zapwallettxes=<mode>",
                               _("Delete all wallet transactions and only recover those parts of the blockchain through -rescan on startup") +
                               " " +
                               _("(1 = keep tx meta data e.g. account owner and payment request information, 2 = drop tx meta data)"));

    if (showDebug) {
        strUsage += HelpMessageGroup(_("Wallet debugging/testing options:"));

        strUsage += HelpMessageOpt("-dblogsize=<n>", strprintf(
                "Flush wallet database activity from memory to disk log every <n> megabytes (default: %u)",
                DEFAULT_WALLET_DBLOGSIZE));
        strUsage += HelpMessageOpt("-flushwallet",
                                   strprintf("Run a thread to flush wallet periodically (default: %u)",
                                             DEFAULT_FLUSHWALLET));
        strUsage += HelpMessageOpt("-privdb",
                                   strprintf("Sets the DB_PRIVATE flag in the wallet db environment (default: %u)",
                                             DEFAULT_WALLET_PRIVDB));
        strUsage += HelpMessageOpt("-walletrejectlongchains", strprintf(
                _("Wallet will not create transactions that violate mempool chain limits (default: %u"),
                DEFAULT_WALLET_REJECT_LONG_CHAINS));
    }

    return strUsage;
}


bool CWallet::InitLoadWallet() {
    LogPrintf("InitLoadWallet()\n");
    std::string walletFile = GetArg("-wallet", DEFAULT_WALLET_DAT);

    // needed to restore wallet transaction meta data after -zapwallettxes
    std::vector <CWalletTx> vWtx;

    if (GetBoolArg("-zapwallettxes", false)) {
        uiInterface.InitMessage(_("Zapping all transactions from wallet..."));

        CWallet *tempWallet = new CWallet(walletFile);
        DBErrors nZapWalletRet = tempWallet->ZapWalletTx(vWtx);
        if (nZapWalletRet != DB_LOAD_OK) {
            return InitError(strprintf(_("Error loading %s: Wallet corrupted"), walletFile));
        }

        delete tempWallet;
        tempWallet = NULL;
    }

    uiInterface.InitMessage(_("Loading wallet..."));
    int64_t nStart = GetTimeMillis();
    bool fFirstRun = true;
    CWallet *walletInstance = new CWallet(walletFile);
    pwalletMain = walletInstance;

    DBErrors nLoadWalletRet = walletInstance->LoadWallet(fFirstRun);
    LogPrintf("Load done!\n");
    if (nLoadWalletRet != DB_LOAD_OK) {
        if (nLoadWalletRet == DB_CORRUPT)
            return InitError(strprintf(_("Error loading %s: Wallet corrupted"), walletFile));
        else if (nLoadWalletRet == DB_NONCRITICAL_ERROR) {
            InitWarning(strprintf(_("Error reading %s! All keys read correctly, but transaction data"
                                            " or address book entries might be missing or incorrect."),
                                  walletFile));
        } else if (nLoadWalletRet == DB_TOO_NEW)
            return InitError(strprintf(_("Error loading %s: Wallet requires newer version of %s"),
                                       walletFile, _(PACKAGE_NAME)));
        else if (nLoadWalletRet == DB_NEED_REWRITE) {
            return InitError(
                    strprintf(_("Wallet needed to be rewritten: restart %s to complete"), _(PACKAGE_NAME)));
        } else
            return InitError(strprintf(_("Error loading %s"), walletFile));
    }

    if (GetBoolArg("-upgradewallet", fFirstRun)) {
        int nMaxVersion = GetArg("-upgradewallet", 0);
        if (nMaxVersion == 0) // the -upgradewallet without argument case
        {
            LogPrintf("Performing wallet upgrade to %i\n", FEATURE_LATEST);
            nMaxVersion = CLIENT_VERSION;
            walletInstance->SetMinVersion(FEATURE_LATEST); // permanently upgrade the wallet immediately
        } else
            LogPrintf("Allowing wallet upgrade up to %i\n", nMaxVersion);
        if (nMaxVersion < walletInstance->GetVersion()) {
            return InitError(_("Cannot downgrade wallet"));
        }
        walletInstance->SetMaxVersion(nMaxVersion);
    }

    if (fFirstRun) {
        // Create new keyUser and set as default key
        if (GetBoolArg("-usehd", DEFAULT_USE_HD_WALLET) && walletInstance->hdChain.masterKeyID.IsNull()) {
            // generate a new master key
            CPubKey masterPubKey = walletInstance->GenerateNewHDMasterKey();
            if (!walletInstance->SetHDMasterKey(masterPubKey))
                throw std::runtime_error(std::string(__func__) + ": Storing master key failed");
        }
        CPubKey newDefaultKey;
        if (walletInstance->GetKeyFromPool(newDefaultKey)) {
            walletInstance->SetDefaultKey(newDefaultKey);
            if (!walletInstance->SetAddressBook(walletInstance->vchDefaultKey.GetID(), "", "receive"))
                return InitError(_("Cannot write default address") += "\n");
        }

        walletInstance->SetBestChain(chainActive.GetLocator());
    } else if (mapArgs.count("-usehd")) {
        bool useHD = GetBoolArg("-usehd", DEFAULT_USE_HD_WALLET);
        if (!walletInstance->hdChain.masterKeyID.IsNull() && !useHD)
            return InitError(
                    strprintf(_("Error loading %s: You can't disable HD on a already existing HD wallet"),
                              walletFile));
        if (walletInstance->hdChain.masterKeyID.IsNull() && useHD)
            return InitError(
                    strprintf(_("Error loading %s: You can't enable HD on a already existing non-HD wallet"),
                              walletFile));
    }

    LogPrintf(" wallet      %15dms\n", GetTimeMillis() - nStart);
    zwalletMain = new CHDMintWallet(pwalletMain->strWalletFile);
    walletInstance->setZWallet(zwalletMain);

    RegisterValidationInterface(walletInstance);

    CBlockIndex *pindexRescan = chainActive.Tip();
    if (GetBoolArg("-rescan", false))
        pindexRescan = chainActive.Genesis();
    else {
        CWalletDB walletdb(walletFile);
        CBlockLocator locator;
        if (walletdb.ReadBestBlock(locator))
            pindexRescan = FindForkInGlobalIndex(chainActive, locator);
        else
            pindexRescan = chainActive.Genesis();
    }
    if (chainActive.Tip() && chainActive.Tip() != pindexRescan) {
        //We can't rescan beyond non-pruned blocks, stop and throw an error
        //this might happen if a user uses a old wallet within a pruned node
        // or if he ran -disablewallet for a longer time, then decided to re-enable
        if (fPruneMode) {
            CBlockIndex *block = chainActive.Tip();
            while (block && block->pprev && (block->pprev->nStatus & BLOCK_HAVE_DATA) && block->pprev->nTx > 0 &&
                   pindexRescan != block)
                block = block->pprev;

            if (pindexRescan != block)
                return InitError(
                        _("Prune: last wallet synchronisation goes beyond pruned data. You need to -reindex (download the whole blockchain again in case of pruned node)"));
        }

        uiInterface.InitMessage(_("Rescanning..."));
        LogPrintf("Rescanning last %i blocks (from block %i)...\n", chainActive.Height() - pindexRescan->nHeight,
                  pindexRescan->nHeight);
        nStart = GetTimeMillis();
        walletInstance->ScanForWalletTransactions(pindexRescan, true);
        LogPrintf(" rescan      %15dms\n", GetTimeMillis() - nStart);
        walletInstance->SetBestChain(chainActive.GetLocator());
        nWalletDBUpdated++;

        // Restore wallet transaction metadata after -zapwallettxes=1
        if (GetBoolArg("-zapwallettxes", false) && GetArg("-zapwallettxes", "1") != "2") {
            CWalletDB walletdb(walletFile);

            BOOST_FOREACH(const CWalletTx &wtxOld, vWtx)
            {
                uint256 hash = wtxOld.GetHash();
                std::map<uint256, CWalletTx>::iterator mi = walletInstance->mapWallet.find(hash);
                if (mi != walletInstance->mapWallet.end()) {
                    const CWalletTx *copyFrom = &wtxOld;
                    CWalletTx *copyTo = &mi->second;
                    copyTo->mapValue = copyFrom->mapValue;
                    copyTo->vOrderForm = copyFrom->vOrderForm;
                    copyTo->nTimeReceived = copyFrom->nTimeReceived;
                    copyTo->nTimeSmart = copyFrom->nTimeSmart;
                    copyTo->fFromMe = copyFrom->fFromMe;
                    copyTo->strFromAccount = copyFrom->strFromAccount;
                    copyTo->nOrderPos = copyFrom->nOrderPos;
                    walletdb.WriteTx(*copyTo);
                }
            }
        }
    }
    walletInstance->SetBroadcastTransactions(GetBoolArg("-walletbroadcast", DEFAULT_WALLETBROADCAST));

    pwalletMain = walletInstance;
    return true;
}

bool CWallet::ParameterInteraction() {
    if (mapArgs.count("-mintxfee")) {
        CAmount n = 0;
        if (ParseMoney(mapArgs["-mintxfee"], n) && n > 0)
            CWallet::minTxFee = CFeeRate(n);
        else
            return InitError(AmountErrMsg("mintxfee", mapArgs["-mintxfee"]));
    }
    if (mapArgs.count("-fallbackfee")) {
        CAmount nFeePerK = 0;
        if (!ParseMoney(mapArgs["-fallbackfee"], nFeePerK))
            return InitError(
                    strprintf(_("Invalid amount for -fallbackfee=<amount>: '%s'"), mapArgs["-fallbackfee"]));
//        if (nFeePerK > HIGH_TX_FEE_PER_KB)
//            InitWarning(
//                    _("-fallbackfee is set very high! This is the transaction fee you may pay when fee estimates are not available."));
        CWallet::fallbackFee = CFeeRate(nFeePerK);
    }
    if (mapArgs.count("-paytxfee")) {
        CAmount nFeePerK = 0;
        if (!ParseMoney(mapArgs["-paytxfee"], nFeePerK))
            return InitError(AmountErrMsg("paytxfee", mapArgs["-paytxfee"]));
//        if (nFeePerK > HIGH_TX_FEE_PER_KB)
//            InitWarning(_("-paytxfee is set very high! This is the transaction fee you will pay if you send a transaction."));
        payTxFee = CFeeRate(nFeePerK, 1000);
        if (payTxFee < ::minRelayTxFee) {
            return InitError(strprintf(_("Invalid amount for -paytxfee=<amount>: '%s' (must be at least %s)"),
                                       mapArgs["-paytxfee"], ::minRelayTxFee.ToString()));
        }
    }
    if (mapArgs.count("-maxtxfee")) {
        CAmount nMaxFee = 0;
        if (!ParseMoney(mapArgs["-maxtxfee"], nMaxFee))
            return InitError(AmountErrMsg("maxtxfee", mapArgs["-maxtxfee"]));
//        if (nMaxFee > HIGH_MAX_TX_FEE)
//            InitWarning(_("-maxtxfee is set very high! Fees this large could be paid on a single transaction."));
        maxTxFee = nMaxFee;
        if (CFeeRate(maxTxFee, 1000) < ::minRelayTxFee) {
            return InitError(strprintf(
                    _("Invalid amount for -maxtxfee=<amount>: '%s' (must be at least the minrelay fee of %s to prevent stuck transactions)"),
                    mapArgs["-maxtxfee"], ::minRelayTxFee.ToString()));
        }
    }

    if (mapArgs.count("-mininput")) {
        if (!ParseMoney(mapArgs["-mininput"], nMinimumInputValue))
            return InitError(
                    strprintf(_("Invalid amount for -mininput=<amount>: '%s'"), mapArgs["-mininput"].c_str()));
    }

    nTxConfirmTarget = GetArg("-txconfirmtarget", DEFAULT_TX_CONFIRM_TARGET);
    bSpendZeroConfChange = GetBoolArg("-spendzeroconfchange", DEFAULT_SPEND_ZEROCONF_CHANGE);
    fSendFreeTransactions = GetBoolArg("-sendfreetransactions", DEFAULT_SEND_FREE_TRANSACTIONS);

    return true;
}

bool CWallet::BackupWallet(const std::string &strDest) {
    if (!fFileBacked)
        return false;
    while (true) {
        {
            LOCK(bitdb.cs_db);
            if (!bitdb.mapFileUseCount.count(strWalletFile) || bitdb.mapFileUseCount[strWalletFile] == 0) {
                // Flush log data to the dat file
                bitdb.CloseDb(strWalletFile);
                bitdb.CheckpointLSN(strWalletFile);
                bitdb.mapFileUseCount.erase(strWalletFile);

                // Copy wallet file
                boost::filesystem::path pathSrc = GetDataDir() / strWalletFile;
                boost::filesystem::path pathDest(strDest);
                if (boost::filesystem::is_directory(pathDest))
                    pathDest /= strWalletFile;

                try {
#if BOOST_VERSION >= 104000
                    boost::filesystem::copy_file(pathSrc, pathDest, boost::filesystem::copy_option::overwrite_if_exists);
#else
                    boost::filesystem::copy_file(pathSrc, pathDest);
#endif
                    LogPrintf("copied %s to %s\n", strWalletFile, pathDest.string());
                    return true;
                } catch (const boost::filesystem::filesystem_error &e) {
                    LogPrintf("error copying %s to %s - %s\n", strWalletFile, pathDest.string(), e.what());
                    return false;
                }
            }
        }
        MilliSleep(100);
    }
    return false;
}

CKeyPool::CKeyPool() {
    nTime = GetTime();
}

CKeyPool::CKeyPool(const CPubKey &vchPubKeyIn) {
    nTime = GetTime();
    vchPubKey = vchPubKeyIn;
}

CWalletKey::CWalletKey(int64_t
                       nExpires) {
    nTimeCreated = (nExpires ? GetTime() : 0);
    nTimeExpires = nExpires;
}

int CMerkleTx::SetMerkleBranch(const CBlock &block) {
    AssertLockHeld(cs_main);
    CBlock blockTmp;

    // Update the tx's hashBlock
    hashBlock = block.GetHash();

    // Locate the transaction
    for (nIndex = 0; nIndex < (int) block.vtx.size(); nIndex++)
        if (block.vtx[nIndex] == *(CTransaction * )this)
    break;
    if (nIndex == (int) block.vtx.size()) {
        nIndex = -1;
        LogPrintf("ERROR: SetMerkleBranch(): couldn't find tx in block\n");
        return 0;
    }

    // Is the tx in a block that's in the main chain
    BlockMap::iterator mi = mapBlockIndex.find(hashBlock);
    if (mi == mapBlockIndex.end())
        return 0;
    const CBlockIndex *pindex = (*mi).second;
    if (!pindex || !chainActive.Contains(pindex))
        return 0;

    return chainActive.Height() - pindex->nHeight + 1;
}

int CMerkleTx::GetDepthInMainChain(const CBlockIndex *&pindexRet, bool enableIX) const {
    int nResult;

    if (hashUnset())
        nResult = 0;
    else {
        AssertLockHeld(cs_main);

        // Find the block it claims to be in
        BlockMap::iterator mi = mapBlockIndex.find(hashBlock);
        if (mi == mapBlockIndex.end())
            nResult = 0;
        else {
            CBlockIndex *pindex = (*mi).second;
            if (!pindex || !chainActive.Contains(pindex))
                nResult = 0;
            else {
                pindexRet = pindex;
                nResult = ((nIndex == -1) ? (-1) : 1) * (chainActive.Height() - pindex->nHeight + 1);

                if (nResult == 0 && !mempool.exists(GetHash()))
                    return -1; // Not in chain, not in mempool
            }
        }
    }

    if (enableIX && nResult < 6 && instantsend.IsLockedInstantSendTransaction(GetHash()))
        return nInstantSendDepth + nResult;

    return nResult;
}

int CMerkleTx::GetDepthInMainChain(const CBlockIndex *&pindexRet) const {
    if (hashUnset())
        return 0;

    AssertLockHeld(cs_main);

    // Find the block it claims to be in
    BlockMap::iterator mi = mapBlockIndex.find(hashBlock);
    if (mi == mapBlockIndex.end())
        return 0;
    CBlockIndex *pindex = (*mi).second;
    if (!pindex || !chainActive.Contains(pindex))
        return 0;
    pindexRet = pindex;
    return ((nIndex == -1) ? (-1) : 1) * (chainActive.Height() - pindex->nHeight + 1);
}

int CMerkleTx::GetBlocksToMaturity() const {
    if (!IsCoinBase())
        return 0;
    return max(0, (COINBASE_MATURITY + 1) - GetDepthInMainChain());
}


bool CMerkleTx::AcceptToMemoryPool(
        bool fLimitFree,
        CAmount nAbsurdFee,
        CValidationState &state,
        bool fCheckInputs,
        bool isCheckWalletTransaction,
        bool markZcoinSpendTransactionSerial) {
    LogPrintf("CMerkleTx::AcceptToMemoryPool(), transaction %s, fCheckInputs=%s\n",
              GetHash().ToString(),
              fCheckInputs);
    if (GetBoolArg("-dandelion", true)) {
        bool res = ::AcceptToMemoryPool(
            stempool,
            state,
            *this,
            fCheckInputs,
            fLimitFree,
            NULL, /* pfMissingInputs */
            false, /* fOverrideMempoolLimit */
            nAbsurdFee,
            isCheckWalletTransaction,
            false /* markZcoinSpendTransactionSerial */
        );
        if (!res) {
            LogPrintf(
                "CMerkleTx::AcceptToMemoryPool, failed to add txn %s to dandelion stempool: %s.\n",
                GetHash().ToString(),
                state.GetRejectReason());
        }
        return res;
    } else {
        // Changes to mempool should also be made to Dandelion stempool
        CValidationState dummyState;
        ::AcceptToMemoryPool(
            stempool,
            dummyState,
            *this,
            fCheckInputs,
            fLimitFree,
            NULL, /* pfMissingInputs */
            false, /* fOverrideMempoolLimit */
            nAbsurdFee,
            isCheckWalletTransaction,
            false /* markZcoinSpendTransactionSerial */
        );
        return ::AcceptToMemoryPool(
            mempool,
            state,
            *this,
            fCheckInputs,
            fLimitFree,
            NULL, /* pfMissingInputs */
            false, /* fOverrideMempoolLimit */
            nAbsurdFee,
            isCheckWalletTransaction,
            markZcoinSpendTransactionSerial);
    }
}

bool CompHeight(const CZerocoinEntry &a, const CZerocoinEntry &b) { return a.nHeight < b.nHeight; }
bool CompSigmaHeight(const CSigmaEntry &a, const CSigmaEntry &b) { return a.nHeight < b.nHeight; }

bool CompID(const CZerocoinEntry &a, const CZerocoinEntry &b) { return a.id < b.id; }
bool CompSigmaID(const CSigmaEntry &a, const CSigmaEntry &b) { return a.id < b.id; }<|MERGE_RESOLUTION|>--- conflicted
+++ resolved
@@ -1775,12 +1775,8 @@
     for (unsigned int i = 0; i < vout.size(); i++) {
         if (!pwallet->IsSpent(hashTx, i)) {
             const CTxOut &txout = vout[i];
-<<<<<<< HEAD
-            nCredit += pwallet->GetCredit(txout, ISMINE_SPENDABLE);
-=======
             bool isPrivate = txout.scriptPubKey.IsZerocoinMint() || txout.scriptPubKey.IsSigmaMint();
             nCredit += isPrivate ? 0 : pwallet->GetCredit(txout, ISMINE_SPENDABLE);
->>>>>>> 6edc6fa0
             if (!MoneyRange(nCredit))
                 throw std::runtime_error("CWalletTx::GetAvailableCredit() : value out of range");
         }
@@ -2117,12 +2113,8 @@
 }
 
 std::vector<CRecipient> CWallet::CreateSigmaMintRecipients(
-<<<<<<< HEAD
-    std::vector<sigma::PrivateCoinV3>& coins,
+    std::vector<sigma::PrivateCoin>& coins,
     vector<CHDMint>& vDMints)
-=======
-    const std::vector<sigma::PrivateCoin>& coins)
->>>>>>> 6edc6fa0
 {
     std::vector<CRecipient> vecSend;
     CHDMint dMint;
@@ -2131,16 +2123,13 @@
 
 
     std::transform(coins.begin(), coins.end(), std::back_inserter(vecSend),
-<<<<<<< HEAD
-        [&vDMints, &dMint](sigma::PrivateCoinV3& coin) -> CRecipient {
+        [&vDMints, &dMint](sigma::PrivateCoin& coin) -> CRecipient {
 
             // Generate and store secrets deterministically in the following function.
             dMint.SetNull();
             zwalletMain->GenerateHDMint(coin.getPublicCoin().getDenomination(), coin, dMint);
 
-=======
-        [](const sigma::PrivateCoin& coin) -> CRecipient {
->>>>>>> 6edc6fa0
+
             // Get a copy of the 'public' portion of the coin. You should
             // embed this into a Zerocoin 'MINT' transaction along with a series
             // of currency inputs totaling the assigned value of one zerocoin.
@@ -2242,21 +2231,15 @@
 
 std::list<CSigmaEntry> CWallet::GetAvailableCoins() const {
     LOCK2(cs_main, cs_wallet);
-
-<<<<<<< HEAD
     CWalletDB walletdb(strWalletFile);
-    std::list<CZerocoinEntryV3> coins;
+    std::list<CSigmaEntry> coins;
     std::vector<CMintMeta> vecMists = pwalletMain->hdMintTracker->ListMints(true, true, true);
     list<CMintMeta> listMints(vecMists.begin(), vecMists.end());
     for (const CMintMeta& mint : listMints) {
-        CZerocoinEntryV3 entry;
+        CSigmaEntry entry;
         GetMint(mint.hashSerial, entry);
         coins.push_back(entry);
     }
-=======
-    std::list<CSigmaEntry> coins;
-    CWalletDB(strWalletFile).ListSigmaPubCoin(coins);
->>>>>>> 6edc6fa0
 
     // Filter out coins which are not confirmed, I.E. do not have at least 6 blocks
     // above them, after they were minted.
@@ -2839,14 +2822,9 @@
     vCoins.clear();
     {
         LOCK(cs_wallet);
-<<<<<<< HEAD
-        std::list <CZerocoinEntryV3> listOwnCoins;
-=======
         list <CZerocoinEntry> listOwnCoins;
->>>>>>> 6edc6fa0
         CWalletDB walletdb(pwalletMain->strWalletFile);
-        std::list<CMintMeta> mintMetas = pwalletMain->hdMintTracker->GetMints(true);
-        pwalletMain->hdMintTracker->MintMetaToZerocoinEntries(listOwnCoins, mintMetas);
+        walletdb.ListPubCoin(listOwnCoins);
         LogPrintf("listOwnCoins.size()=%s\n", listOwnCoins.size());
         for (map<uint256, CWalletTx>::const_iterator it = mapWallet.begin(); it != mapWallet.end(); ++it) {
             const CWalletTx *pcoin = &(*it).second;
@@ -2874,32 +2852,19 @@
             LogPrintf("pcoin->vout.size()=%s\n", pcoin->vout.size());
 
             for (unsigned int i = 0; i < pcoin->vout.size(); i++) {
-<<<<<<< HEAD
-                if (pcoin->vout[i].scriptPubKey.IsZerocoinMintV3()) {
-
-                    CTxOut txout = pcoin->vout[i];
-                    // If you wonder why +1, go to file wallet.cpp and read the comments in function
-                    // CWallet::CreateZerocoinMintModelV3 around "scriptSerializedCoin << OP_ZEROCOINMINTV3";
-                    vector<unsigned char> coin_serialised(txout.scriptPubKey.begin() + 1,
-                                                          txout.scriptPubKey.end());
-                    secp_primitives::GroupElement pubCoin;
-                    pubCoin.deserialize(&coin_serialised[0]);
-
-                    LogPrintf("Pubcoin=%s\n", pubCoin.tostring());
-=======
                 if (pcoin->vout[i].scriptPubKey.IsZerocoinMint()) {
                     CTxOut txout = pcoin->vout[i];
                     CBigNum pubCoin = ParseZerocoinMintScript(txout.scriptPubKey);
                     LogPrintf("Pubcoin=%s\n", pubCoin.ToString());
->>>>>>> 6edc6fa0
                     // CHECKING PROCESS
-                    BOOST_FOREACH(const CZerocoinEntryV3 &ownCoinItem, listOwnCoins) {
+                    BOOST_FOREACH(const CZerocoinEntry &ownCoinItem, listOwnCoins) {
 //                        LogPrintf("*******\n");
 //                        LogPrintf("ownCoinItem.value=%s,\n", ownCoinItem.value.ToString());
 //                        LogPrintf("ownCoinItem.IsUsed=%s\n, ", ownCoinItem.IsUsed);
 //                        LogPrintf("ownCoinItem.randomness=%s\n, ", ownCoinItem.randomness);
 //                        LogPrintf("ownCoinItem.serialNumber=%s\n, ", ownCoinItem.serialNumber);
-                        if (ownCoinItem.value == pubCoin && ownCoinItem.IsUsed == false) {
+                        if (ownCoinItem.value == pubCoin && ownCoinItem.IsUsed == false &&
+                            ownCoinItem.randomness != 0 && ownCoinItem.serialNumber != 0) {
                             vCoins.push_back(COutput(pcoin, i, nDepth, true, true));
                             LogPrintf("-->OK\n");
                         }
@@ -3901,19 +3866,13 @@
     vector<CRecipient> vecSend;
     vector<sigma::PrivateCoin> privCoins;
     CWalletTx wtx;
-
-<<<<<<< HEAD
     vector<CHDMint> vDMints;
     CHDMint dMint;
 
      uint32_t nCountLastUsed = zwalletMain->GetCount();
 
-    for(const std::pair<sigma::CoinDenominationV3, int>& denominationPair: denominationPairs) {
-        sigma::CoinDenominationV3 denomination = denominationPair.first;
-=======
     for(const std::pair<sigma::CoinDenomination, int>& denominationPair: denominationPairs) {
         sigma::CoinDenomination denomination = denominationPair.first;
->>>>>>> 6edc6fa0
         int64_t denominationValue;
         if (!DenominationToInteger(denomination, denominationValue)) {
             throw runtime_error(
@@ -3936,8 +3895,8 @@
             // new zerocoin. It stores all the private values inside the
             // PrivateCoin object. This includes the coin secrets, which must be
             // stored in a secure location (wallet) at the client.
-<<<<<<< HEAD
-            sigma::PrivateCoinV3 newCoin(zcParams, denomination, ZEROCOIN_TX_VERSION_3);
+
+            sigma::PrivateCoin newCoin(sigmaParams, denomination, ZEROCOIN_TX_VERSION_3);
 
             // Generate and store secrets deterministically in the following function.
             dMint.SetNull();
@@ -3946,25 +3905,13 @@
             // Get a copy of the 'public' portion of the coin. You should
             // embed this into a Zerocoin 'MINT' transaction along with a series
             // of currency inputs totaling the assigned value of one zerocoin.
-            sigma::PublicCoinV3 pubCoin = newCoin.getPublicCoin();
+            sigma::PublicCoin pubCoin = newCoin.getPublicCoin();
 
             // Validate
             if (!pubCoin.validate()) {
                 // reset countLastUsed value
                 zwalletMain->SetCount(nCountLastUsed);
-                stringError = "Unable to mint a V3 sigma coin.";
-=======
-            sigma::PrivateCoin newCoin(sigmaParams, denomination, ZEROCOIN_TX_VERSION_3);
-            // Get a copy of the 'public' portion of the coin. You should
-            // embed this into a Zerocoin 'MINT' transaction along with a series
-            // of currency inputs totaling the assigned value of one zerocoin.
-
-            sigma::PublicCoin pubCoin = newCoin.getPublicCoin();
-
-            // Validate
-            if (!pubCoin.validate()) {
                 stringError = "Unable to mint a sigma coin.";
->>>>>>> 6edc6fa0
                 return false;
             }
 
@@ -3992,11 +3939,7 @@
         }
     }
 
-<<<<<<< HEAD
-    stringError = pwalletMain->MintAndStoreZerocoinV3(vecSend, privCoins, vDMints, wtx);
-=======
-    stringError = pwalletMain->MintAndStoreSigma(vecSend, privCoins, wtx);
->>>>>>> 6edc6fa0
+    stringError = pwalletMain->MintAndStoreSigma(vecSend, privCoins, vDMints, wtx);
 
     if (stringError != "") {
         // reset countLastUsed value
@@ -4159,7 +4102,6 @@
         if (stringError != "")
             return false;
 
-<<<<<<< HEAD
         CWalletDB walletdb(pwalletMain->strWalletFile);
 
         // Now that coin is verified and sent, update the count. (If not verified, we will repeat the same count on the next attempt)
@@ -4168,16 +4110,6 @@
         dMint.SetTxHash(wtx.GetHash());
         pwalletMain->hdMintTracker->Add(dMint, true);
 
-=======
-        const unsigned char *ecdsaSecretKey = newCoin.getEcdsaSeckey();
-        CSigmaEntry zerocoinTx;
-        zerocoinTx.IsUsed = false;
-        zerocoinTx.set_denomination(denomination);
-        zerocoinTx.value = pubCoin.getValue();
-        zerocoinTx.randomness = newCoin.getRandomness();
-        zerocoinTx.serialNumber = newCoin.getSerialNumber();
-        zerocoinTx.ecdsaSecretKey = std::vector<unsigned char>(ecdsaSecretKey, ecdsaSecretKey+32);
->>>>>>> 6edc6fa0
         LogPrintf("CreateZerocoinMintModel() -> NotifyZerocoinChanged\n");
         LogPrintf("pubcoin=%s, isUsed=%s\n", newCoin.getPublicCoin().getValue().GetHex(), dMint.IsUsed());
         LogPrintf("randomness=%s, serialNumber=%s\n", newCoin.getRandomness(), newCoin.getSerialNumber());
@@ -5136,17 +5068,8 @@
             sigma::Params* sigmaParams = sigma::Params::get_default();
 
             // Select not yet used coin from the wallet with minimal possible id
-<<<<<<< HEAD
-            CZerocoinEntryV3 coinToUse;
-            CZerocoinStateV3 *zerocoinState = CZerocoinStateV3::GetZerocoinState();
-=======
-
-            list <CSigmaEntry> listOwnCoins;
-            CWalletDB(strWalletFile).ListSigmaPubCoin(listOwnCoins);
-            listOwnCoins.sort(CompSigmaHeight);
             CSigmaEntry coinToUse;
             sigma::CSigmaState* sigmaState = sigma::CSigmaState::GetState();
->>>>>>> 6edc6fa0
 
             std::vector<sigma::PublicCoin> anonimity_set;
             uint256 blockHash;
@@ -5158,13 +5081,7 @@
             // Get Mint metadata objects
             vector<CMintMeta> setMints;
             setMints = pwalletMain->hdMintTracker->ListMints(!forceUsed, !forceUsed, !forceUsed);
- //           if(setMints.empty() && !forceUsed) {
- //               strFailReason= _("Failed to find Zerocoins in wallet.dat");
- //               return false;
- //           }
-
-
-<<<<<<< HEAD
+
             // Cycle through metadata, looking for suitable coin
             list<CMintMeta> listMints(setMints.begin(), setMints.end());
             for (const CMintMeta& mint : listMints) {
@@ -5176,18 +5093,8 @@
                         return false;
                     }
 
-                    std::pair<int, int> coinHeightAndId = zerocoinState->GetMintedCoinHeightAndId(
-                            PublicCoinV3(coinToUse.value, denomination));
-=======
-            BOOST_FOREACH(const CSigmaEntry &minIdPubcoin, listOwnCoins) {
-                if (minIdPubcoin.get_denomination() == denomination
-                    && ((minIdPubcoin.IsUsed == false && !forceUsed) || (minIdPubcoin.IsUsed == true && forceUsed))
-                    && minIdPubcoin.randomness != uint64_t(0)
-                    && minIdPubcoin.serialNumber != uint64_t(0)) {
-
                     std::pair<int, int> coinHeightAndId = sigmaState->GetMintedCoinHeightAndId(
-                            sigma::PublicCoin(minIdPubcoin.value, denomination));
->>>>>>> 6edc6fa0
+                            sigma::PublicCoin(coinToUse.value, denomination));
                     coinHeight = coinHeightAndId.first;
                     coinGroupID = coinHeightAndId.second;
 
@@ -5277,10 +5184,9 @@
             CWalletDB(strWalletFile).ListCoinSpendSerial(listCoinSpendSerial);
             BOOST_FOREACH(const CSigmaSpendEntry &item, listCoinSpendSerial) {
                 if (!forceUsed && spend.getCoinSerialNumber() == item.coinSerial) {
-<<<<<<< HEAD
                     // THIS SELECTED COIN HAS BEEN USED, SO UPDATE ITS STATUS
                     strFailReason = _("Trying to spend an already spent serial #, try again.");
-                    uint256 hashSerial = GetSerialHash(spend.getCoinSerialNumber());
+                    uint256 hashSerial = sigma::GetSerialHash(spend.getCoinSerialNumber());
                     if (!pwalletMain->hdMintTracker->HasSerialHash(hashSerial)){
                         strFailReason = "Tracker does not have serialhash " + hashSerial.GetHex();
                         return false;
@@ -5289,19 +5195,6 @@
                     pwalletMain->hdMintTracker->Get(hashSerial, meta);
                     meta.isUsed = true;
                     pwalletMain->hdMintTracker->UpdateState(meta);
-=======
-                    // THIS SELECEDTED COIN HAS BEEN USED, SO UPDATE ITS STATUS
-                    CSigmaEntry pubCoinTx;
-                    pubCoinTx.nHeight = coinHeight;
-                    pubCoinTx.set_denomination_value(coinToUse.get_denomination_value());
-                    pubCoinTx.id = coinId;
-                    pubCoinTx.IsUsed = true;
-                    pubCoinTx.randomness = coinToUse.randomness;
-                    pubCoinTx.serialNumber = coinToUse.serialNumber;
-                    pubCoinTx.value = coinToUse.value;
-                    pubCoinTx.ecdsaSecretKey = coinToUse.ecdsaSecretKey;
-                    CWalletDB(strWalletFile).WriteZerocoinEntry(pubCoinTx);
->>>>>>> 6edc6fa0
                     LogPrintf("CreateZerocoinSpendTransaction() -> NotifyZerocoinChanged\n");
                     LogPrintf("pubcoin=%s, isUsed=Used\n", coinToUse.value.GetHex());
                     pwalletMain->NotifyZerocoinChanged(
@@ -5373,13 +5266,8 @@
 CWalletTx CWallet::CreateSigmaSpendTransaction(
     const std::vector<CRecipient>& recipients,
     CAmount& fee,
-<<<<<<< HEAD
-    std::vector<CZerocoinEntryV3>& selected,
+    std::vector<CSigmaEntry>& selected,
     std::vector<CHDMint>& changes)
-=======
-    std::vector<CSigmaEntry>& selected,
-    std::vector<CSigmaEntry>& changes)
->>>>>>> 6edc6fa0
 {
     // sanity check
     if (IsLocked()) {
@@ -5807,27 +5695,17 @@
                // Fill vin
 
                 // Set up the Zerocoin Params object
-                sigma::ParamsV3* zcParams = sigma::ParamsV3::get_default();
+                sigma::Params* zcParams = sigma::Params::get_default();
 
                 // Select not yet used coin from the wallet with minimal possible id
-<<<<<<< HEAD
-                CZerocoinEntryV3 coinToUse;
-                CZerocoinStateV3 *zerocoinState = CZerocoinStateV3::GetZerocoinState();
-
-                std::vector<PublicCoinV3> anonimity_set;
-=======
-                list <CSigmaEntry> listOwnCoins;
-                CWalletDB(strWalletFile).ListSigmaPubCoin(listOwnCoins);
-                listOwnCoins.sort(CompSigmaHeight);
                 CSigmaEntry coinToUse;
                 sigma::CSigmaState* sigmaState = sigma::CSigmaState::GetState();
+
                 std::vector<sigma::PublicCoin> anonimity_set;
->>>>>>> 6edc6fa0
                 uint256 blockHash;
 
                 int coinId = INT_MAX;
                 int coinHeight;
-<<<<<<< HEAD
                 int coinGroupID;
 
                 // Cycle through metadata, looking for suitable coin 
@@ -5847,20 +5725,8 @@
                             continue;
                         }
 
-                        std::pair<int, int> coinHeightAndId = zerocoinState->GetMintedCoinHeightAndId(
-                                PublicCoinV3(coinToUse.value, denomination));
-=======
-                BOOST_FOREACH(const CSigmaEntry &minIdPubcoin, listOwnCoins) {
-                    if (minIdPubcoin.get_denomination() == (*it)
-                        && ((minIdPubcoin.IsUsed == false && !forceUsed) || (minIdPubcoin.IsUsed == true && forceUsed))
-                        && minIdPubcoin.randomness != uint64_t(0)
-                        && minIdPubcoin.serialNumber != uint64_t(0)
-                        && (tempCoinsToUse.find(minIdPubcoin.value)==tempCoinsToUse.end())) {
-                        int id;
-                        std::pair<int, int> coinHeightAndId =
-                            sigmaState->GetMintedCoinHeightAndId(
-                                sigma::PublicCoin(minIdPubcoin.value, denomination));
->>>>>>> 6edc6fa0
+                        std::pair<int, int> coinHeightAndId = sigmaState->GetMintedCoinHeightAndId(
+                                sigma::PublicCoin(coinToUse.value, denomination));
                         coinHeight = coinHeightAndId.first;
                         coinGroupID = coinHeightAndId.second;
 
@@ -6012,9 +5878,8 @@
                 BOOST_FOREACH(const CSigmaSpendEntry &item, listCoinSpendSerial){
                     if (!forceUsed && spend.getCoinSerialNumber() == item.coinSerial) {
                         // THIS SELECTED COIN HAS BEEN USED, SO UPDATE ITS STATUS
-<<<<<<< HEAD
                         strFailReason = _("Trying to spend an already spent serial #, try again.");
-                        uint256 hashSerial = GetSerialHash(spend.getCoinSerialNumber());
+                        uint256 hashSerial = sigma::GetSerialHash(spend.getCoinSerialNumber());
                         if (!pwalletMain->hdMintTracker->HasSerialHash(hashSerial)){
                             strFailReason = "Tracker does not have serialhash " + hashSerial.GetHex();
                             return false;
@@ -6023,18 +5888,6 @@
                         pwalletMain->hdMintTracker->Get(hashSerial, meta);
                         meta.isUsed = true;
                         pwalletMain->hdMintTracker->UpdateState(meta);
-=======
-                        CSigmaEntry pubCoinTx;
-                        pubCoinTx.nHeight = tempStorage.coinHeight;
-                        pubCoinTx.set_denomination_value(coinToUse.get_denomination_value());
-                        pubCoinTx.id = tempStorage.coinId;
-                        pubCoinTx.IsUsed = true;
-                        pubCoinTx.randomness = coinToUse.randomness;
-                        pubCoinTx.serialNumber = coinToUse.serialNumber;
-                        pubCoinTx.value = coinToUse.value;
-                        pubCoinTx.ecdsaSecretKey = coinToUse.ecdsaSecretKey;
-                        CWalletDB(strWalletFile).WriteZerocoinEntry(pubCoinTx);
->>>>>>> 6edc6fa0
                         LogPrintf("CreateZerocoinSpendTransaction() -> NotifyZerocoinChanged\n");
                         LogPrintf("pubcoin=%s, isUsed=Used\n", coinToUse.value.GetHex());
                         pwalletMain->NotifyZerocoinChanged(
@@ -6287,16 +6140,10 @@
     return "";
 }
 
-<<<<<<< HEAD
-string CWallet::MintAndStoreZerocoinV3(vector<CRecipient> vecSend,
-                                     vector<sigma::PrivateCoinV3> privCoins,
-                                     vector<CHDMint> vDMints,
-                                     CWalletTx &wtxNew, bool fAskFee) {
-=======
 string CWallet::MintAndStoreSigma(const vector<CRecipient>& vecSend,
                                        const vector<sigma::PrivateCoin>& privCoins,
+                                       vector<CHDMint> vDMints,
                                        CWalletTx &wtxNew, bool fAskFee) {
->>>>>>> 6edc6fa0
     string strError;
     if (IsLocked()) {
         strError = _("Error: Wallet locked, unable to create transaction!");
@@ -6337,31 +6184,6 @@
         return "ABORTED";
     }
 
-<<<<<<< HEAD
-=======
-    CWalletDB walletdb(pwalletMain->strWalletFile);
-
-    BOOST_FOREACH(sigma::PrivateCoin privCoin, privCoins){
-        CSigmaEntry zerocoinTx;
-        zerocoinTx.IsUsed = false;
-        zerocoinTx.set_denomination(privCoin.getPublicCoin().getDenomination());
-        zerocoinTx.value = privCoin.getPublicCoin().getValue();
-        sigma::PublicCoin checkPubCoin(zerocoinTx.value, privCoin.getPublicCoin().getDenomination());
-        if (!checkPubCoin.validate()) {
-            return "error: pubCoin not validated.";
-        }
-        zerocoinTx.randomness = privCoin.getRandomness();
-        zerocoinTx.serialNumber = privCoin.getSerialNumber();
-        const unsigned char *ecdsaSecretKey = privCoin.getEcdsaSeckey();
-        zerocoinTx.ecdsaSecretKey = std::vector<unsigned char>(ecdsaSecretKey, ecdsaSecretKey+32);
-        walletdb.WriteZerocoinEntry(zerocoinTx);
-        NotifyZerocoinChanged(this,
-            zerocoinTx.value.GetHex(),
-            "New (" + std::to_string(zerocoinTx.get_denomination()) + " mint)",
-            CT_NEW);
-    }
-
->>>>>>> 6edc6fa0
     if (!CommitTransaction(wtxNew, reservekey)) {
         return _(
                 "Error: The transaction was rejected! This might happen if some of the coins in your wallet were already spent, such as if you used a copy of wallet.dat and coins were spent in the copy but not marked as spent here.");
@@ -6544,39 +6366,13 @@
 
     if (!CommitZerocoinSpendTransaction(wtxNew, reservekey)) {
         LogPrintf("CommitZerocoinSpendTransaction() -> FAILED!\n");
-<<<<<<< HEAD
 
         //reset mint
-        uint256 hashPubcoin = GetPubCoinValueHash(zcSelectedValue);
+        uint256 hashPubcoin = sigma::GetPubCoinValueHash(zcSelectedValue);
         pwalletMain->hdMintTracker->SetPubcoinNotUsed(hashPubcoin);
         pwalletMain->NotifyZerocoinChanged(pwalletMain, zcSelectedValue.GetHex(), "New", CT_UPDATED);
 
-        CZerocoinSpendEntryV3 entry;
-=======
-        CSigmaEntry pubCoinTx;
-        list <CSigmaEntry> listOwnCoins;
-        listOwnCoins.clear();
-
-        CWalletDB walletdb(pwalletMain->strWalletFile);
-        walletdb.ListSigmaPubCoin(listOwnCoins);
-        BOOST_FOREACH(const CSigmaEntry &ownCoinItem, listOwnCoins) {
-            if (zcSelectedValue == ownCoinItem.value) {
-                pubCoinTx.id = ownCoinItem.id;
-                pubCoinTx.IsUsed = false; // having error, so set to false, to be able to use again
-                pubCoinTx.value = ownCoinItem.value;
-                pubCoinTx.nHeight = ownCoinItem.nHeight;
-                pubCoinTx.randomness = ownCoinItem.randomness;
-                pubCoinTx.serialNumber = ownCoinItem.serialNumber;
-                pubCoinTx.set_denomination_value(ownCoinItem.get_denomination_value());
-                pubCoinTx.ecdsaSecretKey = ownCoinItem.ecdsaSecretKey;
-                CWalletDB(strWalletFile).WriteZerocoinEntry(pubCoinTx);
-                LogPrintf("SpendZerocoin failed, re-updated status -> NotifyZerocoinChanged\n");
-                LogPrintf("pubcoin=%s, isUsed=New\n", ownCoinItem.value.GetHex());
-                pwalletMain->NotifyZerocoinChanged(pwalletMain, ownCoinItem.value.GetHex(), "New", CT_UPDATED);
-            }
-        }
         CSigmaSpendEntry entry;
->>>>>>> 6edc6fa0
         entry.coinSerial = coinSerial;
         entry.hashTx = txHash;
         entry.pubCoin = zcSelectedValue;
@@ -6590,7 +6386,7 @@
     //Set spent mint as used
     uint256 txidSpend = wtxNew.GetHash();
 
-    uint256 hashPubcoin = GetPubCoinValueHash(zcSelectedValue);
+    uint256 hashPubcoin = sigma::GetPubCoinValueHash(zcSelectedValue);
     pwalletMain->hdMintTracker->SetPubcoinUsed(hashPubcoin, txidSpend);
 
     CMintMeta metaCheck = pwalletMain->hdMintTracker->GetMetaFromPubcoin(hashPubcoin);
@@ -6704,43 +6500,17 @@
 
     if (!CommitZerocoinSpendTransaction(wtxNew, reservekey)) {
         LogPrintf("CommitZerocoinSpendTransaction() -> FAILED!\n");
-<<<<<<< HEAD
-=======
-        CSigmaEntry pubCoinTx;
-        list <CSigmaEntry> listOwnCoins;
-        listOwnCoins.clear();
-        CWalletDB walletdb(pwalletMain->strWalletFile);
-        walletdb.ListSigmaPubCoin(listOwnCoins);
->>>>>>> 6edc6fa0
 
         //reset mints
         for (std::vector<Scalar>::iterator it = coinSerials.begin(); it != coinSerials.end(); it++){
             int index = it - coinSerials.begin();
             GroupElement zcSelectedValue = zcSelectedValues[index];
-<<<<<<< HEAD
-            uint256 hashPubcoin = GetPubCoinValueHash(zcSelectedValue);
+            uint256 hashPubcoin = sigma::GetPubCoinValueHash(zcSelectedValue);
             pwalletMain->hdMintTracker->SetPubcoinNotUsed(hashPubcoin);
             pwalletMain->NotifyZerocoinChanged(pwalletMain, zcSelectedValue.GetHex(), "New", CT_UPDATED);
 
-            CZerocoinSpendEntryV3 entry;
-=======
-            BOOST_FOREACH(const CSigmaEntry &ownCoinItem, listOwnCoins) {
-                if (zcSelectedValue == ownCoinItem.value) {
-                    pubCoinTx.id = ownCoinItem.id;
-                    pubCoinTx.IsUsed = false; // having error, so set to false, to be able to use again
-                    pubCoinTx.value = ownCoinItem.value;
-                    pubCoinTx.nHeight = ownCoinItem.nHeight;
-                    pubCoinTx.randomness = ownCoinItem.randomness;
-                    pubCoinTx.serialNumber = ownCoinItem.serialNumber;
-                    pubCoinTx.set_denomination_value(ownCoinItem.get_denomination_value());
-                    pubCoinTx.ecdsaSecretKey = ownCoinItem.ecdsaSecretKey;
-                    CWalletDB(strWalletFile).WriteZerocoinEntry(pubCoinTx);
-                    LogPrintf("SpendZerocoin failed, re-updated status -> NotifyZerocoinChanged\n");
-                    LogPrintf("pubcoin=%s, isUsed=New\n", ownCoinItem.value.GetHex());
-                }
-            }
             CSigmaSpendEntry entry;
->>>>>>> 6edc6fa0
+
             entry.coinSerial = coinSerials[index];
             entry.hashTx = txHash;
             entry.pubCoin = zcSelectedValue;
@@ -6757,7 +6527,7 @@
     uint256 txidSpend = wtxNew.GetHash();
 
     BOOST_FOREACH(GroupElement zcSelectedValue, zcSelectedValues){
-        uint256 hashPubcoin = GetPubCoinValueHash(zcSelectedValue);
+        uint256 hashPubcoin = sigma::GetPubCoinValueHash(zcSelectedValue);
         pwalletMain->hdMintTracker->SetPubcoinUsed(hashPubcoin, txidSpend);
         CMintMeta metaCheck = pwalletMain->hdMintTracker->GetMetaFromPubcoin(hashPubcoin);
         if (!metaCheck.isUsed) {
@@ -6785,13 +6555,8 @@
     CAmount& fee)
 {
     // create transaction
-<<<<<<< HEAD
-    std::vector<CZerocoinEntryV3> coins;
+    std::vector<CSigmaEntry> coins;
     std::vector<CHDMint> changes;
-=======
-    std::vector<CSigmaEntry> coins;
-    std::vector<CSigmaEntry> changes;
->>>>>>> 6edc6fa0
 
     result = CreateSigmaSpendTransaction(recipients, fee, coins, changes);
 
@@ -6800,12 +6565,7 @@
     return coins;
 }
 
-<<<<<<< HEAD
-bool CWallet::CommitSigmaTransaction(CWalletTx& wtxNew, std::vector<CZerocoinEntryV3>& selectedCoins,
-                                     std::vector<CHDMint>& changes) {
-=======
-bool CWallet::CommitSigmaTransaction(CWalletTx& wtxNew, std::vector<CSigmaEntry>& selectedCoins, std::vector<CSigmaEntry>& changes) {
->>>>>>> 6edc6fa0
+bool CWallet::CommitSigmaTransaction(CWalletTx& wtxNew, std::vector<CSigmaEntry>& selectedCoins, std::vector<CHDMint>& changes) {
     // commit
     try {
         CommitTransaction(wtxNew);
@@ -6844,9 +6604,8 @@
             throw std::runtime_error(_("Failed to write coin serial number into wallet"));
         }
 
-<<<<<<< HEAD
         //Set spent mint as used
-        uint256 hashPubcoin = GetPubCoinValueHash(coin.value); 
+        uint256 hashPubcoin = sigma::GetPubCoinValueHash(coin.value); 
         pwalletMain->hdMintTracker->SetPubcoinUsed(hashPubcoin, wtxNew.GetHash());
         CMintMeta metaCheck = pwalletMain->hdMintTracker->GetMetaFromPubcoin(hashPubcoin);
         if (!metaCheck.isUsed) {
@@ -6854,10 +6613,7 @@
             LogPrintf("SpendZerocoin() : %s\n", strError.c_str());
         }
 
-        // update CZerocoinEntryV3
-=======
         // update CSigmaEntry
->>>>>>> 6edc6fa0
         coin.IsUsed = true;
         coin.id = id;
         coin.nHeight = height;
@@ -6887,7 +6643,7 @@
     return true;
 }
 
-bool CWallet::GetMint(const uint256& hashSerial, CZerocoinEntryV3& zerocoin) const
+bool CWallet::GetMint(const uint256& hashSerial, CSigmaEntry& zerocoin) const
 {
     CMintMeta meta;
     if(!pwalletMain->hdMintTracker->Get(hashSerial, meta))
@@ -6896,7 +6652,7 @@
     CWalletDB walletdb(strWalletFile);
      if (meta.isDeterministic) {
         CHDMint dMint;
-        if (!walletdb.ReadHDMint(GetPubCoinValueHash(meta.pubCoinValue), dMint))
+        if (!walletdb.ReadHDMint(sigma::GetPubCoinValueHash(meta.pubCoinValue), dMint))
             return error("%s: failed to read deterministic mint", __func__);
         if (!zwalletMain->RegenerateMint(dMint, zerocoin))
             return error("%s: failed to generate mint", __func__);
