// Copyright (c) 2009-2010 Satoshi Nakamoto
// Copyright (c) 2009-2015 The Bitcoin Core developers
// Distributed under the MIT software license, see the accompanying
// file COPYING or http://www.opensource.org/licenses/mit-license.php.


#include "base58.h"
#include "consensus/validation.h"
#include "main.h" // For CheckTransaction
#include "protocol.h"
#include "serialize.h"
#include "sync.h"
#include "util.h"
#include "utiltime.h"
#include "wallet/wallet.h"

#include <boost/version.hpp>
#include <boost/filesystem.hpp>
#include <boost/foreach.hpp>
#include <boost/scoped_ptr.hpp>
#include <boost/thread.hpp>

using namespace std;

static uint64_t nAccountingEntryNumber = 0;

//
// CWalletDB
//

bool CWalletDB::WriteName(const string& strAddress, const string& strName)
{
    nWalletDBUpdated++;
    return Write(make_pair(string("name"), strAddress), strName);
}

bool CWalletDB::EraseName(const string& strAddress)
{
    // This should only be used for sending addresses, never for receiving addresses,
    // receiving addresses must always have an address book entry if they're not change return.
    nWalletDBUpdated++;
    return Erase(make_pair(string("name"), strAddress));
}

bool CWalletDB::WritePurpose(const string& strAddress, const string& strPurpose)
{
    nWalletDBUpdated++;
    return Write(make_pair(string("purpose"), strAddress), strPurpose);
}

bool CWalletDB::ErasePurpose(const string& strPurpose)
{
    nWalletDBUpdated++;
    return Erase(make_pair(string("purpose"), strPurpose));
}

bool CWalletDB::WriteTx(const CWalletTx& wtx)
{
    nWalletDBUpdated++;
    return Write(std::make_pair(std::string("tx"), wtx.GetHash()), wtx);
}

bool CWalletDB::EraseTx(uint256 hash)
{
    nWalletDBUpdated++;
    return Erase(std::make_pair(std::string("tx"), hash));
}

bool CWalletDB::WriteKey(const CPubKey& vchPubKey, const CPrivKey& vchPrivKey, const CKeyMetadata& keyMeta)
{
    nWalletDBUpdated++;

    if (!Write(std::make_pair(std::string("keymeta"), vchPubKey),
               keyMeta, false))
        return false;

    // hash pubkey/privkey to accelerate wallet load
    std::vector<unsigned char> vchKey;
    vchKey.reserve(vchPubKey.size() + vchPrivKey.size());
    vchKey.insert(vchKey.end(), vchPubKey.begin(), vchPubKey.end());
    vchKey.insert(vchKey.end(), vchPrivKey.begin(), vchPrivKey.end());

    return Write(std::make_pair(std::string("key"), vchPubKey), std::make_pair(vchPrivKey, Hash(vchKey.begin(), vchKey.end())), false);
}

bool CWalletDB::WriteCryptedKey(const CPubKey& vchPubKey,
                                const std::vector<unsigned char>& vchCryptedSecret,
                                const CKeyMetadata &keyMeta)
{
    const bool fEraseUnencryptedKey = true;
    nWalletDBUpdated++;

    if (!Write(std::make_pair(std::string("keymeta"), vchPubKey),
            keyMeta))
        return false;

    if (!Write(std::make_pair(std::string("ckey"), vchPubKey), vchCryptedSecret, false))
        return false;
    if (fEraseUnencryptedKey)
    {
        Erase(std::make_pair(std::string("key"), vchPubKey));
        Erase(std::make_pair(std::string("wkey"), vchPubKey));
    }
    return true;
}

bool CWalletDB::WriteMasterKey(unsigned int nID, const CMasterKey& kMasterKey)
{
    nWalletDBUpdated++;
    return Write(std::make_pair(std::string("mkey"), nID), kMasterKey, true);
}

bool CWalletDB::WriteCScript(const uint160& hash, const CScript& redeemScript)
{
    nWalletDBUpdated++;
    return Write(std::make_pair(std::string("cscript"), hash), *(const CScriptBase*)(&redeemScript), false);
}

bool CWalletDB::WriteWatchOnly(const CScript &dest)
{
    nWalletDBUpdated++;
    return Write(std::make_pair(std::string("watchs"), *(const CScriptBase*)(&dest)), '1');
}

bool CWalletDB::EraseWatchOnly(const CScript &dest)
{
    nWalletDBUpdated++;
    return Erase(std::make_pair(std::string("watchs"), *(const CScriptBase*)(&dest)));
}

bool CWalletDB::WriteBestBlock(const CBlockLocator& locator)
{
    nWalletDBUpdated++;
    Write(std::string("bestblock"), CBlockLocator()); // Write empty block locator so versions that require a merkle branch automatically rescan
    return Write(std::string("bestblock_nomerkle"), locator);
}

bool CWalletDB::ReadBestBlock(CBlockLocator& locator)
{
    if (Read(std::string("bestblock"), locator) && !locator.vHave.empty()) return true;
    return Read(std::string("bestblock_nomerkle"), locator);
}

bool CWalletDB::WriteOrderPosNext(int64_t nOrderPosNext)
{
    nWalletDBUpdated++;
    return Write(std::string("orderposnext"), nOrderPosNext);
}

bool CWalletDB::WriteDefaultKey(const CPubKey& vchPubKey)
{
    nWalletDBUpdated++;
    return Write(std::string("defaultkey"), vchPubKey);
}

bool CWalletDB::ReadPool(int64_t nPool, CKeyPool& keypool)
{
    return Read(std::make_pair(std::string("pool"), nPool), keypool);
}

bool CWalletDB::WritePool(int64_t nPool, const CKeyPool& keypool)
{
    nWalletDBUpdated++;
    return Write(std::make_pair(std::string("pool"), nPool), keypool);
}

bool CWalletDB::ErasePool(int64_t nPool)
{
    nWalletDBUpdated++;
    return Erase(std::make_pair(std::string("pool"), nPool));
}

bool CWalletDB::WriteMinVersion(int nVersion)
{
    return Write(std::string("minversion"), nVersion);
}

bool CWalletDB::ReadAccount(const string& strAccount, CAccount& account)
{
    account.SetNull();
    return Read(make_pair(string("acc"), strAccount), account);
}

bool CWalletDB::WriteAccount(const string& strAccount, const CAccount& account)
{
    return Write(make_pair(string("acc"), strAccount), account);
}

bool CWalletDB::WriteAccountingEntry(const uint64_t nAccEntryNum, const CAccountingEntry& acentry)
{
    return Write(std::make_pair(std::string("acentry"), std::make_pair(acentry.strAccount, nAccEntryNum)), acentry);
}

bool CWalletDB::WriteAccountingEntry_Backend(const CAccountingEntry& acentry)
{
    return WriteAccountingEntry(++nAccountingEntryNumber, acentry);
}

CAmount CWalletDB::GetAccountCreditDebit(const string& strAccount)
{
    list<CAccountingEntry> entries;
    ListAccountCreditDebit(strAccount, entries);

    CAmount nCreditDebit = 0;
    BOOST_FOREACH (const CAccountingEntry& entry, entries)
        nCreditDebit += entry.nCreditDebit;

    return nCreditDebit;
}

void CWalletDB::ListAccountCreditDebit(const string& strAccount, list<CAccountingEntry>& entries)
{
    bool fAllAccounts = (strAccount == "*");

    Dbc* pcursor = GetCursor();
    if (!pcursor)
        throw runtime_error(std::string(__func__) + ": cannot create DB cursor");
    unsigned int fFlags = DB_SET_RANGE;
    while (true)
    {
        // Read next record
        CDataStream ssKey(SER_DISK, CLIENT_VERSION);
        if (fFlags == DB_SET_RANGE)
            ssKey << std::make_pair(std::string("acentry"), std::make_pair((fAllAccounts ? string("") : strAccount), uint64_t(0)));
        CDataStream ssValue(SER_DISK, CLIENT_VERSION);
        int ret = ReadAtCursor(pcursor, ssKey, ssValue, fFlags);
        fFlags = DB_NEXT;
        if (ret == DB_NOTFOUND)
            break;
        else if (ret != 0)
        {
            pcursor->close();
            throw runtime_error(std::string(__func__) + ": error scanning DB");
        }

        // Unserialize
        string strType;
        ssKey >> strType;
        if (strType != "acentry")
            break;
        CAccountingEntry acentry;
        ssKey >> acentry.strAccount;
        if (!fAllAccounts && acentry.strAccount != strAccount)
            break;

        ssValue >> acentry;
        ssKey >> acentry.nEntryNo;
        entries.push_back(acentry);
    }

    pcursor->close();
}

bool CWalletDB::WriteCoinSpendSerialEntry(const CZerocoinSpendEntry &zerocoinSpend) {
    return Write(make_pair(string("zcserial"), zerocoinSpend.coinSerial), zerocoinSpend, true);
}

bool CWalletDB::WriteCoinSpendSerialEntry(const CSigmaSpendEntry &zerocoinSpend) {
    return Write(std::make_pair(std::string("sigma_spend"), zerocoinSpend.coinSerial), zerocoinSpend, true);
}

bool CWalletDB::HasCoinSpendSerialEntry(const Bignum& serial) {
    return Exists(std::make_pair(std::string("zcserial"), serial));
}

bool CWalletDB::HasCoinSpendSerialEntry(const secp_primitives::Scalar& serial) {
    return Exists(std::make_pair(std::string("sigma_spend"), serial));
}

bool CWalletDB::EraseCoinSpendSerialEntry(const CZerocoinSpendEntry &zerocoinSpend) {
    return Erase(make_pair(string("zcserial"), zerocoinSpend.coinSerial));
}

bool CWalletDB::EraseCoinSpendSerialEntry(const CSigmaSpendEntry &zerocoinSpend) {
    return Erase(std::make_pair(std::string("sigma_spend"), zerocoinSpend.coinSerial));
}

bool
CWalletDB::WriteZerocoinAccumulator(libzerocoin::Accumulator accumulator, libzerocoin::CoinDenomination denomination,
                                    int pubcoinid) {
    return Write(std::make_tuple(string("zcaccumulator"), (unsigned int) denomination, pubcoinid), accumulator);
}

bool
CWalletDB::ReadZerocoinAccumulator(libzerocoin::Accumulator &accumulator, libzerocoin::CoinDenomination denomination,
                                   int pubcoinid) {
    return Read(std::make_tuple(string("zcaccumulator"), (unsigned int) denomination, pubcoinid), accumulator);
}

//bool CWalletDB::EraseZerocoinAccumulator(libzerocoin::Accumulator& accumulator, libzerocoin::CoinDenomination denomination, int pubcoinid)
//{
//    return Erase(std::make_tuple(string("zcaccumulator"), (unsigned int) denomination, pubcoinid), accumulator);
//}

bool CWalletDB::WriteZerocoinEntry(const CZerocoinEntry &zerocoin) {
    return Write(make_pair(string("zerocoin"), zerocoin.value), zerocoin, true);
}

bool CWalletDB::WriteZerocoinEntry(const CSigmaEntry &zerocoin) {
    return Write(std::make_pair(std::string("sigma_mint"), zerocoin.value), zerocoin, true);
}

bool CWalletDB::ReadZerocoinEntry(const Bignum& pub, CZerocoinEntry& entry) {
    return Read(std::make_pair(std::string("zerocoin"), pub), entry);
}

bool CWalletDB::ReadZerocoinEntry(const secp_primitives::GroupElement& pub, CSigmaEntry& entry) {
    return Read(std::make_pair(std::string("sigma_mint"), pub), entry);
}

bool CWalletDB::HasZerocoinEntry(const Bignum& pub) {
    return Exists(std::make_pair(std::string("zerocoin"), pub));
}

bool CWalletDB::HasZerocoinEntry(const secp_primitives::GroupElement& pub) {
    return Exists(std::make_pair(std::string("sigma_mint"), pub));
}

bool CWalletDB::EraseZerocoinEntry(const CSigmaEntry &zerocoin) {
    return Erase(std::make_pair(std::string("sigma_mint"), zerocoin.value));
}

bool CWalletDB::EraseZerocoinEntry(const CZerocoinEntry &zerocoin) {
    return Erase(make_pair(string("zerocoin"), zerocoin.value));
}

// Check Calculated Blocked for Zerocoin
bool CWalletDB::ReadCalculatedZCBlock(int &height) {
    height = 0;
    return Read(std::string("calculatedzcblock"), height);
}

bool CWalletDB::WriteCalculatedZCBlock(int height) {
    return Write(std::string("calculatedzcblock"), height);
}

void CWalletDB::ListPubCoin(std::list <CZerocoinEntry> &listPubCoin) {
    Dbc *pcursor = GetCursor();
    if (!pcursor)
        throw runtime_error("CWalletDB::ListPubCoin() : cannot create DB cursor");
    unsigned int fFlags = DB_SET_RANGE;
    while (true) {
        // Read next record
        CDataStream ssKey(SER_DISK, CLIENT_VERSION);
        if (fFlags == DB_SET_RANGE)
            ssKey << make_pair(string("zerocoin"), CBigNum(0));
        CDataStream ssValue(SER_DISK, CLIENT_VERSION);
        int ret = ReadAtCursor(pcursor, ssKey, ssValue, fFlags);
        fFlags = DB_NEXT;
        if (ret == DB_NOTFOUND)
            break;
        else if (ret != 0) {
            pcursor->close();
            throw runtime_error("CWalletDB::ListPubCoin() : error scanning DB");
        }
        // Unserialize
        string strType;
        ssKey >> strType;
        if (strType != "zerocoin")
            break;
        CBigNum value;
        ssKey >> value;
        CZerocoinEntry zerocoinItem;
        ssValue >> zerocoinItem;
        listPubCoin.push_back(zerocoinItem);
    }
    pcursor->close();
}

void CWalletDB::ListSigmaPubCoin(std::list <CSigmaEntry> &listPubCoin) {
    Dbc *pcursor = GetCursor();
    if (!pcursor)
        throw runtime_error("CWalletDB::ListSigmaPubCoin() : cannot create DB cursor");
    unsigned int fFlags = DB_SET_RANGE;
    while (true) {
        // Read next record
        CDataStream ssKey(SER_DISK, CLIENT_VERSION);
        if (fFlags == DB_SET_RANGE)
            ssKey << std::make_pair(std::string("sigma_mint"), secp_primitives::GroupElement());
        CDataStream ssValue(SER_DISK, CLIENT_VERSION);
        int ret = ReadAtCursor(pcursor, ssKey, ssValue, fFlags);
        fFlags = DB_NEXT;
        if (ret == DB_NOTFOUND)
            break;
        else if (ret != 0) {
            pcursor->close();
            throw runtime_error("CWalletDB::ListSigmaPubCoin() : error scanning DB");
        }
        // Unserialize
        string strType;
        ssKey >> strType;
        if (strType != "sigma_mint")
            break;
        GroupElement value;
        ssKey >> value;
        CSigmaEntry zerocoinItem;
        ssValue >> zerocoinItem;
        listPubCoin.push_back(zerocoinItem);
    }
    pcursor->close();
}

void CWalletDB::ListCoinSpendSerial(std::list <CZerocoinSpendEntry> &listCoinSpendSerial) {
    Dbc *pcursor = GetCursor();
    if (!pcursor)
        throw runtime_error("CWalletDB::ListCoinSpendSerial() : cannot create DB cursor");
    unsigned int fFlags = DB_SET_RANGE;
    while (true) {
        // Read next record
        CDataStream ssKey(SER_DISK, CLIENT_VERSION);
        if (fFlags == DB_SET_RANGE)
            ssKey << make_pair(string("zcserial"), CBigNum(0));
        CDataStream ssValue(SER_DISK, CLIENT_VERSION);
        int ret = ReadAtCursor(pcursor, ssKey, ssValue, fFlags);
        fFlags = DB_NEXT;
        if (ret == DB_NOTFOUND)
            break;
        else if (ret != 0) {
            pcursor->close();
            throw runtime_error("CWalletDB::ListCoinSpendSerial() : error scanning DB");
        }

        // Unserialize
        string strType;
        ssKey >> strType;
        if (strType != "zcserial")
            break;
        CBigNum value;
        ssKey >> value;
        CZerocoinSpendEntry zerocoinSpendItem;
        ssValue >> zerocoinSpendItem;
        listCoinSpendSerial.push_back(zerocoinSpendItem);
    }

    pcursor->close();
}

<<<<<<< HEAD
DBErrors CWalletDB::ReorderTransactions(CWallet* pwallet)
{
=======
void CWalletDB::ListCoinSpendSerial(std::list <CSigmaSpendEntry> &listCoinSpendSerial) {
    Dbc *pcursor = GetCursor();
    if (!pcursor)
        throw runtime_error("CWalletDB::ListCoinSpendSerial() : cannot create DB cursor");
    unsigned int fFlags = DB_SET_RANGE;
    while (true) {
        // Read next record
        CDataStream ssKey(SER_DISK, CLIENT_VERSION);
        if (fFlags == DB_SET_RANGE)
            ssKey << std::make_pair(std::string("sigma_spend"), secp_primitives::GroupElement());
        CDataStream ssValue(SER_DISK, CLIENT_VERSION);
        int ret = ReadAtCursor(pcursor, ssKey, ssValue, fFlags);
        fFlags = DB_NEXT;
        if (ret == DB_NOTFOUND)
            break;
        else if (ret != 0) {
            pcursor->close();
            throw runtime_error("CWalletDB::ListCoinSpendSerial() : error scanning DB");
        }

        // Unserialize
        string strType;
        ssKey >> strType;
        if (strType != "sigma_spend")
            break;
        Scalar value;
        ssKey >> value;
        CSigmaSpendEntry zerocoinSpendItem;
        ssValue >> zerocoinSpendItem;
        listCoinSpendSerial.push_back(zerocoinSpendItem);
    }

    pcursor->close();
}

DBErrors CWalletDB::ReorderTransactions(CWallet *pwallet) {
>>>>>>> 687bc8dd
    LOCK(pwallet->cs_wallet);
    // Old wallets didn't have any defined order for transactions
    // Probably a bad idea to change the output of this

    // First: get all CWalletTx and CAccountingEntry into a sorted-by-time multimap.
    typedef pair<CWalletTx*, CAccountingEntry*> TxPair;
    typedef multimap<int64_t, TxPair > TxItems;
    TxItems txByTime;

    for (map<uint256, CWalletTx>::iterator it = pwallet->mapWallet.begin(); it != pwallet->mapWallet.end(); ++it)
    {
        CWalletTx* wtx = &((*it).second);
        txByTime.insert(make_pair(wtx->nTimeReceived, TxPair(wtx, (CAccountingEntry*)0)));
    }
    list<CAccountingEntry> acentries;
    ListAccountCreditDebit("", acentries);
    BOOST_FOREACH(CAccountingEntry& entry, acentries)
    {
        txByTime.insert(make_pair(entry.nTime, TxPair((CWalletTx*)0, &entry)));
    }

    int64_t& nOrderPosNext = pwallet->nOrderPosNext;
    nOrderPosNext = 0;
    std::vector<int64_t> nOrderPosOffsets;
    for (TxItems::iterator it = txByTime.begin(); it != txByTime.end(); ++it)
    {
        CWalletTx *const pwtx = (*it).second.first;
        CAccountingEntry *const pacentry = (*it).second.second;
        int64_t& nOrderPos = (pwtx != 0) ? pwtx->nOrderPos : pacentry->nOrderPos;

        if (nOrderPos == -1)
        {
            nOrderPos = nOrderPosNext++;
            nOrderPosOffsets.push_back(nOrderPos);

            if (pwtx)
            {
                if (!WriteTx(*pwtx))
                    return DB_LOAD_FAIL;
            }
            else
                if (!WriteAccountingEntry(pacentry->nEntryNo, *pacentry))
                    return DB_LOAD_FAIL;
        }
        else
        {
            int64_t nOrderPosOff = 0;
            BOOST_FOREACH(const int64_t& nOffsetStart, nOrderPosOffsets)
            {
                if (nOrderPos >= nOffsetStart)
                    ++nOrderPosOff;
            }
            nOrderPos += nOrderPosOff;
            nOrderPosNext = std::max(nOrderPosNext, nOrderPos + 1);

            if (!nOrderPosOff)
                continue;

            // Since we're changing the order, write it back
            if (pwtx)
            {
                if (!WriteTx(*pwtx))
                    return DB_LOAD_FAIL;
            }
            else
                if (!WriteAccountingEntry(pacentry->nEntryNo, *pacentry))
                    return DB_LOAD_FAIL;
        }
    }
    WriteOrderPosNext(nOrderPosNext);

    return DB_LOAD_OK;
}

bool CWalletDB::WriteHDMint(const CHDMint& dMint)
{
    uint256 hash = dMint.GetPubCoinHash();
    return Write(make_pair(std::string("hdmint"), hash), dMint, true);
}

bool CWalletDB::ReadHDMint(const uint256& hashPubcoin, CHDMint& dMint)
{
    return Read(make_pair(std::string("hdmint"), hashPubcoin), dMint);
}

bool CWalletDB::EraseHDMint(const CHDMint& dMint) {
    nWalletDBUpdated++;
    uint256 hash = dMint.GetPubCoinHash();
    return Erase(std::make_pair(std::string("hdmint"), hash));
}

bool CWalletDB::HasHDMint(const secp_primitives::GroupElement& pub) {
    return Exists(std::make_pair(std::string("hdmint"), primitives::GetPubCoinValueHash(pub)));
}

class CWalletScanState {
public:
    unsigned int nKeys;
    unsigned int nCKeys;
    unsigned int nKeyMeta;
    bool fIsEncrypted;
    bool fAnyUnordered;
    int nFileVersion;
    vector<uint256> vWalletUpgrade;

    CWalletScanState() {
        nKeys = nCKeys = nKeyMeta = 0;
        fIsEncrypted = false;
        fAnyUnordered = false;
        nFileVersion = 0;
    }
};

bool
ReadKeyValue(CWallet* pwallet, CDataStream& ssKey, CDataStream& ssValue,
             CWalletScanState &wss, string& strType, string& strErr)
{
    try {
        // Unserialize
        // Taking advantage of the fact that pair serialization
        // is just the two items serialized one after the other
        ssKey >> strType;
        if (strType == "name")
        {
            string strAddress;
            ssKey >> strAddress;
            ssValue >> pwallet->mapAddressBook[CBitcoinAddress(strAddress).Get()].name;
        }
        else if (strType == "purpose")
        {
            string strAddress;
            ssKey >> strAddress;
            ssValue >> pwallet->mapAddressBook[CBitcoinAddress(strAddress).Get()].purpose;
        }
        else if (strType == "tx")
        {
            uint256 hash;
            ssKey >> hash;
            CWalletTx wtx;
            ssValue >> wtx;
            CValidationState state;
<<<<<<< HEAD
            if (!(CheckTransaction(wtx, state, wtx.GetHash(), true, INT_MAX, false) && (wtx.GetHash() == hash) && state.IsValid()))
=======
//            LogPrintf("CheckTransaction wtx.GetHash()=%s, hash=%s, state.IsValid()=%s\n", wtx.GetHash().ToString(),
//                      hash.ToString(), state.IsValid());
            if (!(CheckTransaction(wtx, state, wtx.GetHash(), true, INT_MAX, false, false) && (wtx.GetHash() == hash) &&
                  state.IsValid())) {
//                LogPrintf("ReadKeyValue|CheckTransaction(), wtx.GetHash() = &s\n", wtx.GetHash().ToString());
>>>>>>> 687bc8dd
                return false;

            // Undo serialize changes in 31600
            if (31404 <= wtx.fTimeReceivedIsTxTime && wtx.fTimeReceivedIsTxTime <= 31703)
            {
                if (!ssValue.empty())
                {
                    char fTmp;
                    char fUnused;
                    ssValue >> fTmp >> fUnused >> wtx.strFromAccount;
                    strErr = strprintf("LoadWallet() upgrading tx ver=%d %d '%s' %s",
                                       wtx.fTimeReceivedIsTxTime, fTmp, wtx.strFromAccount, hash.ToString());
                    wtx.fTimeReceivedIsTxTime = fTmp;
                }
                else
                {
                    strErr = strprintf("LoadWallet() repairing tx ver=%d %s", wtx.fTimeReceivedIsTxTime, hash.ToString());
                    wtx.fTimeReceivedIsTxTime = 0;
                }
                wss.vWalletUpgrade.push_back(hash);
            }

            if (wtx.nOrderPos == -1)
                wss.fAnyUnordered = true;

            pwallet->AddToWallet(wtx, true, NULL);
        }
        else if (strType == "acentry")
        {
            string strAccount;
            ssKey >> strAccount;
            uint64_t nNumber;
            ssKey >> nNumber;
            if (nNumber > nAccountingEntryNumber)
                nAccountingEntryNumber = nNumber;

            if (!wss.fAnyUnordered)
            {
                CAccountingEntry acentry;
                ssValue >> acentry;
                if (acentry.nOrderPos == -1)
                    wss.fAnyUnordered = true;
            }
        }
        else if (strType == "watchs")
        {
            CScript script;
            ssKey >> *(CScriptBase*)(&script);
            char fYes;
            ssValue >> fYes;
            if (fYes == '1')
                pwallet->LoadWatchOnly(script);

            // Watch-only addresses have no birthday information for now,
            // so set the wallet birthday to the beginning of time.
            pwallet->nTimeFirstKey = 1;
        }
        else if (strType == "key" || strType == "wkey")
        {
            CPubKey vchPubKey;
            ssKey >> vchPubKey;
            if (!vchPubKey.IsValid())
            {
                strErr = "Error reading wallet database: CPubKey corrupt";
                return false;
            }
            CKey key;
            CPrivKey pkey;
            uint256 hash;

            if (strType == "key")
            {
                wss.nKeys++;
                ssValue >> pkey;
            } else {
                CWalletKey wkey;
                ssValue >> wkey;
                pkey = wkey.vchPrivKey;
            }

            // Old wallets store keys as "key" [pubkey] => [privkey]
            // ... which was slow for wallets with lots of keys, because the public key is re-derived from the private key
            // using EC operations as a checksum.
            // Newer wallets store keys as "key"[pubkey] => [privkey][hash(pubkey,privkey)], which is much faster while
            // remaining backwards-compatible.
            try
            {
                ssValue >> hash;
            }
            catch (...) {}

            bool fSkipCheck = false;

            if (!hash.IsNull())
            {
                // hash pubkey/privkey to accelerate wallet load
                std::vector<unsigned char> vchKey;
                vchKey.reserve(vchPubKey.size() + pkey.size());
                vchKey.insert(vchKey.end(), vchPubKey.begin(), vchPubKey.end());
                vchKey.insert(vchKey.end(), pkey.begin(), pkey.end());

                if (Hash(vchKey.begin(), vchKey.end()) != hash)
                {
                    strErr = "Error reading wallet database: CPubKey/CPrivKey corrupt";
                    return false;
                }

                fSkipCheck = true;
            }

            if (!key.Load(pkey, vchPubKey, fSkipCheck))
            {
                strErr = "Error reading wallet database: CPrivKey corrupt";
                return false;
            }
            if (!pwallet->LoadKey(key, vchPubKey))
            {
                strErr = "Error reading wallet database: LoadKey failed";
                return false;
            }
        }
        else if (strType == "mkey")
        {
            unsigned int nID;
            ssKey >> nID;
            CMasterKey kMasterKey;
            ssValue >> kMasterKey;
            if(pwallet->mapMasterKeys.count(nID) != 0)
            {
                strErr = strprintf("Error reading wallet database: duplicate CMasterKey id %u", nID);
                return false;
            }
            pwallet->mapMasterKeys[nID] = kMasterKey;
            if (pwallet->nMasterKeyMaxID < nID)
                pwallet->nMasterKeyMaxID = nID;
        }
        else if (strType == "ckey")
        {
            CPubKey vchPubKey;
            ssKey >> vchPubKey;
            if (!vchPubKey.IsValid())
            {
                strErr = "Error reading wallet database: CPubKey corrupt";
                return false;
            }
            vector<unsigned char> vchPrivKey;
            ssValue >> vchPrivKey;
            wss.nCKeys++;

            if (!pwallet->LoadCryptedKey(vchPubKey, vchPrivKey))
            {
                strErr = "Error reading wallet database: LoadCryptedKey failed";
                return false;
            }
            wss.fIsEncrypted = true;
        }
        else if (strType == "keymeta")
        {
            CPubKey vchPubKey;
            ssKey >> vchPubKey;
            CKeyMetadata keyMeta;
            ssValue >> keyMeta;
            wss.nKeyMeta++;

            pwallet->LoadKeyMetadata(vchPubKey, keyMeta);

            // find earliest key creation time, as wallet birthday
            if (!pwallet->nTimeFirstKey ||
                (keyMeta.nCreateTime < pwallet->nTimeFirstKey))
                pwallet->nTimeFirstKey = keyMeta.nCreateTime;
        }
        else if (strType == "defaultkey")
        {
            ssValue >> pwallet->vchDefaultKey;
        }
        else if (strType == "pool")
        {
            int64_t nIndex;
            ssKey >> nIndex;
            CKeyPool keypool;
            ssValue >> keypool;
            pwallet->setKeyPool.insert(nIndex);

            // If no metadata exists yet, create a default with the pool key's
            // creation time. Note that this may be overwritten by actually
            // stored metadata for that key later, which is fine.
            CKeyID keyid = keypool.vchPubKey.GetID();
            if (pwallet->mapKeyMetadata.count(keyid) == 0)
                pwallet->mapKeyMetadata[keyid] = CKeyMetadata(keypool.nTime);
        }
        else if (strType == "version")
        {
            ssValue >> wss.nFileVersion;
            if (wss.nFileVersion == 10300)
                wss.nFileVersion = 300;
        }
        else if (strType == "cscript")
        {
            uint160 hash;
            ssKey >> hash;
            CScript script;
            ssValue >> *(CScriptBase*)(&script);
            if (!pwallet->LoadCScript(script))
            {
                strErr = "Error reading wallet database: LoadCScript failed";
                return false;
            }
        }
        else if (strType == "orderposnext")
        {
            ssValue >> pwallet->nOrderPosNext;
        }
        else if (strType == "destdata")
        {
            std::string strAddress, strKey, strValue;
            ssKey >> strAddress;
            ssKey >> strKey;
            ssValue >> strValue;
            if (!pwallet->LoadDestData(CBitcoinAddress(strAddress).Get(), strKey, strValue))
            {
                strErr = "Error reading wallet database: LoadDestData failed";
                return false;
            }
        }
        else if (strType == "hdchain")
        {
            CHDChain chain;
            ssValue >> chain;
            if (!pwallet->SetHDChain(chain, true))
            {
                strErr = "Error reading wallet database: SetHDChain failed";
                return false;
            }
        }
    } catch (...)
    {
        return false;
    }
    return true;
}

static bool IsKeyType(string strType)
{
    return (strType== "key" || strType == "wkey" ||
            strType == "mkey" || strType == "ckey");
}

DBErrors CWalletDB::LoadWallet(CWallet* pwallet)
{
    pwallet->vchDefaultKey = CPubKey();
    CWalletScanState wss;
    bool fNoncriticalErrors = false;
    DBErrors result = DB_LOAD_OK;

    try {
        LOCK2(cs_main, pwallet->cs_wallet);
        int nMinVersion = 0;
        if (Read((string)"minversion", nMinVersion))
        {
            if (nMinVersion > CLIENT_VERSION)
                return DB_TOO_NEW;
            pwallet->LoadMinVersion(nMinVersion);
        }

        // Get cursor
        Dbc* pcursor = GetCursor();
        if (!pcursor)
        {
            LogPrintf("Error getting wallet database cursor\n");
            return DB_CORRUPT;
        }

        while (true)
        {
            // Read next record
            CDataStream ssKey(SER_DISK, CLIENT_VERSION);
            CDataStream ssValue(SER_DISK, CLIENT_VERSION);
            int ret = ReadAtCursor(pcursor, ssKey, ssValue);
            if (ret == DB_NOTFOUND)
                break;
            else if (ret != 0)
            {
                LogPrintf("Error reading next record from wallet database\n");
                return DB_CORRUPT;
            }

            // Try to be tolerant of single corrupt records:
            string strType, strErr;
            if (!ReadKeyValue(pwallet, ssKey, ssValue, wss, strType, strErr))
            {
                // losing keys is considered a catastrophic error, anything else
                // we assume the user can live with:
                if (IsKeyType(strType))
                    result = DB_CORRUPT;
                else
                {
                    // Leave other errors alone, if we try to fix them we might make things worse.
                    fNoncriticalErrors = true; // ... but do warn the user there is something wrong.
                    if (strType == "tx")
                        // Rescan if there is a bad transaction record:
                        SoftSetBoolArg("-rescan", true);
                }
            }
            if (!strErr.empty())
                LogPrintf("%s\n", strErr);
        }
        pcursor->close();
    }
    catch (const boost::thread_interrupted&) {
        throw;
    }
    catch (...) {
        result = DB_CORRUPT;
    }

    if (fNoncriticalErrors && result == DB_LOAD_OK)
        result = DB_NONCRITICAL_ERROR;

    // Any wallet corruption at all: skip any rewriting or
    // upgrading, we don't want to make it worse.
    if (result != DB_LOAD_OK)
        return result;

    LogPrintf("nFileVersion = %d\n", wss.nFileVersion);

    LogPrintf("Keys: %u plaintext, %u encrypted, %u w/ metadata, %u total\n",
           wss.nKeys, wss.nCKeys, wss.nKeyMeta, wss.nKeys + wss.nCKeys);

    // nTimeFirstKey is only reliable if all keys have metadata
    if ((wss.nKeys + wss.nCKeys) != wss.nKeyMeta)
        pwallet->nTimeFirstKey = 1; // 0 would be considered 'no value'

    BOOST_FOREACH(uint256 hash, wss.vWalletUpgrade)
        WriteTx(pwallet->mapWallet[hash]);

    // Rewrite encrypted wallets of versions 0.4.0 and 0.5.0rc:
    if (wss.fIsEncrypted && (wss.nFileVersion == 40000 || wss.nFileVersion == 50000))
        return DB_NEED_REWRITE;

    if (wss.nFileVersion < CLIENT_VERSION) // Update
        WriteVersion(CLIENT_VERSION);

    if (wss.fAnyUnordered)
        result = ReorderTransactions(pwallet);

    pwallet->laccentries.clear();
    ListAccountCreditDebit("*", pwallet->laccentries);
    BOOST_FOREACH(CAccountingEntry& entry, pwallet->laccentries) {
        pwallet->wtxOrdered.insert(make_pair(entry.nOrderPos, CWallet::TxPair((CWalletTx*)0, &entry)));
    }

    return result;
}

DBErrors CWalletDB::FindWalletTx(CWallet* pwallet, vector<uint256>& vTxHash, vector<CWalletTx>& vWtx)
{
    pwallet->vchDefaultKey = CPubKey();
    bool fNoncriticalErrors = false;
    DBErrors result = DB_LOAD_OK;

    try {
        LOCK(pwallet->cs_wallet);
        int nMinVersion = 0;
        if (Read((string)"minversion", nMinVersion))
        {
            if (nMinVersion > CLIENT_VERSION)
                return DB_TOO_NEW;
            pwallet->LoadMinVersion(nMinVersion);
        }

        // Get cursor
        Dbc* pcursor = GetCursor();
        if (!pcursor)
        {
            LogPrintf("Error getting wallet database cursor\n");
            return DB_CORRUPT;
        }

        while (true)
        {
            // Read next record
            CDataStream ssKey(SER_DISK, CLIENT_VERSION);
            CDataStream ssValue(SER_DISK, CLIENT_VERSION);
            int ret = ReadAtCursor(pcursor, ssKey, ssValue);
            if (ret == DB_NOTFOUND)
                break;
            else if (ret != 0)
            {
                LogPrintf("Error reading next record from wallet database\n");
                return DB_CORRUPT;
            }

            string strType;
            ssKey >> strType;
            if (strType == "tx") {
                uint256 hash;
                ssKey >> hash;

                CWalletTx wtx;
                ssValue >> wtx;

                vTxHash.push_back(hash);
                vWtx.push_back(wtx);
            }
        }
        pcursor->close();
    }
    catch (const boost::thread_interrupted&) {
        throw;
    }
    catch (...) {
        result = DB_CORRUPT;
    }

    if (fNoncriticalErrors && result == DB_LOAD_OK)
        result = DB_NONCRITICAL_ERROR;

    return result;
}

DBErrors CWalletDB::ZapSelectTx(CWallet* pwallet, vector<uint256>& vTxHashIn, vector<uint256>& vTxHashOut)
{
    // build list of wallet TXs and hashes
    vector<uint256> vTxHash;
    vector<CWalletTx> vWtx;
    DBErrors err = FindWalletTx(pwallet, vTxHash, vWtx);
    if (err != DB_LOAD_OK) {
        return err;
    }

    std::sort(vTxHash.begin(), vTxHash.end());
    std::sort(vTxHashIn.begin(), vTxHashIn.end());

    // erase each matching wallet TX
    bool delerror = false;
    vector<uint256>::iterator it = vTxHashIn.begin();
    BOOST_FOREACH (uint256 hash, vTxHash) {
        while (it < vTxHashIn.end() && (*it) < hash) {
            it++;
        }
        if (it == vTxHashIn.end()) {
            break;
        }
        else if ((*it) == hash) {
            pwallet->mapWallet.erase(hash);
            if(!EraseTx(hash)) {
                LogPrint("db", "Transaction was found for deletion but returned database error: %s\n", hash.GetHex());
                delerror = true;
            }
            vTxHashOut.push_back(hash);
        }
    }

    if (delerror) {
        return DB_CORRUPT;
    }
    return DB_LOAD_OK;
}

<<<<<<< HEAD
DBErrors CWalletDB::ZapWalletTx(CWallet* pwallet, vector<CWalletTx>& vWtx)
{
=======
DBErrors CWalletDB::ZapSigmaMints(CWallet *pwallet) {
    // get list of HD Mints
    std::list<CHDMint> vHDMints = ListHDMints();

    // get list of non HD Mints
    std::list <CSigmaEntry> sigmaEntries;
    ListSigmaPubCoin(sigmaEntries);

    // erase each HD Mint
    BOOST_FOREACH(CHDMint & hdMint, vHDMints)
    {
        if (!EraseHDMint(hdMint))
            return DB_CORRUPT;
    }

    // erase each non HD Mint
    BOOST_FOREACH(CSigmaEntry & sigmaEntry, sigmaEntries)
    {
        if (!EraseZerocoinEntry(sigmaEntry))
            return DB_CORRUPT;
    }

    return DB_LOAD_OK;
}

DBErrors CWalletDB::ZapWalletTx(CWallet *pwallet, vector <CWalletTx> &vWtx) {
>>>>>>> 687bc8dd
    // build list of wallet TXs
    vector<uint256> vTxHash;
    DBErrors err = FindWalletTx(pwallet, vTxHash, vWtx);
    if (err != DB_LOAD_OK)
        return err;

    // erase each wallet TX
    BOOST_FOREACH (uint256& hash, vTxHash) {
        if (!EraseTx(hash))
            return DB_CORRUPT;
    }

    return DB_LOAD_OK;
}

void ThreadFlushWalletDB(const string& strFile)
{
    // Make this thread recognisable as the wallet flushing thread
    RenameThread("bitcoin-wallet");

    static bool fOneThread;
    if (fOneThread)
        return;
    fOneThread = true;
    if (!GetBoolArg("-flushwallet", DEFAULT_FLUSHWALLET))
        return;

    unsigned int nLastSeen = nWalletDBUpdated;
    unsigned int nLastFlushed = nWalletDBUpdated;
    int64_t nLastWalletUpdate = GetTime();
    while (true)
    {
        MilliSleep(500);

        if (nLastSeen != nWalletDBUpdated)
        {
            nLastSeen = nWalletDBUpdated;
            nLastWalletUpdate = GetTime();
        }

        if (nLastFlushed != nWalletDBUpdated && GetTime() - nLastWalletUpdate >= 2)
        {
            TRY_LOCK(bitdb.cs_db,lockDb);
            if (lockDb)
            {
                // Don't do this if any databases are in use
                int nRefCount = 0;
                map<string, int>::iterator mi = bitdb.mapFileUseCount.begin();
                while (mi != bitdb.mapFileUseCount.end())
                {
                    nRefCount += (*mi).second;
                    mi++;
                }

                if (nRefCount == 0)
                {
                    boost::this_thread::interruption_point();
                    map<string, int>::iterator mi = bitdb.mapFileUseCount.find(strFile);
                    if (mi != bitdb.mapFileUseCount.end())
                    {
                        LogPrint("db", "Flushing %s\n", strFile);
                        nLastFlushed = nWalletDBUpdated;
                        int64_t nStart = GetTimeMillis();

                        // Flush wallet file so it's self contained
                        bitdb.CloseDb(strFile);
                        bitdb.CheckpointLSN(strFile);

                        bitdb.mapFileUseCount.erase(mi++);
                        LogPrint("db", "Flushed %s %dms\n", strFile, GetTimeMillis() - nStart);
                    }
                }
            }
        }
    }
}

// This should be called carefully:
// either supply "wallet" (if already loaded) or "strWalletFile" (if wallet wasn't loaded yet)
bool AutoBackupWallet (CWallet* wallet, std::string strWalletFile, std::string& strBackupWarning, std::string& strBackupError)
{
    namespace fs = boost::filesystem;

    strBackupWarning = strBackupError = "";

    if(nWalletBackups > 0)
    {
        fs::path backupsDir = GetBackupsDir();

        if (!fs::exists(backupsDir))
        {
            // Always create backup folder to not confuse the operating system's file browser
            LogPrintf("Creating backup folder %s\n", backupsDir.string());
            if(!fs::create_directories(backupsDir)) {
                // smth is wrong, we shouldn't continue until it's resolved
                strBackupError = strprintf(_("Wasn't able to create wallet backup folder %s!"), backupsDir.string());
                LogPrintf("%s\n", strBackupError);
                nWalletBackups = -1;
                return false;
            }
        }

        // Create backup of the ...
        std::string dateTimeStr = DateTimeStrFormat(".%Y-%m-%d-%H-%M", GetTime());
        if (wallet)
        {
            // ... opened wallet
            LOCK2(cs_main, wallet->cs_wallet);
            strWalletFile = wallet->strWalletFile;
            fs::path backupFile = backupsDir / (strWalletFile + dateTimeStr);
//            if(!BackupWallet(*wallet, backupFile.string())) {
//                strBackupWarning = strprintf(_("Failed to create backup %s!"), backupFile.string());
//                LogPrintf("%s\n", strBackupWarning);
//                nWalletBackups = -1;
//                return false;
//            }
            // Update nKeysLeftSinceAutoBackup using current pool size
            wallet->nKeysLeftSinceAutoBackup = wallet->GetKeyPoolSize();
            LogPrintf("nKeysLeftSinceAutoBackup: %d\n", wallet->nKeysLeftSinceAutoBackup);
            if(wallet->IsLocked()) {
                strBackupWarning = _("Wallet is locked, can't replenish keypool! Automatic backups and mixing are disabled, please unlock your wallet to replenish keypool.");
                LogPrintf("%s\n", strBackupWarning);
                nWalletBackups = -2;
                return false;
            }
        } else {
            // ... strWalletFile file
            fs::path sourceFile = GetDataDir() / strWalletFile;
            fs::path backupFile = backupsDir / (strWalletFile + dateTimeStr);
            sourceFile.make_preferred();
            backupFile.make_preferred();
            if (fs::exists(backupFile))
            {
                strBackupWarning = _("Failed to create backup, file already exists! This could happen if you restarted wallet in less than 60 seconds. You can continue if you are ok with this.");
                LogPrintf("%s\n", strBackupWarning);
                return false;
            }
            if(fs::exists(sourceFile)) {
                try {
                    fs::copy_file(sourceFile, backupFile);
                    LogPrintf("Creating backup of %s -> %s\n", sourceFile.string(), backupFile.string());
                } catch(fs::filesystem_error &error) {
                    strBackupWarning = strprintf(_("Failed to create backup, error: %s"), error.what());
                    LogPrintf("%s\n", strBackupWarning);
                    nWalletBackups = -1;
                    return false;
                }
            }
        }

        // Keep only the last 10 backups, including the new one of course
        typedef std::multimap<std::time_t, fs::path> folder_set_t;
        folder_set_t folder_set;
        fs::directory_iterator end_iter;
        backupsDir.make_preferred();
        // Build map of backup files for current(!) wallet sorted by last write time
        fs::path currentFile;
        for (fs::directory_iterator dir_iter(backupsDir); dir_iter != end_iter; ++dir_iter)
        {
            // Only check regular files
            if ( fs::is_regular_file(dir_iter->status()))
            {
                currentFile = dir_iter->path().filename();
                // Only add the backups for the current wallet, e.g. wallet.dat.*
                if(dir_iter->path().stem().string() == strWalletFile)
                {
                    folder_set.insert(folder_set_t::value_type(fs::last_write_time(dir_iter->path()), *dir_iter));
                }
            }
        }

        // Loop backward through backup files and keep the N newest ones (1 <= N <= 10)
        int counter = 0;
        BOOST_REVERSE_FOREACH(PAIRTYPE(const std::time_t, fs::path) file, folder_set)
        {
            counter++;
            if (counter > nWalletBackups)
            {
                // More than nWalletBackups backups: delete oldest one(s)
                try {
                    fs::remove(file.second);
                    LogPrintf("Old backup deleted: %s\n", file.second);
                } catch(fs::filesystem_error &error) {
                    strBackupWarning = strprintf(_("Failed to delete backup, error: %s"), error.what());
                    LogPrintf("%s\n", strBackupWarning);
                    return false;
                }
            }
        }
        return true;
    }

    LogPrintf("Automatic wallet backups are disabled!\n");
    return false;
}

//
// Try to (very carefully!) recover wallet file if there is a problem.
//
bool CWalletDB::Recover(CDBEnv& dbenv, const std::string& filename, bool fOnlyKeys)
{
    // Recovery procedure:
    // move wallet file to wallet.timestamp.bak
    // Call Salvage with fAggressive=true to
    // get as much data as possible.
    // Rewrite salvaged data to fresh wallet file
    // Set -rescan so any missing transactions will be
    // found.
    int64_t now = GetTime();
    std::string newFilename = strprintf("wallet.%d.bak", now);

    int result = dbenv.dbenv->dbrename(NULL, filename.c_str(), NULL,
                                       newFilename.c_str(), DB_AUTO_COMMIT);
    if (result == 0)
        LogPrintf("Renamed %s to %s\n", filename, newFilename);
    else
    {
        LogPrintf("Failed to rename %s to %s\n", filename, newFilename);
        return false;
    }

    std::vector<CDBEnv::KeyValPair> salvagedData;
    bool fSuccess = dbenv.Salvage(newFilename, true, salvagedData);
    if (salvagedData.empty())
    {
        LogPrintf("Salvage(aggressive) found no records in %s.\n", newFilename);
        return false;
    }
    LogPrintf("Salvage(aggressive) found %u records\n", salvagedData.size());

    boost::scoped_ptr<Db> pdbCopy(new Db(dbenv.dbenv, 0));
    int ret = pdbCopy->open(NULL,               // Txn pointer
                            filename.c_str(),   // Filename
                            "main",             // Logical db name
                            DB_BTREE,           // Database type
                            DB_CREATE,          // Flags
                            0);
    if (ret > 0)
    {
        LogPrintf("Cannot create database file %s\n", filename);
        return false;
    }
    CWallet dummyWallet;
    CWalletScanState wss;

    DbTxn* ptxn = dbenv.TxnBegin();
    BOOST_FOREACH(CDBEnv::KeyValPair& row, salvagedData)
    {
        if (fOnlyKeys)
        {
            CDataStream ssKey(row.first, SER_DISK, CLIENT_VERSION);
            CDataStream ssValue(row.second, SER_DISK, CLIENT_VERSION);
            string strType, strErr;
            bool fReadOK;
            {
                // Required in LoadKeyMetadata():
                LOCK(dummyWallet.cs_wallet);
                fReadOK = ReadKeyValue(&dummyWallet, ssKey, ssValue,
                                        wss, strType, strErr);
            }
            if (!IsKeyType(strType) && strType != "hdchain")
                continue;
            if (!fReadOK)
            {
                LogPrintf("WARNING: CWalletDB::Recover skipping %s: %s\n", strType, strErr);
                continue;
            }
        }
        Dbt datKey(&row.first[0], row.first.size());
        Dbt datValue(&row.second[0], row.second.size());
        int ret2 = pdbCopy->put(ptxn, &datKey, &datValue, DB_NOOVERWRITE);
        if (ret2 > 0)
            fSuccess = false;
    }
    ptxn->commit(0);
    pdbCopy->close(0);

    return fSuccess;
}

bool CWalletDB::Recover(CDBEnv& dbenv, const std::string& filename)
{
    return CWalletDB::Recover(dbenv, filename, false);
}

bool CWalletDB::WriteDestData(const std::string &address, const std::string &key, const std::string &value)
{
    nWalletDBUpdated++;
    return Write(std::make_pair(std::string("destdata"), std::make_pair(address, key)), value);
}

bool CWalletDB::EraseDestData(const std::string &address, const std::string &key)
{
    nWalletDBUpdated++;
    return Erase(std::make_pair(std::string("destdata"), std::make_pair(address, key)));
}


bool CWalletDB::WriteHDChain(const CHDChain& chain)
{
    nWalletDBUpdated++;
    return Write(std::string("hdchain"), chain);
}

bool CWalletDB::ReadZerocoinCount(int32_t& nCount)
{
    return Read(string("dzc"), nCount);
}

bool CWalletDB::WriteZerocoinCount(const int32_t& nCount)
{
    return Write(string("dzc"), nCount);
}

bool CWalletDB::ReadZerocoinSeedCount(int32_t& nCount)
{
    return Read(string("dzsc"), nCount);
}

bool CWalletDB::WriteZerocoinSeedCount(const int32_t& nCount)
{
    return Write(string("dzsc"), nCount);
}

bool CWalletDB::WritePubcoin(const uint256& hashSerial, const GroupElement& pubcoin)
{
    return Write(make_pair(string("pubcoin"), hashSerial), pubcoin);
}

bool CWalletDB::ReadPubcoin(const uint256& hashSerial, GroupElement& pubcoin)
{
    return Read(make_pair(string("pubcoin"), hashSerial), pubcoin);
}

bool CWalletDB::ErasePubcoin(const uint256& hashSerial)
{
    return Erase(make_pair(string("pubcoin"), hashSerial));
}

std::vector<std::pair<uint256, GroupElement>> CWalletDB::ListSerialPubcoinPairs()
{
    std::vector<std::pair<uint256, GroupElement>> listSerialPubcoin;
    Dbc* pcursor = GetCursor();
    if (!pcursor)
        throw runtime_error(std::string(__func__)+" : cannot create DB cursor");
    unsigned int fFlags = DB_SET_RANGE;
    for (;;)
    {
        // Read next record
        CDataStream ssKey(SER_DISK, CLIENT_VERSION);
        if (fFlags == DB_SET_RANGE)
            ssKey << make_pair(string("pubcoin"), ArithToUint256(arith_uint256(0)));
        CDataStream ssValue(SER_DISK, CLIENT_VERSION);
        int ret = ReadAtCursor(pcursor, ssKey, ssValue, fFlags);
        fFlags = DB_NEXT;
        if (ret == DB_NOTFOUND)
            break;
        else if (ret != 0)
        {
            pcursor->close();
            throw runtime_error(std::string(__func__)+" : error scanning DB");
        }

        // Unserialize
        string strType;
        ssKey >> strType;
        if (strType != "pubcoin")
            break;

        uint256 hashSerial;
        ssKey >> hashSerial;

        GroupElement pubcoin;
        ssValue >> pubcoin;

        listSerialPubcoin.push_back(make_pair(hashSerial, pubcoin));
    }

    pcursor->close();

    return listSerialPubcoin;

}

bool CWalletDB::EraseMintPoolPair(const uint256& hashPubcoin)
{
    return Erase(make_pair(string("mintpool"), hashPubcoin));
}

bool CWalletDB::WriteMintPoolPair(const uint256& hashPubcoin, const std::tuple<uint160, CKeyID, int32_t>& hashSeedMintPool)
{
    return Write(make_pair(string("mintpool"), hashPubcoin), hashSeedMintPool);
}

bool CWalletDB::ReadMintPoolPair(const uint256& hashPubcoin, uint160& hashSeedMaster, CKeyID& seedId, int32_t& nCount)
{
    std::tuple<uint160, CKeyID, int32_t> hashSeedMintPool;
    if(!Read(make_pair(string("mintpool"), hashPubcoin), hashSeedMintPool))
        return false;
    hashSeedMaster = get<0>(hashSeedMintPool);
    seedId = get<1>(hashSeedMintPool);
    nCount = get<2>(hashSeedMintPool);
    return true;
}

//! list of MintPoolEntry objects mapped with pubCoin hash, returned as pairs
std::vector<std::pair<uint256, MintPoolEntry>> CWalletDB::ListMintPool()
{
    std::vector<std::pair<uint256, MintPoolEntry>> listPool;
    Dbc* pcursor = GetCursor();
    if (!pcursor)
        throw runtime_error(std::string(__func__)+" : cannot create DB cursor");
    unsigned int fFlags = DB_SET_RANGE;
    for (;;)
    {
        // Read next record
        CDataStream ssKey(SER_DISK, CLIENT_VERSION);
        if (fFlags == DB_SET_RANGE)
            ssKey << make_pair(string("mintpool"), ArithToUint256(arith_uint256(0)));
        CDataStream ssValue(SER_DISK, CLIENT_VERSION);
        int ret = ReadAtCursor(pcursor, ssKey, ssValue, fFlags);
        fFlags = DB_NEXT;
        if (ret == DB_NOTFOUND)
            break;
        else if (ret != 0)
        {
            pcursor->close();
            throw runtime_error(std::string(__func__)+" : error scanning DB");
        }

        // Unserialize

        try {
            string strType;
            ssKey >> strType;
            if (strType != "mintpool")
                break;

            uint256 hashPubcoin;
            ssKey >> hashPubcoin;

            uint160 hashSeedMaster;
            ssValue >> hashSeedMaster;

            CKeyID seedId;
            ssValue >> seedId;

            int32_t nCount;
            ssValue >> nCount;

            MintPoolEntry mintPoolEntry(hashSeedMaster, seedId, nCount);

            listPool.push_back(make_pair(hashPubcoin, mintPoolEntry));
        } catch (std::ios_base::failure const &) {
            // There maybe some old entries that don't conform to the latest version. Just skipping those.
        }
    }

    pcursor->close();

    return listPool;
}

std::list<CHDMint> CWalletDB::ListHDMints()
{
    std::list<CHDMint> listMints;
    Dbc* pcursor = GetCursor();
    if (!pcursor)
        throw runtime_error(std::string(__func__)+" : cannot create DB cursor");
    unsigned int fFlags = DB_SET_RANGE;
    for (;;)
    {
        // Read next record
        CDataStream ssKey(SER_DISK, CLIENT_VERSION);
        if (fFlags == DB_SET_RANGE)
            ssKey << make_pair(string("hdmint"), ArithToUint256(arith_uint256(0)));
        CDataStream ssValue(SER_DISK, CLIENT_VERSION);
        int ret = ReadAtCursor(pcursor, ssKey, ssValue, fFlags);
        fFlags = DB_NEXT;
        if (ret == DB_NOTFOUND)
            break;
        else if (ret != 0)
        {
            pcursor->close();
            throw runtime_error(std::string(__func__)+" : error scanning DB");
        }

        // Unserialize
        string strType;
        ssKey >> strType;
        if (strType != "hdmint")
            break;

        uint256 hashPubcoin;
        ssKey >> hashPubcoin;

        CHDMint mint;
        ssValue >> mint;

        listMints.emplace_back(mint);
    }

    pcursor->close();
    return listMints;
}

bool CWalletDB::ArchiveMintOrphan(const CZerocoinEntry& zerocoin)
{
    CDataStream ss(SER_GETHASH, 0);
    ss << zerocoin.value;
    uint256 hash = Hash(ss.begin(), ss.end());;

    if (!Write(make_pair(string("zco"), hash), zerocoin)) {
        LogPrintf("%s : failed to database orphaned zerocoin mint\n", __func__);
        return false;
    }

    if (!Erase(make_pair(string("zerocoin"), hash))) {
        LogPrintf("%s : failed to erase orphaned zerocoin mint\n", __func__);
        return false;
    }

    return true;
}

bool CWalletDB::ArchiveDeterministicOrphan(const CHDMint& dMint)
{
    if (!Write(make_pair(string("dzco"), dMint.GetPubCoinHash()), dMint))
        return error("%s: write failed", __func__);

    if (!Erase(make_pair(string("hdmint"), dMint.GetPubCoinHash())))
        return error("%s: failed to erase", __func__);

    return true;
}

bool CWalletDB::UnarchiveHDMint(const uint256& hashPubcoin, CHDMint& dMint)
{
    if (!Read(make_pair(string("dzco"), hashPubcoin), dMint))
        return error("%s: failed to retrieve deterministic mint from archive", __func__);

    if (!WriteHDMint(dMint))
        return error("%s: failed to write deterministic mint", __func__);

    if (!Erase(make_pair(string("dzco"), dMint.GetPubCoinHash())))
        return error("%s : failed to erase archived deterministic mint", __func__);

    return true;
}

bool CWalletDB::UnarchiveZerocoinMint(const uint256& hashPubcoin, CSigmaEntry& zerocoin)
{
    if (!Read(make_pair(string("zco"), hashPubcoin), zerocoin))
        return error("%s: failed to retrieve zerocoinmint from archive", __func__);

    if (!WriteZerocoinEntry(zerocoin))
        return error("%s: failed to write zerocoinmint", __func__);

    uint256 hash = primitives::GetPubCoinValueHash(zerocoin.value);
    if (!Erase(make_pair(string("zco"), hash)))
        return error("%s : failed to erase archived zerocoin mint", __func__);

    return true;
}<|MERGE_RESOLUTION|>--- conflicted
+++ resolved
@@ -435,10 +435,6 @@
     pcursor->close();
 }
 
-<<<<<<< HEAD
-DBErrors CWalletDB::ReorderTransactions(CWallet* pwallet)
-{
-=======
 void CWalletDB::ListCoinSpendSerial(std::list <CSigmaSpendEntry> &listCoinSpendSerial) {
     Dbc *pcursor = GetCursor();
     if (!pcursor)
@@ -474,8 +470,8 @@
     pcursor->close();
 }
 
-DBErrors CWalletDB::ReorderTransactions(CWallet *pwallet) {
->>>>>>> 687bc8dd
+DBErrors CWalletDB::ReorderTransactions(CWallet* pwallet)
+{
     LOCK(pwallet->cs_wallet);
     // Old wallets didn't have any defined order for transactions
     // Probably a bad idea to change the output of this
@@ -617,15 +613,7 @@
             CWalletTx wtx;
             ssValue >> wtx;
             CValidationState state;
-<<<<<<< HEAD
             if (!(CheckTransaction(wtx, state, wtx.GetHash(), true, INT_MAX, false) && (wtx.GetHash() == hash) && state.IsValid()))
-=======
-//            LogPrintf("CheckTransaction wtx.GetHash()=%s, hash=%s, state.IsValid()=%s\n", wtx.GetHash().ToString(),
-//                      hash.ToString(), state.IsValid());
-            if (!(CheckTransaction(wtx, state, wtx.GetHash(), true, INT_MAX, false, false) && (wtx.GetHash() == hash) &&
-                  state.IsValid())) {
-//                LogPrintf("ReadKeyValue|CheckTransaction(), wtx.GetHash() = &s\n", wtx.GetHash().ToString());
->>>>>>> 687bc8dd
                 return false;
 
             // Undo serialize changes in 31600
@@ -1085,10 +1073,6 @@
     return DB_LOAD_OK;
 }
 
-<<<<<<< HEAD
-DBErrors CWalletDB::ZapWalletTx(CWallet* pwallet, vector<CWalletTx>& vWtx)
-{
-=======
 DBErrors CWalletDB::ZapSigmaMints(CWallet *pwallet) {
     // get list of HD Mints
     std::list<CHDMint> vHDMints = ListHDMints();
@@ -1114,8 +1098,8 @@
     return DB_LOAD_OK;
 }
 
-DBErrors CWalletDB::ZapWalletTx(CWallet *pwallet, vector <CWalletTx> &vWtx) {
->>>>>>> 687bc8dd
+DBErrors CWalletDB::ZapWalletTx(CWallet* pwallet, vector<CWalletTx>& vWtx)
+{
     // build list of wallet TXs
     vector<uint256> vTxHash;
     DBErrors err = FindWalletTx(pwallet, vTxHash, vWtx);
