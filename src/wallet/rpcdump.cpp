// Copyright (c) 2009-2015 The Bitcoin Core developers
// Distributed under the MIT software license, see the accompanying
// file COPYING or http://www.opensource.org/licenses/mit-license.php.

#include "base58.h"
#include "chain.h"
#include "rpc/server.h"
#include "init.h"
#include "main.h"
#include "script/script.h"
#include "script/standard.h"
#include "sync.h"
#include "util.h"
#include "utiltime.h"
#include "wallet.h"
#include "merkleblock.h"
#include "core_io.h"
#include "authhelper.h"

#include <fstream>
#include <stdint.h>

#include <boost/algorithm/string.hpp>
#include <boost/date_time/posix_time/posix_time.hpp>

#include <univalue.h>

#include <boost/foreach.hpp>

using namespace std;

void EnsureWalletIsUnlocked();
bool EnsureWalletIsAvailable(bool avoidException);

std::string static EncodeDumpTime(int64_t nTime) {
    return DateTimeStrFormat("%Y-%m-%dT%H:%M:%SZ", nTime);
}

int64_t static DecodeDumpTime(const std::string &str) {
    static const boost::posix_time::ptime epoch = boost::posix_time::from_time_t(0);
    static const std::locale loc(std::locale::classic(),
        new boost::posix_time::time_input_facet("%Y-%m-%dT%H:%M:%SZ"));
    std::istringstream iss(str);
    iss.imbue(loc);
    boost::posix_time::ptime ptime(boost::date_time::not_a_date_time);
    iss >> ptime;
    if (ptime.is_not_a_date_time())
        return 0;
    return (ptime - epoch).total_seconds();
}

std::string static EncodeDumpString(const std::string &str) {
    std::stringstream ret;
    BOOST_FOREACH(unsigned char c, str) {
        if (c <= 32 || c >= 128 || c == '%') {
            ret << '%' << HexStr(&c, &c + 1);
        } else {
            ret << c;
        }
    }
    return ret.str();
}

std::string DecodeDumpString(const std::string &str) {
    std::stringstream ret;
    for (unsigned int pos = 0; pos < str.length(); pos++) {
        unsigned char c = str[pos];
        if (c == '%' && pos+2 < str.length()) {
            c = (((str[pos+1]>>6)*9+((str[pos+1]-'0')&15)) << 4) |
                ((str[pos+2]>>6)*9+((str[pos+2]-'0')&15));
            pos += 2;
        }
        ret << c;
    }
    return ret.str();
}

UniValue importprivkey(const UniValue& params, bool fHelp)
{
    if (!EnsureWalletIsAvailable(fHelp))
        return NullUniValue;

    if (fHelp || params.size() < 1 || params.size() > 3)
        throw runtime_error(
            "importprivkey \"zcoinprivkey\" ( \"label\" rescan )\n"
            "\nAdds a private key (as returned by dumpprivkey) to your wallet.\n"
            "\nArguments:\n"
            "1. \"zcoinprivkey\"   (string, required) The private key (see dumpprivkey)\n"
            "2. \"label\"            (string, optional, default=\"\") An optional label\n"
            "3. rescan               (boolean, optional, default=true) Rescan the wallet for transactions\n"
            "\nNote: This call can take minutes to complete if rescan is true.\n"
            "\nExamples:\n"
            "\nDump a private key\n"
            + HelpExampleCli("dumpprivkey", "\"myaddress\"") +
            "\nImport the private key with rescan\n"
            + HelpExampleCli("importprivkey", "\"mykey\"") +
            "\nImport using a label and without rescan\n"
            + HelpExampleCli("importprivkey", "\"mykey\" \"testing\" false") +
            "\nAs a JSON-RPC call\n"
            + HelpExampleRpc("importprivkey", "\"mykey\", \"testing\", false")
        );


    LOCK2(cs_main, pwalletMain->cs_wallet);

    EnsureWalletIsUnlocked();

    string strSecret = params[0].get_str();
    string strLabel = "";
    if (params.size() > 1)
        strLabel = params[1].get_str();

    // Whether to perform rescan after import
    bool fRescan = true;
    if (params.size() > 2)
        fRescan = params[2].get_bool();

    if (fRescan && fPruneMode)
        throw JSONRPCError(RPC_WALLET_ERROR, "Rescan is disabled in pruned mode");

    CBitcoinSecret vchSecret;
    bool fGood = vchSecret.SetString(strSecret);

    if (!fGood) throw JSONRPCError(RPC_INVALID_ADDRESS_OR_KEY, "Invalid private key encoding");

    CKey key = vchSecret.GetKey();
    if (!key.IsValid()) throw JSONRPCError(RPC_INVALID_ADDRESS_OR_KEY, "Private key outside allowed range");

    CPubKey pubkey = key.GetPubKey();
    assert(key.VerifyPubKey(pubkey));
    CKeyID vchAddress = pubkey.GetID();
    {
        pwalletMain->MarkDirty();
        pwalletMain->SetAddressBook(vchAddress, strLabel, "receive");

        // Don't throw error in case a key is already there
        if (pwalletMain->HaveKey(vchAddress))
            return NullUniValue;

        pwalletMain->mapKeyMetadata[vchAddress].nCreateTime = 1;

        if (!pwalletMain->AddKeyPubKey(key, pubkey))
            throw JSONRPCError(RPC_WALLET_ERROR, "Error adding key to wallet");

        // whenever a key is imported, we need to scan the whole chain
        pwalletMain->nTimeFirstKey = 1; // 0 would be considered 'no value'

        if (fRescan) {
            pwalletMain->ScanForWalletTransactions(chainActive.Genesis(), true);
        }
    }

    return NullUniValue;
}

void ImportAddress(const CBitcoinAddress& address, const string& strLabel);
void ImportScript(const CScript& script, const string& strLabel, bool isRedeemScript)
{
    if (!isRedeemScript && ::IsMine(*pwalletMain, script) == ISMINE_SPENDABLE)
        throw JSONRPCError(RPC_WALLET_ERROR, "The wallet already contains the private key for this address or script");

    pwalletMain->MarkDirty();

    if (!pwalletMain->HaveWatchOnly(script) && !pwalletMain->AddWatchOnly(script))
        throw JSONRPCError(RPC_WALLET_ERROR, "Error adding address to wallet");

    if (isRedeemScript) {
        if (!pwalletMain->HaveCScript(script) && !pwalletMain->AddCScript(script))
            throw JSONRPCError(RPC_WALLET_ERROR, "Error adding p2sh redeemScript to wallet");
        ImportAddress(CBitcoinAddress(CScriptID(script)), strLabel);
    } else {
        CTxDestination destination;
        if (ExtractDestination(script, destination)) {
            pwalletMain->SetAddressBook(destination, strLabel, "receive");
        }
    }
}

void ImportAddress(const CBitcoinAddress& address, const string& strLabel)
{
    CScript script = GetScriptForDestination(address.Get());
    ImportScript(script, strLabel, false);
    // add to address book or update label
    if (address.IsValid())
        pwalletMain->SetAddressBook(address.Get(), strLabel, "receive");
}

UniValue importaddress(const UniValue& params, bool fHelp)
{
    if (!EnsureWalletIsAvailable(fHelp))
        return NullUniValue;

    if (fHelp || params.size() < 1 || params.size() > 4)
        throw runtime_error(
            "importaddress \"address\" ( \"label\" rescan p2sh )\n"
            "\nAdds a script (in hex) or address that can be watched as if it were in your wallet but cannot be used to spend.\n"
            "\nArguments:\n"
            "1. \"script\"           (string, required) The hex-encoded script (or address)\n"
            "2. \"label\"            (string, optional, default=\"\") An optional label\n"
            "3. rescan               (boolean, optional, default=true) Rescan the wallet for transactions\n"
            "4. p2sh                 (boolean, optional, default=false) Add the P2SH version of the script as well\n"
            "\nNote: This call can take minutes to complete if rescan is true.\n"
            "If you have the full public key, you should call importpubkey instead of this.\n"
            "\nNote: If you import a non-standard raw script in hex form, outputs sending to it will be treated\n"
            "as change, and not show up in many RPCs.\n"
            "\nExamples:\n"
            "\nImport a script with rescan\n"
            + HelpExampleCli("importaddress", "\"myscript\"") +
            "\nImport using a label without rescan\n"
            + HelpExampleCli("importaddress", "\"myscript\" \"testing\" false") +
            "\nAs a JSON-RPC call\n"
            + HelpExampleRpc("importaddress", "\"myscript\", \"testing\", false")
        );


    string strLabel = "";
    if (params.size() > 1)
        strLabel = params[1].get_str();

    // Whether to perform rescan after import
    bool fRescan = true;
    if (params.size() > 2)
        fRescan = params[2].get_bool();

    if (fRescan && fPruneMode)
        throw JSONRPCError(RPC_WALLET_ERROR, "Rescan is disabled in pruned mode");

    // Whether to import a p2sh version, too
    bool fP2SH = false;
    if (params.size() > 3)
        fP2SH = params[3].get_bool();

    LOCK2(cs_main, pwalletMain->cs_wallet);

    CBitcoinAddress address(params[0].get_str());
    if (address.IsValid()) {
        if (fP2SH)
            throw JSONRPCError(RPC_INVALID_ADDRESS_OR_KEY, "Cannot use the p2sh flag with an address - use a script instead");
        ImportAddress(address, strLabel);
    } else if (IsHex(params[0].get_str())) {
        std::vector<unsigned char> data(ParseHex(params[0].get_str()));
        ImportScript(CScript(data.begin(), data.end()), strLabel, fP2SH);
    } else {
        throw JSONRPCError(RPC_INVALID_ADDRESS_OR_KEY, "Invalid Zcoin address or script");
    }

    if (fRescan)
    {
        pwalletMain->ScanForWalletTransactions(chainActive.Genesis(), true);
        pwalletMain->ReacceptWalletTransactions();
    }

    return NullUniValue;
}

UniValue importprunedfunds(const UniValue& params, bool fHelp)
{
    if (!EnsureWalletIsAvailable(fHelp))
        return NullUniValue;

    // 0.13.x: Silently accept up to 3 params, but ignore the third:
    if (fHelp || params.size() < 2 || params.size() > 3)
        throw runtime_error(
            "importprunedfunds\n"
            "\nImports funds without rescan. Corresponding address or script must previously be included in wallet. Aimed towards pruned wallets. The end-user is responsible to import additional transactions that subsequently spend the imported outputs or rescan after the point in the blockchain the transaction is included.\n"
            "\nArguments:\n"
            "1. \"rawtransaction\" (string, required) A raw transaction in hex funding an already-existing address in wallet\n"
            "2. \"txoutproof\"     (string, required) The hex output from gettxoutproof that contains the transaction\n"
        );

    CTransaction tx;
    if (!DecodeHexTx(tx, params[0].get_str()))
        throw JSONRPCError(RPC_DESERIALIZATION_ERROR, "TX decode failed");
    uint256 hashTx = tx.GetHash();
    CWalletTx wtx(pwalletMain,tx);

    CDataStream ssMB(ParseHexV(params[1], "proof"), SER_NETWORK, PROTOCOL_VERSION);
    CMerkleBlock merkleBlock;
    ssMB >> merkleBlock;

    //Search partial merkle tree in proof for our transaction and index in valid block
    vector<uint256> vMatch;
    vector<unsigned int> vIndex;
    unsigned int txnIndex = 0;
    if (merkleBlock.txn.ExtractMatches(vMatch, vIndex) == merkleBlock.header.hashMerkleRoot) {

        LOCK(cs_main);

        if (!mapBlockIndex.count(merkleBlock.header.GetHash()) || !chainActive.Contains(mapBlockIndex[merkleBlock.header.GetHash()]))
            throw JSONRPCError(RPC_INVALID_ADDRESS_OR_KEY, "Block not found in chain");

        vector<uint256>::const_iterator it;
        if ((it = std::find(vMatch.begin(), vMatch.end(), hashTx))==vMatch.end()) {
            throw JSONRPCError(RPC_INVALID_ADDRESS_OR_KEY, "Transaction given doesn't exist in proof");
        }

        txnIndex = vIndex[it - vMatch.begin()];
    }
    else {
        throw JSONRPCError(RPC_INVALID_ADDRESS_OR_KEY, "Something wrong with merkleblock");
    }

    wtx.nIndex = txnIndex;
    wtx.hashBlock = merkleBlock.header.GetHash();

    LOCK2(cs_main, pwalletMain->cs_wallet);

    if (pwalletMain->IsMine(tx)) {
        CWalletDB walletdb(pwalletMain->strWalletFile, "r+", false);
        pwalletMain->AddToWallet(wtx, false, &walletdb);
        return NullUniValue;
    }

    throw JSONRPCError(RPC_INVALID_ADDRESS_OR_KEY, "No addresses in wallet correspond to included transaction");
}

UniValue removeprunedfunds(const UniValue& params, bool fHelp)
{
    if (!EnsureWalletIsAvailable(fHelp))
        return NullUniValue;

    if (fHelp || params.size() != 1)
        throw runtime_error(
            "removeprunedfunds \"txid\"\n"
            "\nDeletes the specified transaction from the wallet. Meant for use with pruned wallets and as a companion to importprunedfunds. This will effect wallet balances.\n"
            "\nArguments:\n"
            "1. \"txid\"           (string, required) The hex-encoded id of the transaction you are deleting\n"
            "\nExamples:\n"
            + HelpExampleCli("removeprunedfunds", "\"a8d0c0184dde994a09ec054286f1ce581bebf46446a512166eae7628734ea0a5\"") +
            "\nAs a JSON-RPC call\n"
            + HelpExampleRpc("removprunedfunds", "\"a8d0c0184dde994a09ec054286f1ce581bebf46446a512166eae7628734ea0a5\"")
        );

    LOCK2(cs_main, pwalletMain->cs_wallet);

    uint256 hash;
    hash.SetHex(params[0].get_str());
    vector<uint256> vHash;
    vHash.push_back(hash);
    vector<uint256> vHashOut;

    if(pwalletMain->ZapSelectTx(vHash, vHashOut) != DB_LOAD_OK) {
        throw JSONRPCError(RPC_INTERNAL_ERROR, "Could not properly delete the transaction.");
    }

    if(vHashOut.empty()) {
        throw JSONRPCError(RPC_INTERNAL_ERROR, "Transaction does not exist in wallet.");
    }

    return NullUniValue;
}

UniValue importpubkey(const UniValue& params, bool fHelp)
{
    if (!EnsureWalletIsAvailable(fHelp))
        return NullUniValue;

    if (fHelp || params.size() < 1 || params.size() > 4)
        throw runtime_error(
            "importpubkey \"pubkey\" ( \"label\" rescan )\n"
            "\nAdds a public key (in hex) that can be watched as if it were in your wallet but cannot be used to spend.\n"
            "\nArguments:\n"
            "1. \"pubkey\"           (string, required) The hex-encoded public key\n"
            "2. \"label\"            (string, optional, default=\"\") An optional label\n"
            "3. rescan               (boolean, optional, default=true) Rescan the wallet for transactions\n"
            "\nNote: This call can take minutes to complete if rescan is true.\n"
            "\nExamples:\n"
            "\nImport a public key with rescan\n"
            + HelpExampleCli("importpubkey", "\"mypubkey\"") +
            "\nImport using a label without rescan\n"
            + HelpExampleCli("importpubkey", "\"mypubkey\" \"testing\" false") +
            "\nAs a JSON-RPC call\n"
            + HelpExampleRpc("importpubkey", "\"mypubkey\", \"testing\", false")
        );


    string strLabel = "";
    if (params.size() > 1)
        strLabel = params[1].get_str();

    // Whether to perform rescan after import
    bool fRescan = true;
    if (params.size() > 2)
        fRescan = params[2].get_bool();

    if (fRescan && fPruneMode)
        throw JSONRPCError(RPC_WALLET_ERROR, "Rescan is disabled in pruned mode");

    if (!IsHex(params[0].get_str()))
        throw JSONRPCError(RPC_INVALID_ADDRESS_OR_KEY, "Pubkey must be a hex string");
    std::vector<unsigned char> data(ParseHex(params[0].get_str()));
    CPubKey pubKey(data.begin(), data.end());
    if (!pubKey.IsFullyValid())
        throw JSONRPCError(RPC_INVALID_ADDRESS_OR_KEY, "Pubkey is not a valid public key");

    LOCK2(cs_main, pwalletMain->cs_wallet);

    ImportAddress(CBitcoinAddress(pubKey.GetID()), strLabel);
    ImportScript(GetScriptForRawPubKey(pubKey), strLabel, false);

    if (fRescan)
    {
        pwalletMain->ScanForWalletTransactions(chainActive.Genesis(), true);
        pwalletMain->ReacceptWalletTransactions();
    }

    return NullUniValue;
}


UniValue importwallet(const UniValue& params, bool fHelp)
{
    if (!EnsureWalletIsAvailable(fHelp))
        return NullUniValue;

    if (fHelp || params.size() != 1)
        throw runtime_error(
            "importwallet \"filename\"\n"
            "\nImports keys from a wallet dump file (see dumpwallet).\n"
            "\nArguments:\n"
            "1. \"filename\"    (string, required) The wallet file\n"
            "\nExamples:\n"
            "\nDump the wallet\n"
            + HelpExampleCli("dumpwallet", "\"test\"") +
            "\nImport the wallet\n"
            + HelpExampleCli("importwallet", "\"test\"") +
            "\nImport using the json rpc call\n"
            + HelpExampleRpc("importwallet", "\"test\"")
        );

    if (fPruneMode)
        throw JSONRPCError(RPC_WALLET_ERROR, "Importing wallets is disabled in pruned mode");

    LOCK2(cs_main, pwalletMain->cs_wallet);

    EnsureWalletIsUnlocked();

    ifstream file;
    file.open(params[0].get_str().c_str(), std::ios::in | std::ios::ate);
    if (!file.is_open())
        throw JSONRPCError(RPC_INVALID_PARAMETER, "Cannot open wallet dump file");

    int64_t nTimeBegin = chainActive.Tip()->GetBlockTime();

    bool fGood = true;

    bool fMintUpdate = false;

    int64_t nFilesize = std::max((int64_t)1, (int64_t)file.tellg());
    file.seekg(0, file.beg);

    CWalletDB walletdb(pwalletMain->strWalletFile);

    pwalletMain->ShowProgress(_("Importing..."), 0); // show progress dialog in GUI
    while (file.good()) {
        pwalletMain->ShowProgress("", std::max(1, std::min(99, (int)(((double)file.tellg() / (double)nFilesize) * 100))));
        std::string line;
        std::getline(file, line);
        if (line.empty() || line[0] == '#')
            continue;

        std::vector<std::string> vstr;
        boost::split(vstr, line, boost::is_any_of(" "));
        if (vstr.size() < 2)
            continue;
        CBitcoinSecret vchSecret;
        // begin zerocoin
        if(vstr[0] == "zerocoin=1"){    
            CZerocoinEntry zerocoinEntry;
            zerocoinEntry.value.SetHex(vstr[1]);
            zerocoinEntry.denomination = stoi(vstr[2]);
            zerocoinEntry.randomness.SetHex(vstr[3]);
            zerocoinEntry.serialNumber.SetHex(vstr[4]);
            zerocoinEntry.IsUsed = stoi(vstr[5]);
            zerocoinEntry.nHeight = stoi(vstr[6]);
            zerocoinEntry.id = stoi(vstr[7]);
            if(vstr.size()>8){
                uint256 ecdsaSecretKey;
                ecdsaSecretKey.SetHex(vstr[8]);
                zerocoinEntry.ecdsaSecretKey = std::vector<unsigned char>(ecdsaSecretKey.begin(),ecdsaSecretKey.end());
                zerocoinEntry.IsUsedForRemint = stoi(vstr[9]);
            }
            walletdb.WriteZerocoinEntry(zerocoinEntry);
        }
<<<<<<< HEAD
        else {
            if (!vchSecret.SetString(vstr[0]))
                continue;
            CKey key = vchSecret.GetKey();
            CPubKey pubkey = key.GetPubKey();
            assert(key.VerifyPubKey(pubkey));
            CKeyID keyid = pubkey.GetID();
            if (pwalletMain->HaveKey(keyid)) {
                LogPrintf("Skipping import of %s (key already present)\n", CBitcoinAddress(keyid).ToString());
                continue;
=======
        int64_t nTime = DecodeDumpTime(vstr[1]);
        std::string strLabel;
        bool fLabel = true;
        // CKeyMetadata
        bool fHd = false;
        std::string hdKeypath;
        CKeyID hdMasterKeyID;
        for (unsigned int nStr = 2; nStr < vstr.size(); nStr++) {
            if (boost::algorithm::starts_with(vstr[nStr], "#"))
                break;
            if (vstr[nStr] == "change=1")
                fLabel = false;
            if (vstr[nStr] == "reserve=1")
                fLabel = false;
            if (boost::algorithm::starts_with(vstr[nStr], "label=")) {
                strLabel = DecodeDumpString(vstr[nStr].substr(6));
                fLabel = true;
>>>>>>> d159d4c9
            }
            int64_t nTime = DecodeDumpTime(vstr[1]);
            std::string strLabel;
            bool fLabel = true;
            // CKeyMetadata
            bool fHd = false;
            std::string hdKeypath;
            CKeyID hdMasterKeyID;
            uint256 hashSerial;
            for (unsigned int nStr = 2; nStr < vstr.size(); nStr++) {
                if (boost::algorithm::starts_with(vstr[nStr], "#"))
                    break;
                if (vstr[nStr] == "change=1")
                    fLabel = false;
                if (vstr[nStr] == "reserve=1")
                    fLabel = false;
                if (boost::algorithm::starts_with(vstr[nStr], "label=")) {
                    strLabel = DecodeDumpString(vstr[nStr].substr(6));
                    fLabel = true;
                }
                if(boost::algorithm::starts_with(vstr[nStr], "hdKeypath=")){
                    hdKeypath = vstr[nStr].substr(10);
                    fHd = true;
                }
                if(boost::algorithm::starts_with(vstr[nStr], "hdMasterKeyID=")){
                    hdMasterKeyID.SetHex(vstr[nStr].substr(14));
                }
            }
            LogPrintf("Importing %s...\n", CBitcoinAddress(keyid).ToString());

            // Add entry to mapKeyMetadata (Need to populate KeyMetadata before for it to be written to DB in the following call)
            pwalletMain->mapKeyMetadata[keyid].nCreateTime = nTime;
            if(fHd){
                pwalletMain->mapKeyMetadata[keyid].hdKeypath = hdKeypath;
                pwalletMain->mapKeyMetadata[keyid].hdMasterKeyID = hdMasterKeyID;
                pwalletMain->mapKeyMetadata[keyid].ParseComponents();
            }

            if (!pwalletMain->AddKeyPubKey(key, pubkey)) {
                fGood = false;
                continue;
            }

<<<<<<< HEAD
            if(fHd){
                // If change component in HD path is 2, this is a mint seed key. Add to mintpool. (Have to call after key addition)
                if(pwalletMain->mapKeyMetadata[keyid].nChange==2){
                    zwalletMain->RegenerateMintPoolEntry(hdMasterKeyID, keyid, pwalletMain->mapKeyMetadata[keyid].nChild, hashSerial);
                    fMintUpdate = true;
                }
=======
        if(fHd){
            // If change component in HD path is 2, this is a mint seed key. Add to mintpool. (Have to call after key addition)
            if(pwalletMain->mapKeyMetadata[keyid].nChange.first==2){
                zwalletMain->RegenerateMintPoolEntry(hdMasterKeyID, keyid, pwalletMain->mapKeyMetadata[keyid].nChild.first);
                fMintUpdate = true;
>>>>>>> d159d4c9
            }
            if (fLabel)
                pwalletMain->SetAddressBook(keyid, strLabel, "receive");
            nTimeBegin = std::min(nTimeBegin, nTime);
        }
    }
    file.close();
    pwalletMain->ShowProgress("", 100); // hide progress dialog in GUI

    CBlockIndex *pindex = chainActive.Tip();
    while (pindex && pindex->pprev && pindex->GetBlockTime() > nTimeBegin - 7200)
        pindex = pindex->pprev;

    if (!pwalletMain->nTimeFirstKey || nTimeBegin < pwalletMain->nTimeFirstKey)
        pwalletMain->nTimeFirstKey = nTimeBegin;

    LogPrintf("Rescanning last %i blocks\n", chainActive.Height() - pindex->nHeight + 1);
    pwalletMain->ScanForWalletTransactions(pindex);
    pwalletMain->MarkDirty();

    if(fMintUpdate)
        zwalletMain->SyncWithChain();

    if (!fGood)
        throw JSONRPCError(RPC_WALLET_ERROR, "Error adding some keys to wallet");

    return NullUniValue;
}

//This method intentionally left unchanged.
UniValue dumpprivkey(const UniValue& params, bool fHelp)
{
    if (!EnsureWalletIsAvailable(fHelp))
        return NullUniValue;

    if (fHelp || params.size() != 1)
        throw runtime_error(
            "dumpprivkey \"zcoinaddress\"\n"
            "\nReveals the private key corresponding to 'zcoinaddress'.\n"
            "Then the importprivkey can be used with this output\n"
            "\nArguments:\n"
            "1. \"zcoinaddress\"   (string, required) The Zcoin address for the private key\n"
            "\nResult:\n"
            "\"key\"                (string) The private key\n"
            "\nExamples:\n"
            + HelpExampleCli("dumpprivkey", "\"myaddress\"")
            + HelpExampleCli("importprivkey", "\"mykey\"")
            + HelpExampleRpc("dumpprivkey", "\"myaddress\"")
        );

    LOCK2(cs_main, pwalletMain->cs_wallet);

    EnsureWalletIsUnlocked();

    string strAddress = params[0].get_str();
    CBitcoinAddress address;
    if (!address.SetString(strAddress))
        throw JSONRPCError(RPC_INVALID_ADDRESS_OR_KEY, "Invalid Zcoin address");
    CKeyID keyID;
    if (!address.GetKeyID(keyID))
        throw JSONRPCError(RPC_TYPE_ERROR, "Address does not refer to a key");
    CKey vchSecret;
    if (!pwalletMain->GetKey(keyID, vchSecret))
        throw JSONRPCError(RPC_WALLET_ERROR, "Private key for address " + strAddress + " is not known");
    return CBitcoinSecret(vchSecret).ToString();
}

UniValue dumpprivkey_zcoin(const UniValue& params, bool fHelp)
{
#ifndef UNSAFE_DUMPPRIVKEY
    if (fHelp || params.size() < 1 || params.size() > 2)
        throw runtime_error(
            "dumpprivkey \"zcoinaddress\"\n"
            "\nReveals the private key corresponding to 'zcoinaddress'.\n"
            "Then the importprivkey can be used with this output\n"
            "\nArguments:\n"
            "1. \"zcoinaddress\"   (string, required) The Zcoin address for the private key\n"
            "2. \"one-time-auth-code\"   (string, optional) A one time authorization code received from a previous call of dumpprivkey"
            "\nResult:\n"
            "\"key\"                (string) The private key\n"
            "\nExamples:\n"
            + HelpExampleCli("dumpprivkey", "\"myaddress\"")
            + HelpExampleCli("dumpprivkey", "\"myaddress\" \"12aB\"")
            + HelpExampleRpc("dumpprivkey", "\"myaddress\"")
            + HelpExampleRpc("dumpprivkey", "\"myaddress\",\"12aB\"")
            + HelpExampleCli("importprivkey", "\"mykey\"")
        );

    if(params.size() == 1 || !AuthorizationHelper::inst().authorize(__FUNCTION__ + params[0].get_str(), params[1].get_str()))
    {
        std::string warning =
            "WARNING! Your one time authorization code is: " + AuthorizationHelper::inst().generateAuthorizationCode(__FUNCTION__ + params[0].get_str()) + "\n"
            "This command exports your wallet private key. Anyone with this key has complete control over your funds. \n"
            "If someone asked you to type in this command, chances are they want to steal your coins. \n"
            "Zcoin team members will never ask for this command's output and it is not needed for Znode setup or diagnosis!\n"
            "\n"
            " Please seek help on one of our public channels. \n"
            " Telegram: https://t.me/zcoinproject \n"
            " Discord: https://discordapp.com/invite/4FjnQ2q\n"
            " Reddit: https://www.reddit.com/r/zcoin/\n"
            "\n"
            ;
        throw runtime_error(warning);
    }
#endif

    UniValue dumpParams;
    dumpParams.setArray();
    dumpParams.push_back(params[0]);

    return dumpprivkey(dumpParams, false);
}

UniValue dumpwallet(const UniValue& params, bool fHelp)
{
    if (!EnsureWalletIsAvailable(fHelp))
        return NullUniValue;

    if (fHelp || params.size() != 1)
        throw runtime_error(
            "dumpwallet \"filename\"\n"
            "\nDumps all wallet keys in a human-readable format.\n"
            "\nArguments:\n"
            "1. \"filename\"    (string, required) The filename\n"
            "\nExamples:\n"
            + HelpExampleCli("dumpwallet", "\"test\"")
            + HelpExampleRpc("dumpwallet", "\"test\"")
        );

    LOCK2(cs_main, pwalletMain->cs_wallet);

    EnsureWalletIsUnlocked();

    ofstream file;
    file.open(params[0].get_str().c_str());
    if (!file.is_open())
        throw JSONRPCError(RPC_INVALID_PARAMETER, "Cannot open wallet dump file");

    std::map<CKeyID, int64_t> mapKeyBirth;
    std::set<CKeyID> setKeyPool;
    pwalletMain->GetKeyBirthTimes(mapKeyBirth);
    pwalletMain->GetAllReserveKeys(setKeyPool);

    // sort time/key pairs
    std::vector<std::pair<int64_t, CKeyID> > vKeyBirth;
    for (std::map<CKeyID, int64_t>::const_iterator it = mapKeyBirth.begin(); it != mapKeyBirth.end(); it++) {
        vKeyBirth.push_back(std::make_pair(it->second, it->first));
    }
    mapKeyBirth.clear();
    std::sort(vKeyBirth.begin(), vKeyBirth.end());

    // produce output
    file << strprintf("# Wallet dump created by Zcoin %s\n", CLIENT_BUILD);
    file << strprintf("# * Created on %s\n", EncodeDumpTime(GetTime()));
    file << strprintf("# * Best block at time of backup was %i (%s),\n", chainActive.Height(), chainActive.Tip()->GetBlockHash().ToString());
    file << strprintf("#   mined on %s\n", EncodeDumpTime(chainActive.Tip()->GetBlockTime()));
    file << "\n";

    // add the base58check encoded extended master if the wallet uses HD
    CKeyID masterKeyID = pwalletMain->GetHDChain().masterKeyID;
    if (!masterKeyID.IsNull())
    {
        CKey key;
        if (pwalletMain->GetKey(masterKeyID, key))
        {
            CExtKey masterKey;
            masterKey.SetMaster(key.begin(), key.size());

            CBitcoinExtKey b58extkey;
            b58extkey.SetKey(masterKey);

            file << "# extended private masterkey: " << b58extkey.ToString() << "\n\n";
        }
    }
    for (std::vector<std::pair<int64_t, CKeyID> >::const_iterator it = vKeyBirth.begin(); it != vKeyBirth.end(); it++) {
        const CKeyID &keyid = it->second;
        std::string strTime = EncodeDumpTime(it->first);
        std::string strAddr = CBitcoinAddress(keyid).ToString();
        CKey key;
        if (pwalletMain->GetKey(keyid, key)) {
            file << strprintf("%s %s ", CBitcoinSecret(key).ToString(), strTime);
            if (pwalletMain->mapAddressBook.count(keyid)) {
                file << strprintf("label=%s", EncodeDumpString(pwalletMain->mapAddressBook[keyid].name));
            } else if (keyid == masterKeyID) {
                file << "hdmaster=1";
            } else if (setKeyPool.count(keyid)) {
                file << "reserve=1";
            } else if (pwalletMain->mapKeyMetadata[keyid].hdKeypath == "m") {
                file << "inactivehdmaster=1";
            } else {
                file << "change=1";
            }
            if(pwalletMain->mapKeyMetadata.find(keyid) != pwalletMain->mapKeyMetadata.end()){
                if(pwalletMain->mapKeyMetadata[keyid].nVersion >= CKeyMetadata::VERSION_WITH_HDDATA){
                    string hdKeypath = pwalletMain->mapKeyMetadata[keyid].hdKeypath;
                    uint160 hdMasterKeyID = pwalletMain->mapKeyMetadata[keyid].hdMasterKeyID;
                    if(hdKeypath != "")
                        file << strprintf(" hdKeypath=%s", hdKeypath);
                    if(!hdMasterKeyID.IsNull())
                        file << strprintf(" hdMasterKeyID=%s", hdMasterKeyID.ToString());
                }
            }
            file << strprintf(" # addr=%s\n", strAddr);
        }
    }

    // Begin dump Zerocoins
    list <CZerocoinEntry> listZerocoinEntries;
    CWalletDB walletdb(pwalletMain->strWalletFile);
    walletdb.ListPubCoin(listZerocoinEntries);

    for (auto& zerocoinEntry : listZerocoinEntries) {
        file << "zerocoin=1 ";
        file << strprintf("%s ", zerocoinEntry.value.GetHex()); // value
        file << strprintf("%s ", zerocoinEntry.denomination); // denomination
        file << strprintf("%s ", zerocoinEntry.randomness.GetHex()); // randomness
        file << strprintf("%s ", zerocoinEntry.serialNumber.GetHex()); // serialNumber
        file << strprintf("%d ", zerocoinEntry.IsUsed); // IsUsed
        file << strprintf("%s ", zerocoinEntry.nHeight); // nHeight
        file << strprintf("%s ", zerocoinEntry.id); // id
        if(!zerocoinEntry.ecdsaSecretKey.empty()){
            uint256 ecdsaSecretKey;
            std::copy(&zerocoinEntry.ecdsaSecretKey[0], &zerocoinEntry.ecdsaSecretKey[32], ecdsaSecretKey.begin());
            file << strprintf("%s ", ecdsaSecretKey.GetHex()); // ecdsaSecretKey
            file << strprintf("%d ", zerocoinEntry.IsUsedForRemint); // IsUsedForRemint
        }
        file << "#\n"; // --
    }

    file << "\n";
    file << "# End of dump\n";
    file.close();
    return NullUniValue;
}

UniValue dumpwallet_zcoin(const UniValue& params, bool fHelp)
{
#ifndef UNSAFE_DUMPPRIVKEY
    if (fHelp || params.size() < 1 || params.size() > 2)
        throw runtime_error(
            "dumpwallet \"filename\"\n"
            "\nDumps all wallet keys in a human-readable format.\n"
            "\nArguments:\n"
            "1. \"filename\"             (string, required) The filename\n"
            "2. \"one-time-auth-code\"   (string, optional) A one time authorization code received from a previous call of dumpwallet"
            "\nExamples:\n"
            + HelpExampleCli("dumpwallet", "\"test\"")
            + HelpExampleCli("dumpwallet", "\"test\" \"12aB\"")
            + HelpExampleRpc("dumpwallet", "\"test\"")
            + HelpExampleRpc("dumpwallet", "\"test\",\"12aB\"")
        );

    if(params.size() == 1 || !AuthorizationHelper::inst().authorize(__FUNCTION__ + params[0].get_str(), params[1].get_str()))
    {
        std::string warning =
            "WARNING! Your one time authorization code is: " + AuthorizationHelper::inst().generateAuthorizationCode(__FUNCTION__ + params[0].get_str()) + "\n"
            "This command exports all your private keys. Anyone with these keys has complete control over your funds. \n"
            "If someone asked you to type in this command, chances are they want to steal your coins. \n"
            "Zcoin team members will never ask for this command's output and it is not needed for Znode setup or diagnosis!\n"
            "\n"
            " Please seek help on one of our public channels. \n"
            " Telegram: https://t.me/zcoinproject \n"
            " Discord: https://discordapp.com/invite/4FjnQ2q\n"
            " Reddit: https://www.reddit.com/r/zcoin/\n"
            "\n"
            ;
        throw runtime_error(warning);
    }
#endif

    UniValue dumpParams;
    dumpParams.setArray();
    dumpParams.push_back(params[0]);

    return dumpwallet(dumpParams, false);
}<|MERGE_RESOLUTION|>--- conflicted
+++ resolved
@@ -482,7 +482,6 @@
             }
             walletdb.WriteZerocoinEntry(zerocoinEntry);
         }
-<<<<<<< HEAD
         else {
             if (!vchSecret.SetString(vstr[0]))
                 continue;
@@ -493,25 +492,6 @@
             if (pwalletMain->HaveKey(keyid)) {
                 LogPrintf("Skipping import of %s (key already present)\n", CBitcoinAddress(keyid).ToString());
                 continue;
-=======
-        int64_t nTime = DecodeDumpTime(vstr[1]);
-        std::string strLabel;
-        bool fLabel = true;
-        // CKeyMetadata
-        bool fHd = false;
-        std::string hdKeypath;
-        CKeyID hdMasterKeyID;
-        for (unsigned int nStr = 2; nStr < vstr.size(); nStr++) {
-            if (boost::algorithm::starts_with(vstr[nStr], "#"))
-                break;
-            if (vstr[nStr] == "change=1")
-                fLabel = false;
-            if (vstr[nStr] == "reserve=1")
-                fLabel = false;
-            if (boost::algorithm::starts_with(vstr[nStr], "label=")) {
-                strLabel = DecodeDumpString(vstr[nStr].substr(6));
-                fLabel = true;
->>>>>>> d159d4c9
             }
             int64_t nTime = DecodeDumpTime(vstr[1]);
             std::string strLabel;
@@ -520,7 +500,6 @@
             bool fHd = false;
             std::string hdKeypath;
             CKeyID hdMasterKeyID;
-            uint256 hashSerial;
             for (unsigned int nStr = 2; nStr < vstr.size(); nStr++) {
                 if (boost::algorithm::starts_with(vstr[nStr], "#"))
                     break;
@@ -555,20 +534,12 @@
                 continue;
             }
 
-<<<<<<< HEAD
             if(fHd){
                 // If change component in HD path is 2, this is a mint seed key. Add to mintpool. (Have to call after key addition)
-                if(pwalletMain->mapKeyMetadata[keyid].nChange==2){
-                    zwalletMain->RegenerateMintPoolEntry(hdMasterKeyID, keyid, pwalletMain->mapKeyMetadata[keyid].nChild, hashSerial);
+                if(pwalletMain->mapKeyMetadata[keyid].nChange.first==2){
+                    zwalletMain->RegenerateMintPoolEntry(hdMasterKeyID, keyid, pwalletMain->mapKeyMetadata[keyid].nChild.first);
                     fMintUpdate = true;
                 }
-=======
-        if(fHd){
-            // If change component in HD path is 2, this is a mint seed key. Add to mintpool. (Have to call after key addition)
-            if(pwalletMain->mapKeyMetadata[keyid].nChange.first==2){
-                zwalletMain->RegenerateMintPoolEntry(hdMasterKeyID, keyid, pwalletMain->mapKeyMetadata[keyid].nChild.first);
-                fMintUpdate = true;
->>>>>>> d159d4c9
             }
             if (fLabel)
                 pwalletMain->SetAddressBook(keyid, strLabel, "receive");
