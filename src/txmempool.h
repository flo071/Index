--- conflicted
+++ resolved
@@ -8,16 +8,13 @@
 
 #include <memory>
 #include <set>
-<<<<<<< HEAD
 #include "addressindex.h"
 #include "spentindex.h"
-=======
 #include <map>
 #include <vector>
 #include <utility>
 #include <string>
 
->>>>>>> a7b486d6
 #include "amount.h"
 #include "coins.h"
 #include "indirectmap.h"
@@ -553,7 +550,6 @@
     bool addUnchecked(const uint256& hash, const CTxMemPoolEntry &entry, bool validFeeEstimate = true);
     bool addUnchecked(const uint256& hash, const CTxMemPoolEntry &entry, setEntries &setAncestors, bool validFeeEstimate = true);
 
-<<<<<<< HEAD
     void addAddressIndex(const CTxMemPoolEntry &entry, const CCoinsViewCache &view);
     bool getAddressIndex(std::vector<std::pair<uint160, AddressType> > &addresses,
                          std::vector<std::pair<CMempoolAddressDeltaKey, CMempoolAddressDelta> > &results);
@@ -563,10 +559,7 @@
     bool getSpentIndex(CSpentIndexKey &key, CSpentIndexValue &value);
     bool removeSpentIndex(const uint256 txhash);
 
-    void removeRecursive(const CTransaction &tx, std::list<CTransaction>& removed);
-=======
     void removeRecursive(const CTransaction &tx, MemPoolRemovalReason reason = MemPoolRemovalReason::UNKNOWN);
->>>>>>> a7b486d6
     void removeForReorg(const CCoinsViewCache *pcoins, unsigned int nMemPoolHeight, int flags);
     void removeConflicts(const CTransaction &tx);
     void removeForBlock(const std::vector<CTransactionRef>& vtx, unsigned int nBlockHeight);
