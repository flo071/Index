#include "main.h"
#include "zerocoin.h"
#include "timedata.h"
#include "chainparams.h"
#include "util.h"
#include "base58.h"
#include "definition.h"
#include "wallet/wallet.h"
#include "wallet/walletdb.h"
#include "znode-payments.h"
#include "znode-sync.h"

#include <atomic>
#include <sstream>
#include <chrono>

#include <boost/foreach.hpp>

using namespace std;

// Settings
int64_t nTransactionFee = 0;
int64_t nMinimumInputValue = DUST_HARD_LIMIT;

// btzc: add zerocoin init
// zerocoin init
static CBigNum bnTrustedModulus(ZEROCOIN_MODULUS), bnTrustedModulusV2(ZEROCOIN_MODULUS_V2);

// Set up the Zerocoin Params object
uint32_t securityLevel = 80;
libzerocoin::Params *ZCParams = new libzerocoin::Params(bnTrustedModulus, bnTrustedModulus);
libzerocoin::Params *ZCParamsV2 = new libzerocoin::Params(bnTrustedModulusV2, bnTrustedModulus);

static CZerocoinState zerocoinState;

static bool CheckZerocoinSpendSerial(CValidationState &state, const Consensus::Params &params, CZerocoinTxInfo *zerocoinTxInfo, libzerocoin::CoinDenomination denomination, const CBigNum &serial, int nHeight, bool fConnectTip) {
    if (nHeight > params.nCheckBugFixedAtBlock) {
        // check for zerocoin transaction in this block as well
        if (zerocoinTxInfo && !zerocoinTxInfo->fInfoIsComplete && zerocoinTxInfo->spentSerials.count(serial) > 0)
            return state.DoS(0, error("CTransaction::CheckTransaction() : two or more spends with same serial in the same block"));

        // check for used serials in zerocoinState
        if (zerocoinState.IsUsedCoinSerial(serial)) {
            // Proceed with checks ONLY if we're accepting tx into the memory pool or connecting block to the existing blockchain
            if (nHeight == INT_MAX || fConnectTip) {
                if (nHeight < params.nSpendV15StartBlock)
                    LogPrintf("ZCSpend: height=%d, denomination=%d, serial=%s\n", nHeight, (int)denomination, serial.ToString());
                else
                    return state.DoS(0, error("CTransaction::CheckTransaction() : The CoinSpend serial has been used"));
            }
        }
    }

    return true;
}

CBigNum ParseZerocoinMintScript(const CScript& script)
{
    if (script.size() < 6) {
        throw std::invalid_argument("Script is not a valid Zerocoin mint");
    }

    return CBigNum(std::vector<unsigned char>(script.begin() + 6, script.end()));
}

std::pair<std::unique_ptr<libzerocoin::CoinSpend>, uint32_t> ParseZerocoinSpend(const CTxIn& in)
{
    // Check arguments.
    uint32_t groupId = in.nSequence;

    if (groupId < 1 || groupId >= INT_MAX) {
        throw CBadSequence();
    }

    if (in.scriptSig.size() < 4) {
        throw CBadTxIn();
    }

    // Determine if version 2 spend.
    bool v2 = groupId >= ZC_MODULUS_V2_BASE_ID;

    // Deserialize spend.
    CDataStream serialized(
        std::vector<unsigned char>(in.scriptSig.begin() + 4, in.scriptSig.end()),
        SER_NETWORK,
        PROTOCOL_VERSION
    );

    std::unique_ptr<libzerocoin::CoinSpend> spend(new libzerocoin::CoinSpend(v2 ? ZCParamsV2 : ZCParams, serialized));

    return std::make_pair(std::move(spend), groupId);
}

bool CheckSpendZcoinTransaction(const CTransaction &tx,
                                const Consensus::Params &params,
                                const vector<libzerocoin::CoinDenomination>& targetDenominations,
                                CValidationState &state,
                                uint256 hashTx,
                                bool isVerifyDB,
                                int nHeight,
                                bool isCheckWallet,
                                bool fStatefulZerocoinCheck,
                                CZerocoinTxInfo *zerocoinTxInfo) {

    int txHeight = chainActive.Height();
    bool hasZerocoinSpendInputs = false, hasNonZerocoinInputs = false;
    int vinIndex = -1;

    set<CBigNum> serialsUsedInThisTx;

    for (const CTxIn &txin : tx.vin) {
        std::unique_ptr<libzerocoin::CoinSpend> spend;
        uint32_t pubcoinId;

        vinIndex++;
        if (txin.scriptSig.IsZerocoinSpend()) {
            hasZerocoinSpendInputs = true;
        }
        else {
            hasNonZerocoinInputs = true;
        }

        try {
            std::tie(spend, pubcoinId) = ParseZerocoinSpend(txin);
        } catch (CBadSequence&) {
            return state.DoS(100,
                false,
                NSEQUENCE_INCORRECT,
                "CTransaction::CheckTransaction() : Error: zerocoin spend nSequence is incorrect");
        } catch (CBadTxIn&) {
            return state.DoS(100,
                false,
                REJECT_MALFORMED,
                "CheckSpendZcoinTransaction: invalid spend transaction");
        }

        bool fModulusV2 = pubcoinId >= ZC_MODULUS_V2_BASE_ID, fModulusV2InIndex = false;
        if (fModulusV2)
            pubcoinId -= ZC_MODULUS_V2_BASE_ID;
        libzerocoin::Params *zcParams = fModulusV2 ? ZCParamsV2 : ZCParams;

        int spendVersion = spend->getVersion();
        if (spendVersion != ZEROCOIN_TX_VERSION_1 &&
                spendVersion != ZEROCOIN_TX_VERSION_1_5 &&
                spendVersion != ZEROCOIN_TX_VERSION_2) {
            return state.DoS(100,
                false,
                NSEQUENCE_INCORRECT,
                "CTransaction::CheckTransaction() : Error: incorrect spend transaction verion");
        }

        if (IsZerocoinTxV2(targetDenominations[vinIndex], params, pubcoinId)) {
            // After threshold id all spends should be strictly 2.0
            if (spendVersion != ZEROCOIN_TX_VERSION_2)
                return state.DoS(100,
                    false,
                    NSEQUENCE_INCORRECT,
                    "CTransaction::CheckTransaction() : Error: zerocoin spend should be version 2.0");
            fModulusV2InIndex = true;
        }
        else {
            // old spends v2.0s are probably incorrect, force spend to version 1
            if (spendVersion == ZEROCOIN_TX_VERSION_2) {
                spendVersion = ZEROCOIN_TX_VERSION_1;
                spend->setVersion(ZEROCOIN_TX_VERSION_1);
            }
        }

        if (fModulusV2InIndex != fModulusV2 && fStatefulZerocoinCheck)
            zerocoinState.CalculateAlternativeModulusAccumulatorValues(&chainActive, (int)targetDenominations[vinIndex], pubcoinId);

        uint256 txHashForMetadata;

        if (spendVersion > ZEROCOIN_TX_VERSION_1) {
            // Obtain the hash of the transaction sans the zerocoin part
            CMutableTransaction txTemp = tx;
            BOOST_FOREACH(CTxIn &txTempIn, txTemp.vin) {
                if (txTempIn.scriptSig.IsZerocoinSpend()) {
                    txTempIn.scriptSig.clear();
                    txTempIn.prevout.SetNull();
                }
            }
            txHashForMetadata = txTemp.GetHash();
        }

        LogPrintf("CheckSpendZcoinTransaction: tx version=%d, tx metadata hash=%s, serial=%s\n", spend->getVersion(), txHashForMetadata.ToString(), spend->getCoinSerialNumber().ToString());

        int txHeight = chainActive.Height();

        if (spendVersion == ZEROCOIN_TX_VERSION_1 && nHeight == INT_MAX) {
            int allowedV1Height = params.nSpendV15StartBlock;
            if (txHeight >= allowedV1Height + ZC_V1_5_GRACEFUL_MEMPOOL_PERIOD) {
                LogPrintf("CheckSpendZcoinTransaction: cannot allow spend v1 into mempool after block %d\n",
                          allowedV1Height + ZC_V1_5_GRACEFUL_MEMPOOL_PERIOD);
                return false;
            }
        }

        // test if given modulus version is allowed at this point
        if (fModulusV2) {
            if ((nHeight == INT_MAX && txHeight < params.nModulusV2StartBlock) || nHeight < params.nModulusV2StartBlock)
                return state.DoS(100, false,
                                 NSEQUENCE_INCORRECT,
                                 "CheckSpendZcoinTransaction: cannon use modulus v2 at this point");
        }
        else {
            if ((nHeight == INT_MAX && txHeight >= params.nModulusV1MempoolStopBlock) ||
                    (nHeight != INT_MAX && nHeight >= params.nModulusV1StopBlock))
                return state.DoS(100, false,
                                 NSEQUENCE_INCORRECT,
                                 "CheckSpendZcoinTransaction: cannon use modulus v1 at this point");
        }

        if (!fStatefulZerocoinCheck)
            continue;

        CBigNum serial = spend->getCoinSerialNumber();
        // check if there are spends with the same serial within one block
        // do not check for duplicates in case we've seen exact copy of this tx in this block before
        if (nHeight >= params.nDontAllowDupTxsStartBlock || !(zerocoinTxInfo && zerocoinTxInfo->zcTransactions.count(hashTx) > 0)) {
            if (serialsUsedInThisTx.count(serial) > 0)
                return state.DoS(0, error("CTransaction::CheckTransaction() : two or more spends with same serial in the same block"));
            serialsUsedInThisTx.insert(serial);

            if (!CheckZerocoinSpendSerial(state, params, zerocoinTxInfo, spend->getDenomination(), serial, nHeight, false))
                return false;
        }

        if(!isVerifyDB && !isCheckWallet) {
            if (zerocoinTxInfo && !zerocoinTxInfo->fInfoIsComplete) {
                // add spend information to the index
                zerocoinTxInfo->spentSerials[serial] = (int)spend->getDenomination();
                zerocoinTxInfo->zcTransactions.insert(hashTx);

                if (spend->getVersion() == ZEROCOIN_TX_VERSION_1)
                    zerocoinTxInfo->fHasSpendV1 = true;
            }
        }

        libzerocoin::SpendMetaData newMetadata(txin.nSequence, txHashForMetadata);

        CZerocoinState::CoinGroupInfo coinGroup;
        if (!zerocoinState.GetCoinGroupInfo(targetDenominations[vinIndex], pubcoinId, coinGroup))
            return state.DoS(100, false, NO_MINT_ZEROCOIN, "CheckSpendZcoinTransaction: Error: no coins were minted with such parameters");

        bool passVerify = false;
        CBlockIndex *index = coinGroup.lastBlock;
        pair<int,int> denominationAndId = make_pair(targetDenominations[vinIndex], pubcoinId);

        bool spendHasBlockHash = false;

        // Zerocoin v1.5/v2 transaction can cointain block hash of the last mint tx seen at the moment of spend. It speeds
        // up verification
        if (spendVersion > ZEROCOIN_TX_VERSION_1 && !spend->getAccumulatorBlockHash().IsNull()) {
			spendHasBlockHash = true;
			uint256 accumulatorBlockHash = spend->getAccumulatorBlockHash();

			// find index for block with hash of accumulatorBlockHash or set index to the coinGroup.firstBlock if not found
			while (index != coinGroup.firstBlock && index->GetBlockHash() != accumulatorBlockHash)
				index = index->pprev;
		}

        decltype(&CBlockIndex::accumulatorChanges) accChanges = fModulusV2 == fModulusV2InIndex ?
                    &CBlockIndex::accumulatorChanges : &CBlockIndex::alternativeAccumulatorChanges;

        // Enumerate all the accumulator changes seen in the blockchain starting with the latest block
        // In most cases the latest accumulator value will be used for verification
        do {
            if ((index->*accChanges).count(denominationAndId) > 0) {
                libzerocoin::Accumulator accumulator(zcParams,
                                                     (index->*accChanges)[denominationAndId].first,
                                                     targetDenominations[vinIndex]);
                LogPrintf("CheckSpendZcoinTransaction: accumulator=%s\n", accumulator.getValue().ToString().substr(0,15));
                passVerify = spend->Verify(accumulator, newMetadata);
            }

            // if spend has block hash we don't need to look further
            if (index == coinGroup.firstBlock || spendHasBlockHash)
                break;
            else
                index = index->pprev;
        } while (!passVerify);

        // Rare case: accumulator value contains some but NOT ALL coins from one block. In this case we will
        // have to enumerate over coins manually. No optimization is really needed here because it's a rarity
        // This can't happen if spend is of version 1.5 or 2.0
        if (!passVerify && spendVersion == ZEROCOIN_TX_VERSION_1) {
            // Build vector of coins sorted by the time of mint
            index = coinGroup.lastBlock;
            vector<CBigNum> pubCoins = index->mintedPubCoins[denominationAndId];
            if (index != coinGroup.firstBlock) {
                do {
                    index = index->pprev;
                    if (index->mintedPubCoins.count(denominationAndId) > 0)
                        pubCoins.insert(pubCoins.begin(),
                                        index->mintedPubCoins[denominationAndId].cbegin(),
                                        index->mintedPubCoins[denominationAndId].cend());
                } while (index != coinGroup.firstBlock);
            }

            libzerocoin::Accumulator accumulator(zcParams, targetDenominations[vinIndex]);
            BOOST_FOREACH(const CBigNum &pubCoin, pubCoins) {
                accumulator += libzerocoin::PublicCoin(zcParams, pubCoin, (libzerocoin::CoinDenomination)targetDenominations[vinIndex]);
                LogPrintf("CheckSpendZcoinTransaction: accumulator=%s\n", accumulator.getValue().ToString().substr(0,15));
                if ((passVerify = spend->Verify(accumulator, newMetadata)) == true)
                    break;
            }

            if (!passVerify) {
                // One more time now in reverse direction. The only reason why it's required is compatibility with
                // previous client versions
                libzerocoin::Accumulator accumulator(zcParams, targetDenominations[vinIndex]);
                BOOST_REVERSE_FOREACH(const CBigNum &pubCoin, pubCoins) {
                    accumulator += libzerocoin::PublicCoin(zcParams, pubCoin, (libzerocoin::CoinDenomination)targetDenominations[vinIndex]);
                    LogPrintf("CheckSpendZcoinTransaction: accumulatorRev=%s\n", accumulator.getValue().ToString().substr(0,15));
                    if ((passVerify = spend->Verify(accumulator, newMetadata)) == true)
                        break;
                }
            }
        }

        if (!passVerify) {
            LogPrintf("CheckSpendZCoinTransaction: verification failed at block %d\n", nHeight);
            return false;
        }
    }

    if (hasZerocoinSpendInputs) {
        if (hasNonZerocoinInputs) {
            // mixing zerocoin spend input with non-zerocoin inputs is prohibited
            return state.DoS(100, false,
                            REJECT_MALFORMED,
                            "CheckSpendZcoinTransaction: can't mix zerocoin spend input with regular ones");
        }
        else if (tx.vin.size() > 1) {
            // having tx with several zerocoin spend inputs is possible since nMultipleSpendInputsInOneTxStartBlock
            if ((nHeight == INT_MAX && txHeight < params.nMultipleSpendInputsInOneTxStartBlock) ||
                    (nHeight < params.nMultipleSpendInputsInOneTxStartBlock)) {
                return state.DoS(100, false,
                             REJECT_MALFORMED,
                             "CheckSpendZcoinTransaction: can't have more than one input");
            }
        }
    }

    return true;
}

bool CheckMintZcoinTransaction(const CTxOut &txout,
                               CValidationState &state,
                               uint256 hashTx,
                               CZerocoinTxInfo *zerocoinTxInfo) {
    CBigNum pubCoin;

    LogPrintf("CheckMintZcoinTransaction txHash = %s\n", txout.GetHash().ToString());
    LogPrintf("nValue = %d\n", txout.nValue);

    try {
        pubCoin = ParseZerocoinMintScript(txout.scriptPubKey);
    } catch (std::invalid_argument&) {
        return state.DoS(100,
            false,
            PUBCOIN_NOT_VALIDATE,
            "CTransaction::CheckTransaction() : PubCoin validation failed");
    }

    bool hasCoin = zerocoinState.HasCoin(pubCoin);

    if (!hasCoin && zerocoinTxInfo && !zerocoinTxInfo->fInfoIsComplete) {
        BOOST_FOREACH(const PAIRTYPE(int,CBigNum) &mint, zerocoinTxInfo->mints) {
            if (mint.second == pubCoin) {
                hasCoin = true;
                break;
            }
        }
    }

    if (hasCoin) {
        /*return state.DoS(100,
                         false,
                         PUBCOIN_NOT_VALIDATE,
                         "CheckZerocoinTransaction: duplicate mint");*/
        LogPrintf("CheckMintZerocoinTransaction: double mint, tx=%s\n", txout.GetHash().ToString());
    }

    switch (txout.nValue) {
    default:
        return state.DoS(100,
            false,
            PUBCOIN_NOT_VALIDATE,
            "CheckZerocoinTransaction : PubCoin denomination is invalid");

    case libzerocoin::ZQ_LOVELACE*COIN:
    case libzerocoin::ZQ_GOLDWASSER*COIN:
    case libzerocoin::ZQ_RACKOFF*COIN:
    case libzerocoin::ZQ_PEDERSEN*COIN:
    case libzerocoin::ZQ_WILLIAMSON*COIN:
        libzerocoin::CoinDenomination denomination = (libzerocoin::CoinDenomination)(txout.nValue / COIN);
        libzerocoin::PublicCoin checkPubCoin(ZCParamsV2, pubCoin, denomination);
        if (!checkPubCoin.validate())
            return state.DoS(100,
                false,
                PUBCOIN_NOT_VALIDATE,
                "CheckZerocoinTransaction : PubCoin validation failed");

        if (zerocoinTxInfo != NULL && !zerocoinTxInfo->fInfoIsComplete) {
            // Update public coin list in the info
            zerocoinTxInfo->mints.push_back(make_pair(denomination, pubCoin));
            zerocoinTxInfo->zcTransactions.insert(hashTx);
        }

        break;
    }

    return true;
}

bool CheckZerocoinFoundersInputs(const CTransaction &tx, CValidationState &state, const Consensus::Params &params, int nHeight, bool fMTP) {
    // Check for founders inputs
    if ((nHeight > params.nCheckBugFixedAtBlock) && (nHeight < params.nSubsidyHalvingFirst)) {
        // Reduce everything by a factor of two when MTP is in place
        int reductionFactor = fMTP ? params.nMTPRewardReduction : 1;

        bool found_1 = false;
        bool found_2 = false;
        bool found_3 = false;
        bool found_4 = false;
        bool found_5 = false;
        int total_payment_tx = 0; // no more than 1 output for payment
        CScript FOUNDER_1_SCRIPT;
        CScript FOUNDER_2_SCRIPT;
        CScript FOUNDER_3_SCRIPT;
        CScript FOUNDER_4_SCRIPT;
        CScript FOUNDER_5_SCRIPT;
        if (nHeight < params.nZnodePaymentsStartBlock) {
            if (params.IsMain() && GetAdjustedTime() > nStartRewardTime) {
                FOUNDER_1_SCRIPT = GetScriptForDestination(CBitcoinAddress("aCAgTPgtYcA4EysU4UKC86EQd5cTtHtCcr").Get());
                if (nHeight < 14000) {
                    FOUNDER_2_SCRIPT = GetScriptForDestination(
                            CBitcoinAddress("aLrg41sXbXZc5MyEj7dts8upZKSAtJmRDR").Get());
                } else {
                    FOUNDER_2_SCRIPT = GetScriptForDestination(
                            CBitcoinAddress("aHu897ivzmeFuLNB6956X6gyGeVNHUBRgD").Get());
                }
                FOUNDER_3_SCRIPT = GetScriptForDestination(CBitcoinAddress("aQ18FBVFtnueucZKeVg4srhmzbpAeb1KoN").Get());
                FOUNDER_4_SCRIPT = GetScriptForDestination(CBitcoinAddress("a1HwTdCmQV3NspP2QqCGpehoFpi8NY4Zg3").Get());
                FOUNDER_5_SCRIPT = GetScriptForDestination(CBitcoinAddress("a1kCCGddf5pMXSipLVD9hBG2MGGVNaJ15U").Get());
            } else if (params.IsMain() && GetAdjustedTime() <= nStartRewardTime) {
                return state.DoS(100, false, REJECT_TRANSACTION_TOO_EARLY,
                                 "CTransaction::CheckTransaction() : transaction is too early");
            } else {
                FOUNDER_1_SCRIPT = GetScriptForDestination(CBitcoinAddress("TDk19wPKYq91i18qmY6U9FeTdTxwPeSveo").Get());
                FOUNDER_2_SCRIPT = GetScriptForDestination(CBitcoinAddress("TWZZcDGkNixTAMtRBqzZkkMHbq1G6vUTk5").Get());
                FOUNDER_3_SCRIPT = GetScriptForDestination(CBitcoinAddress("TRZTFdNCKCKbLMQV8cZDkQN9Vwuuq4gDzT").Get());
                FOUNDER_4_SCRIPT = GetScriptForDestination(CBitcoinAddress("TG2ruj59E5b1u9G3F7HQVs6pCcVDBxrQve").Get());
                FOUNDER_5_SCRIPT = GetScriptForDestination(CBitcoinAddress("TCsTzQZKVn4fao8jDmB9zQBk9YQNEZ3XfS").Get());
            }

            BOOST_FOREACH(const CTxOut &output, tx.vout) {
                if (output.scriptPubKey == FOUNDER_1_SCRIPT && output.nValue == (int64_t)(2 * COIN)/reductionFactor) {
                    found_1 = true;
                }
                if (output.scriptPubKey == FOUNDER_2_SCRIPT && output.nValue == (int64_t)(2 * COIN)/reductionFactor) {
                    found_2 = true;
                }
                if (output.scriptPubKey == FOUNDER_3_SCRIPT && output.nValue == (int64_t)(2 * COIN)/reductionFactor) {
                    found_3 = true;
                }
                if (output.scriptPubKey == FOUNDER_4_SCRIPT && output.nValue == (int64_t)(2 * COIN)/reductionFactor) {
                    found_4 = true;
                }
                if (output.scriptPubKey == FOUNDER_5_SCRIPT && output.nValue == (int64_t)(2 * COIN)/reductionFactor) {
                    found_5 = true;
                }
            }
        } else {

            if (params.IsMain() && GetAdjustedTime() > nStartRewardTime) {
                FOUNDER_1_SCRIPT = GetScriptForDestination(CBitcoinAddress("aCAgTPgtYcA4EysU4UKC86EQd5cTtHtCcr").Get());
                if (nHeight < 14000) {
                    FOUNDER_2_SCRIPT = GetScriptForDestination(
                            CBitcoinAddress("aLrg41sXbXZc5MyEj7dts8upZKSAtJmRDR").Get());
                } else {
                    FOUNDER_2_SCRIPT = GetScriptForDestination(
                            CBitcoinAddress("aHu897ivzmeFuLNB6956X6gyGeVNHUBRgD").Get());
                }
                FOUNDER_3_SCRIPT = GetScriptForDestination(CBitcoinAddress("aQ18FBVFtnueucZKeVg4srhmzbpAeb1KoN").Get());
                FOUNDER_4_SCRIPT = GetScriptForDestination(CBitcoinAddress("a1HwTdCmQV3NspP2QqCGpehoFpi8NY4Zg3").Get());
                FOUNDER_5_SCRIPT = GetScriptForDestination(CBitcoinAddress("a1kCCGddf5pMXSipLVD9hBG2MGGVNaJ15U").Get());
            } else if (params.IsMain() && GetAdjustedTime() <= nStartRewardTime) {
                return state.DoS(100, false, REJECT_TRANSACTION_TOO_EARLY,
                                 "CTransaction::CheckTransaction() : transaction is too early");
            } else {
                FOUNDER_1_SCRIPT = GetScriptForDestination(CBitcoinAddress("TDk19wPKYq91i18qmY6U9FeTdTxwPeSveo").Get());
                FOUNDER_2_SCRIPT = GetScriptForDestination(CBitcoinAddress("TWZZcDGkNixTAMtRBqzZkkMHbq1G6vUTk5").Get());
                FOUNDER_3_SCRIPT = GetScriptForDestination(CBitcoinAddress("TRZTFdNCKCKbLMQV8cZDkQN9Vwuuq4gDzT").Get());
                FOUNDER_4_SCRIPT = GetScriptForDestination(CBitcoinAddress("TG2ruj59E5b1u9G3F7HQVs6pCcVDBxrQve").Get());
                FOUNDER_5_SCRIPT = GetScriptForDestination(CBitcoinAddress("TCsTzQZKVn4fao8jDmB9zQBk9YQNEZ3XfS").Get());
            }

            CAmount znodePayment = GetZnodePayment(params, fMTP);
            BOOST_FOREACH(const CTxOut &output, tx.vout) {
                if (output.scriptPubKey == FOUNDER_1_SCRIPT && output.nValue == (int64_t)(1 * COIN)/reductionFactor) {
                    found_1 = true;
                    continue;
                }
                if (output.scriptPubKey == FOUNDER_2_SCRIPT && output.nValue == (int64_t)(1 * COIN)/reductionFactor) {
                    found_2 = true;
                    continue;
                }
                if (output.scriptPubKey == FOUNDER_3_SCRIPT && output.nValue == (int64_t)(1 * COIN)/reductionFactor) {
                    found_3 = true;
                    continue;
                }
                if (output.scriptPubKey == FOUNDER_4_SCRIPT && output.nValue == (int64_t)(3 * COIN)/reductionFactor) {
                    found_4 = true;
                    continue;
                }
                if (output.scriptPubKey == FOUNDER_5_SCRIPT && output.nValue == (int64_t)(1 * COIN)/reductionFactor) {
                    found_5 = true;
                    continue;
                }
                if (znodePayment == output.nValue) {
                    total_payment_tx = total_payment_tx + 1;
                }
            }

            bool validZnodePayment;

            if (nHeight > params.nZnodePaymentsBugFixedAtBlock) {
                if (!znodeSync.IsSynced()) {
                    validZnodePayment = true;
                } else {
                    validZnodePayment = mnpayments.IsTransactionValid(tx, nHeight, fMTP);
                }
            } else {
                validZnodePayment = total_payment_tx <= 1;
            }

            if (!validZnodePayment) {
                return state.DoS(100, false, REJECT_INVALID_ZNODE_PAYMENT,
                                 "CTransaction::CheckTransaction() : invalid znode payment");
            }
        }

        if (!(found_1 && found_2 && found_3 && found_4 && found_5)) {
            return state.DoS(100, false, REJECT_FOUNDER_REWARD_MISSING,
                             "CTransaction::CheckTransaction() : founders reward missing");
        }
    }

    return true;
}

bool CheckZerocoinTransaction(const CTransaction &tx,
                              CValidationState &state,
                              const Consensus::Params &params,
                              uint256 hashTx,
                              bool isVerifyDB,
                              int nHeight,
                              bool isCheckWallet,
                              bool fStatefulZerocoinCheck,
                              CZerocoinTxInfo *zerocoinTxInfo)
{
    // nHeight have special mode which value is INT_MAX so we need this.
    int realHeight;

    {
        LOCK(cs_main);
        realHeight = chainActive.Height();
    }

    // Check Mint Zerocoin Transaction
    for (const CTxOut &txout : tx.vout) {
        if (!txout.scriptPubKey.empty() && txout.scriptPubKey.IsZerocoinMint()) {
            if (realHeight > params.nSigmaStartBlock + params.nZerocoinV2MintGracefulPeriod) {
                return state.DoS(100, false, REJECT_OBSOLETE, "bad-txns-mint-obsolete");
            }

            if (!CheckMintZcoinTransaction(txout, state, hashTx, zerocoinTxInfo))
                return false;
        }
    }

    // Check Spend Zerocoin Transaction
    vector<libzerocoin::CoinDenomination> denominations;
    if (tx.IsZerocoinSpend()) {
        if (realHeight > params.nSigmaStartBlock + params.nZerocoinV2SpendGracefulPeriod) {
            return state.DoS(100, false, REJECT_OBSOLETE, "bad-txns-spend-obsolete");
        }

        if (tx.vout.size() > 1) {
            // TODO: enable such spends after some block number
            return state.DoS(100, error("Zerocoin spend with more than 1 output"));
        }

        // First check number of inputs does not exceed transaction limit
        if(tx.vin.size() > ZC_SPEND_LIMIT){
            return false;
        }

        // Check for any non spend inputs and fail if so
        int64_t totalValue = 0;
        BOOST_FOREACH(const CTxIn &txin, tx.vin){
            if(!txin.scriptSig.IsZerocoinSpend()) {
                return state.DoS(100, false,
                                REJECT_MALFORMED,
                                "CheckSpendZcoinTransaction: can't mix zerocoin spend input with regular ones");
            }
            // Get the CoinDenomination value of each vin for the CheckSpendZcoinTransaction function
            uint32_t pubcoinId = txin.nSequence;
            if (pubcoinId < 1 || pubcoinId >= INT_MAX) {
                 // coin id should be positive integer
                return false;
            }
            libzerocoin::Params *zcParams = (pubcoinId >= ZC_MODULUS_V2_BASE_ID) ? ZCParamsV2 : ZCParams;

            CDataStream serializedCoinSpend((const char *)&*(txin.scriptSig.begin() + 4),
                                    (const char *)&*txin.scriptSig.end(),
                                    SER_NETWORK, PROTOCOL_VERSION);
            libzerocoin::CoinSpend newSpend(zcParams, serializedCoinSpend);
            denominations.push_back(newSpend.getDenomination());
            totalValue += newSpend.getDenomination();
        }

        // Check vOut
        // Only one loop, we checked on the format before enter this case
        BOOST_FOREACH(const CTxOut &txout, tx.vout)
        {
            if(!isVerifyDB) {
                if (txout.nValue == totalValue * COIN) {
                    if(!CheckSpendZcoinTransaction(tx, params, denominations, state, hashTx, isVerifyDB, nHeight, isCheckWallet, fStatefulZerocoinCheck, zerocoinTxInfo)){
                        return false;
                    }
                }
                else {
                    return state.DoS(100, error("CheckZerocoinTransaction : invalid spending txout value"));
                }
            }
        }
    }

    return true;
}

void DisconnectTipZC(CBlock & /*block*/, CBlockIndex *pindexDelete) {
    zerocoinState.RemoveBlock(pindexDelete);
}

CBigNum ZerocoinGetSpendSerialNumber(const CTransaction &tx, const CTxIn &txin) {
    if (!tx.IsZerocoinSpend())
        return CBigNum(0);

    try {
        CDataStream serializedCoinSpend((const char *)&*(txin.scriptSig.begin() + 4),
                                    (const char *)&*txin.scriptSig.end(),
                                    SER_NETWORK, PROTOCOL_VERSION);
        libzerocoin::CoinSpend spend(txin.nSequence >= ZC_MODULUS_V2_BASE_ID ? ZCParamsV2 : ZCParams, serializedCoinSpend);
        return spend.getCoinSerialNumber();
    }
    catch (const std::runtime_error &) {
        return CBigNum(0);
    }
}

/**
 * Connect a new ZCblock to chainActive. pblock is either NULL or a pointer to a CBlock
 * corresponding to pindexNew, to bypass loading it again from disk.
 */
bool ConnectBlockZC(CValidationState &state, const CChainParams &chainParams, CBlockIndex *pindexNew, const CBlock *pblock, bool fJustCheck) {

    // Add zerocoin transaction information to index
    if (pblock && pblock->zerocoinTxInfo) {
        if (pblock->zerocoinTxInfo->fHasSpendV1) {
            // Don't allow spend v1s after some point of time
            int allowV1Height = chainParams.GetConsensus().nSpendV15StartBlock;
            if (pindexNew->nHeight >= allowV1Height + ZC_V1_5_GRACEFUL_PERIOD) {
                LogPrintf("ConnectTipZC: spend v1 is not allowed after block %d\n", allowV1Height);
                return false;
            }
        }

	    if (!fJustCheck) {
            // clear the state
			pindexNew->spentSerials.clear();
            pindexNew->mintedPubCoins.clear();
            pindexNew->accumulatorChanges.clear();
            pindexNew->alternativeAccumulatorChanges.clear();
        }

        if (pindexNew->nHeight > chainParams.GetConsensus().nCheckBugFixedAtBlock) {
            BOOST_FOREACH(const PAIRTYPE(CBigNum,int) &serial, pblock->zerocoinTxInfo->spentSerials) {
                if (!CheckZerocoinSpendSerial(state, chainParams.GetConsensus(), pblock->zerocoinTxInfo.get(), (libzerocoin::CoinDenomination)serial.second, serial.first, pindexNew->nHeight, true))
                    return false;

                if (!fJustCheck) {
                    pindexNew->spentSerials.insert(serial.first);
                    zerocoinState.AddSpend(serial.first);
                }
            }
        }

        if (fJustCheck)
            return true;

        // Update minted values and accumulators
        BOOST_FOREACH(const PAIRTYPE(int,CBigNum) &mint, pblock->zerocoinTxInfo->mints) {
            CBigNum oldAccValue(0);
            int denomination = mint.first;
            int mintId = zerocoinState.AddMint(pindexNew, denomination, mint.second, oldAccValue);

            libzerocoin::Params *zcParams = IsZerocoinTxV2((libzerocoin::CoinDenomination)denomination,
                                                chainParams.GetConsensus(), mintId) ? ZCParamsV2 : ZCParams;

            if (!oldAccValue)
                oldAccValue = zcParams->accumulatorParams.accumulatorBase;

            LogPrintf("ConnectTipZC: mint added denomination=%d, id=%d\n", denomination, mintId);
            pair<int,int> denomAndId = make_pair(denomination, mintId);

            pindexNew->mintedPubCoins[denomAndId].push_back(mint.second);

            CZerocoinState::CoinGroupInfo coinGroupInfo;
            zerocoinState.GetCoinGroupInfo(denomination, mintId, coinGroupInfo);

            libzerocoin::PublicCoin pubCoin(zcParams, mint.second, (libzerocoin::CoinDenomination)denomination);
            libzerocoin::Accumulator accumulator(zcParams,
                                                 oldAccValue,
                                                 (libzerocoin::CoinDenomination)denomination);
            accumulator += pubCoin;

            if (pindexNew->accumulatorChanges.count(denomAndId) > 0) {
                pair<CBigNum,int> &accChange = pindexNew->accumulatorChanges[denomAndId];
                accChange.first = accumulator.getValue();
                accChange.second++;
            }
            else {
                pindexNew->accumulatorChanges[denomAndId] = make_pair(accumulator.getValue(), 1);
            }
            // invalidate alternative accumulator value for this denomination and id
            pindexNew->alternativeAccumulatorChanges.erase(denomAndId);
        }
    }
    else if (!fJustCheck) {
        zerocoinState.AddBlock(pindexNew, chainParams.GetConsensus());
    }

    return true;
}

int ZerocoinGetNHeight(const CBlockHeader &block) {
    CBlockIndex *pindexPrev = NULL;
    int nHeight = 0;
    BlockMap::iterator mi = mapBlockIndex.find(block.hashPrevBlock);
    if (mi != mapBlockIndex.end()) {
        pindexPrev = (*mi).second;
        nHeight = pindexPrev->nHeight + 1;
    }
    return nHeight;
}


bool ZerocoinBuildStateFromIndex(CChain *chain, set<CBlockIndex *> &changes) {
    auto params = Params().GetConsensus();

    zerocoinState.Reset();
    for (CBlockIndex *blockIndex = chain->Genesis(); blockIndex; blockIndex=chain->Next(blockIndex))
        zerocoinState.AddBlock(blockIndex, params);

    changes = zerocoinState.RecalculateAccumulators(chain);

    // DEBUG
    LogPrintf("Latest IDs are %d, %d, %d, %d, %d\n",
              zerocoinState.latestCoinIds[1],
               zerocoinState.latestCoinIds[10],
            zerocoinState.latestCoinIds[25],
            zerocoinState.latestCoinIds[50],
            zerocoinState.latestCoinIds[100]);
    return true;
}

// CZerocoinTxInfo

void CZerocoinTxInfo::Complete() {
    // We need to sort mints lexicographically by serialized value of pubCoin. That's the way old code
    // works, we need to stick to it. Denomination doesn't matter but we will sort by it as well
    sort(mints.begin(), mints.end(),
         [](decltype(mints)::const_reference m1, decltype(mints)::const_reference m2)->bool {
            CDataStream ds1(SER_DISK, CLIENT_VERSION), ds2(SER_DISK, CLIENT_VERSION);
            ds1 << m1.second;
            ds2 << m2.second;
            return (m1.first < m2.first) || ((m1.first == m2.first) && (ds1.str() < ds2.str()));
         });

    // Mark this info as complete
    fInfoIsComplete = true;
}

// CZerocoinState::CBigNumHash

std::size_t CZerocoinState::CBigNumHash::operator ()(const CBigNum &bn) const noexcept {
    // we are operating on almost random big numbers and least significant bytes (save for few last bytes) give us a good hash
    vector<unsigned char> bnData = bn.ToBytes();
    if (bnData.size() < sizeof(size_t)*3)
        // rare case, put ones like that into one hash bin
        return 0;
    else
        return ((size_t*)bnData.data())[1];
}

// CZerocoinState

CZerocoinState::CZerocoinState() {
}

int CZerocoinState::AddMint(CBlockIndex *index, int denomination, const CBigNum &pubCoin, CBigNum &previousAccValue) {

    int mintId = 1;

    if (latestCoinIds[denomination] < 1)
        latestCoinIds[denomination] = 1;
    else
        mintId = latestCoinIds[denomination];

    // There is a limit of 10 coins per group but mints belonging to the same block must have the same id thus going
    // beyond 10
    CoinGroupInfo &coinGroup = coinGroups[make_pair(denomination, mintId)];
    int coinsPerId = IsZerocoinTxV2((libzerocoin::CoinDenomination)denomination,
                        Params().GetConsensus(), mintId) ? ZC_SPEND_V2_COINSPERID : ZC_SPEND_V1_COINSPERID;
    if (coinGroup.nCoins < coinsPerId || coinGroup.lastBlock == index) {
        if (coinGroup.nCoins++ == 0) {
            // first group of coins for given denomination
            coinGroup.firstBlock = coinGroup.lastBlock = index;
        }
        else {
            previousAccValue = coinGroup.lastBlock->accumulatorChanges[make_pair(denomination,mintId)].first;
            coinGroup.lastBlock = index;
        }
    }
    else {
        latestCoinIds[denomination] = ++mintId;
        CoinGroupInfo &newCoinGroup = coinGroups[make_pair(denomination, mintId)];
        newCoinGroup.firstBlock = newCoinGroup.lastBlock = index;
        newCoinGroup.nCoins = 1;
    }

    CMintedCoinInfo coinInfo;
    coinInfo.denomination = denomination;
    coinInfo.id = mintId;
    coinInfo.nHeight = index->nHeight;
    mintedPubCoins.insert(pair<CBigNum,CMintedCoinInfo>(pubCoin, coinInfo));

    return mintId;
}

void CZerocoinState::AddSpend(const CBigNum &serial) {
    usedCoinSerials.insert(serial);
}

void CZerocoinState::AddBlock(CBlockIndex *index, const Consensus::Params &params) {
    BOOST_FOREACH(const PAIRTYPE(PAIRTYPE(int,int), PAIRTYPE(CBigNum,int)) &accUpdate, index->accumulatorChanges)
    {
        CoinGroupInfo   &coinGroup = coinGroups[accUpdate.first];

        if (coinGroup.firstBlock == NULL)
            coinGroup.firstBlock = index;
        coinGroup.lastBlock = index;
        coinGroup.nCoins += accUpdate.second.second;
    }

    BOOST_FOREACH(const PAIRTYPE(PAIRTYPE(int,int),vector<CBigNum>) &pubCoins, index->mintedPubCoins) {
        latestCoinIds[pubCoins.first.first] = pubCoins.first.second;
        BOOST_FOREACH(const CBigNum &coin, pubCoins.second) {
            CMintedCoinInfo coinInfo;
            coinInfo.denomination = pubCoins.first.first;
            coinInfo.id = pubCoins.first.second;
            coinInfo.nHeight = index->nHeight;
            mintedPubCoins.insert(pair<CBigNum,CMintedCoinInfo>(coin, coinInfo));
        }
    }

    if (index->nHeight > params.nCheckBugFixedAtBlock) {
        BOOST_FOREACH(const CBigNum &serial, index->spentSerials) {
            usedCoinSerials.insert(serial);
        }
    }
}

void CZerocoinState::RemoveBlock(CBlockIndex *index) {
    // roll back accumulator updates
    BOOST_FOREACH(const PAIRTYPE(PAIRTYPE(int,int), PAIRTYPE(CBigNum,int)) &accUpdate, index->accumulatorChanges)
    {
        CoinGroupInfo   &coinGroup = coinGroups[accUpdate.first];
        int  nMintsToForget = accUpdate.second.second;

        assert(coinGroup.nCoins >= nMintsToForget);

        if ((coinGroup.nCoins -= nMintsToForget) == 0) {
            // all the coins of this group have been erased, remove the group altogether
            coinGroups.erase(accUpdate.first);
            // decrease pubcoin id for this denomination
            latestCoinIds[accUpdate.first.first]--;
        }
        else {
            // roll back lastBlock to previous position
            do {
                assert(coinGroup.lastBlock != coinGroup.firstBlock);
                coinGroup.lastBlock = coinGroup.lastBlock->pprev;
            } while (coinGroup.lastBlock->accumulatorChanges.count(accUpdate.first) == 0);
        }
    }

    // roll back mints
    BOOST_FOREACH(const PAIRTYPE(PAIRTYPE(int,int),vector<CBigNum>) &pubCoins, index->mintedPubCoins) {
        BOOST_FOREACH(const CBigNum &coin, pubCoins.second) {
            auto coins = mintedPubCoins.equal_range(coin);
            auto coinIt = find_if(coins.first, coins.second, [=](const decltype(mintedPubCoins)::value_type &v) {
                return v.second.denomination == pubCoins.first.first &&
                        v.second.id == pubCoins.first.second;
            });
            assert(coinIt != coins.second);
            mintedPubCoins.erase(coinIt);
        }
    }

    // roll back spends
    BOOST_FOREACH(const CBigNum &serial, index->spentSerials) {
        usedCoinSerials.erase(serial);
    }
}

bool CZerocoinState::GetCoinGroupInfo(int denomination, int id, CoinGroupInfo &result) {
    pair<int,int>   key = make_pair(denomination, id);
    if (coinGroups.count(key) == 0)
        return false;

    result = coinGroups[key];
    return true;
}

bool CZerocoinState::IsUsedCoinSerial(const CBigNum &coinSerial) {
    return usedCoinSerials.count(coinSerial) != 0;
}

bool CZerocoinState::HasCoin(const CBigNum &pubCoin) {
    return mintedPubCoins.count(pubCoin) != 0;
}

int CZerocoinState::GetAccumulatorValueForSpend(CChain *chain, int maxHeight, int denomination, int id,
                                                CBigNum &accumulator, uint256 &blockHash, bool useModulusV2) {

    pair<int, int> denomAndId = pair<int, int>(denomination, id);

    if (coinGroups.count(denomAndId) == 0)
        return 0;

    CoinGroupInfo coinGroup = coinGroups[denomAndId];
    CBlockIndex *lastBlock = coinGroup.lastBlock;

    assert(lastBlock->accumulatorChanges.count(denomAndId) > 0);
    assert(coinGroup.firstBlock->accumulatorChanges.count(denomAndId) > 0);

    // is native modulus for denomination and id v2?
    bool nativeModulusIsV2 = IsZerocoinTxV2((libzerocoin::CoinDenomination)denomination, Params().GetConsensus(), id);
    // field in the block index structure for accesing accumulator changes
    decltype(&CBlockIndex::accumulatorChanges) accChangeField;
    if (nativeModulusIsV2 != useModulusV2) {
        CalculateAlternativeModulusAccumulatorValues(chain, denomination, id);
        accChangeField = &CBlockIndex::alternativeAccumulatorChanges;
    }
    else {
        accChangeField = &CBlockIndex::accumulatorChanges;
    }

    int numberOfCoins = 0;
    for (;;) {
        map<pair<int,int>, pair<CBigNum,int>> &accumulatorChanges = lastBlock->*accChangeField;
        if (accumulatorChanges.count(denomAndId) > 0) {
            if (lastBlock->nHeight <= maxHeight) {
                if (numberOfCoins == 0) {
                    // latest block satisfying given conditions
                    // remember accumulator value and block hash
                    accumulator = accumulatorChanges[denomAndId].first;
                    blockHash = lastBlock->GetBlockHash();
                }
                numberOfCoins += accumulatorChanges[denomAndId].second;
            }
        }

        if (lastBlock == coinGroup.firstBlock)
            break;
        else
            lastBlock = lastBlock->pprev;
    }

    return numberOfCoins;
}

libzerocoin::AccumulatorWitness CZerocoinState::GetWitnessForSpend(CChain *chain, int maxHeight, int denomination,
                                                                   int id, const CBigNum &pubCoin, bool useModulusV2) {

    libzerocoin::CoinDenomination d = (libzerocoin::CoinDenomination)denomination;
    pair<int, int> denomAndId = pair<int, int>(denomination, id);

    assert(coinGroups.count(denomAndId) > 0);

    CoinGroupInfo coinGroup = coinGroups[denomAndId];

    int coinId;
    int mintHeight = GetMintedCoinHeightAndId(pubCoin, denomination, coinId);

    assert(coinId == id);

    libzerocoin::Params *zcParams = useModulusV2 ? ZCParamsV2 : ZCParams;
    bool nativeModulusIsV2 = IsZerocoinTxV2((libzerocoin::CoinDenomination)denomination, Params().GetConsensus(), id);
    decltype(&CBlockIndex::accumulatorChanges) accChangeField;
    if (nativeModulusIsV2 != useModulusV2) {
        CalculateAlternativeModulusAccumulatorValues(chain, denomination, id);
        accChangeField = &CBlockIndex::alternativeAccumulatorChanges;
    }
    else {
        accChangeField = &CBlockIndex::accumulatorChanges;
    }

    // Find accumulator value preceding mint operation
    CBlockIndex *mintBlock = (*chain)[mintHeight];
    CBlockIndex *block = mintBlock;
    libzerocoin::Accumulator accumulator(zcParams, d);
    if (block != coinGroup.firstBlock) {
        do {
            block = block->pprev;
        } while ((block->*accChangeField).count(denomAndId) == 0);
        accumulator = libzerocoin::Accumulator(zcParams, (block->*accChangeField)[denomAndId].first, d);
    }

    // Now add to the accumulator every coin minted since that moment except pubCoin
    block = coinGroup.lastBlock;
    for (;;) {
        if (block->nHeight <= maxHeight && block->mintedPubCoins.count(denomAndId) > 0) {
            vector<CBigNum> &pubCoins = block->mintedPubCoins[denomAndId];
            for (const CBigNum &coin: pubCoins) {
                if (block != mintBlock || coin != pubCoin)
                    accumulator += libzerocoin::PublicCoin(zcParams, coin, d);
            }
        }
        if (block != mintBlock)
            block = block->pprev;
        else
            break;
    }

    return libzerocoin::AccumulatorWitness(zcParams, accumulator, libzerocoin::PublicCoin(zcParams, pubCoin, d));
}

int CZerocoinState::GetMintedCoinHeightAndId(const CBigNum &pubCoin, int denomination, int &id) {
    auto coins = mintedPubCoins.equal_range(pubCoin);
    auto coinIt = find_if(coins.first, coins.second,
                          [=](const decltype(mintedPubCoins)::value_type &v) { return v.second.denomination == denomination; });

    if (coinIt != coins.second) {
        id = coinIt->second.id;
        return coinIt->second.nHeight;
    }
    else
        return -1;
}

void CZerocoinState::CalculateAlternativeModulusAccumulatorValues(CChain *chain, int denomination, int id) {
    libzerocoin::CoinDenomination d = (libzerocoin::CoinDenomination)denomination;
    pair<int, int> denomAndId = pair<int, int>(denomination, id);
    libzerocoin::Params *altParams = IsZerocoinTxV2(d, Params().GetConsensus(), id) ? ZCParams : ZCParamsV2;
    libzerocoin::Accumulator accumulator(altParams, d);

    if (coinGroups.count(denomAndId) == 0) {
        // Can happen when verification is done prior to syncing with network
        return;
    }

    CoinGroupInfo coinGroup = coinGroups[denomAndId];

    CBlockIndex *block = coinGroup.firstBlock;
    for (;;) {
        if (block->accumulatorChanges.count(denomAndId) > 0) {
            if (block->alternativeAccumulatorChanges.count(denomAndId) > 0)
                // already calculated, update accumulator with cached value
                accumulator = libzerocoin::Accumulator(altParams, block->alternativeAccumulatorChanges[denomAndId].first, d);
            else {
                // re-create accumulator changes with alternative params
                assert(block->mintedPubCoins.count(denomAndId) > 0);
                const vector<CBigNum> &mintedCoins = block->mintedPubCoins[denomAndId];
                BOOST_FOREACH(const CBigNum &c, mintedCoins) {
                    accumulator += libzerocoin::PublicCoin(altParams, c, d);
                }
                block->alternativeAccumulatorChanges[denomAndId] = make_pair(accumulator.getValue(), (int)mintedCoins.size());
            }
        }

        if (block != coinGroup.lastBlock)
            block = (*chain)[block->nHeight+1];
        else
            break;
    }
}

bool CZerocoinState::TestValidity(CChain *chain) {
    BOOST_FOREACH(const PAIRTYPE(PAIRTYPE(int,int), CoinGroupInfo) &coinGroup, coinGroups) {
        fprintf(stderr, "TestValidity[denomination=%d, id=%d]\n", coinGroup.first.first, coinGroup.first.second);

        bool fModulusV2 = IsZerocoinTxV2((libzerocoin::CoinDenomination)coinGroup.first.first, Params().GetConsensus(), coinGroup.first.second);
        libzerocoin::Params *zcParams = fModulusV2 ? ZCParamsV2 : ZCParams;

        libzerocoin::Accumulator acc(&zcParams->accumulatorParams, (libzerocoin::CoinDenomination)coinGroup.first.first);

        CBlockIndex *block = coinGroup.second.firstBlock;
        for (;;) {
            if (block->accumulatorChanges.count(coinGroup.first) > 0) {
                if (block->mintedPubCoins.count(coinGroup.first) == 0) {
                    fprintf(stderr, "  no minted coins\n");
                    return false;
                }

                BOOST_FOREACH(const CBigNum &pubCoin, block->mintedPubCoins[coinGroup.first]) {
                    acc += libzerocoin::PublicCoin(zcParams, pubCoin, (libzerocoin::CoinDenomination)coinGroup.first.first);
                }

                if (acc.getValue() != block->accumulatorChanges[coinGroup.first].first) {
                    fprintf (stderr, "  accumulator value mismatch at height %d\n", block->nHeight);
                    return false;
                }

                if (block->accumulatorChanges[coinGroup.first].second != (int)block->mintedPubCoins[coinGroup.first].size()) {
                    fprintf(stderr, "  number of minted coins mismatch at height %d\n", block->nHeight);
                    return false;
                }
            }

            if (block != coinGroup.second.lastBlock)
                block = (*chain)[block->nHeight+1];
            else
                break;
        }

        fprintf(stderr, "  verified ok\n");
    }

    return true;
}

set<CBlockIndex *> CZerocoinState::RecalculateAccumulators(CChain *chain) {
    set<CBlockIndex *> changes;

    BOOST_FOREACH(const PAIRTYPE(PAIRTYPE(int,int), CoinGroupInfo) &coinGroup, coinGroups) {
        // Skip non-modulusv2 groups
        if (!IsZerocoinTxV2((libzerocoin::CoinDenomination)coinGroup.first.first, Params().GetConsensus(), coinGroup.first.second))
            continue;

        libzerocoin::Accumulator acc(&ZCParamsV2->accumulatorParams, (libzerocoin::CoinDenomination)coinGroup.first.first);

        // Try to calculate accumulator for the first batch of mints. If it doesn't match we need to recalculate the rest of it
        CBlockIndex *block = coinGroup.second.firstBlock;
        for (;;) {
            if (block->accumulatorChanges.count(coinGroup.first) > 0) {
                BOOST_FOREACH(const CBigNum &pubCoin, block->mintedPubCoins[coinGroup.first]) {
                    acc += libzerocoin::PublicCoin(ZCParamsV2, pubCoin, (libzerocoin::CoinDenomination)coinGroup.first.first);
                }

                // First block case is special: do the check
                if (block == coinGroup.second.firstBlock) {
                    if (acc.getValue() != block->accumulatorChanges[coinGroup.first].first)
                        // recalculation is needed
                        LogPrintf("ZerocoinState: accumulator recalculation for denomination=%d, id=%d\n", coinGroup.first.first, coinGroup.first.second);
                    else
                        // everything's ok
                        break;
                }

                block->accumulatorChanges[coinGroup.first] = make_pair(acc.getValue(), (int)block->mintedPubCoins[coinGroup.first].size());
                changes.insert(block);
            }

            if (block != coinGroup.second.lastBlock)
                block = (*chain)[block->nHeight+1];
            else
                break;
        }
    }

    return changes;
}

bool CZerocoinState::AddSpendToMempool(const vector<CBigNum> &coinSerials, uint256 txHash) {
    BOOST_FOREACH(CBigNum coinSerial, coinSerials){
        if (IsUsedCoinSerial(coinSerial) || mempoolCoinSerials.count(coinSerial))
            return false;

        mempoolCoinSerials[coinSerial] = txHash;
    }

    return true;
}

bool CZerocoinState::AddSpendToMempool(const CBigNum &coinSerial, uint256 txHash) {
    if (IsUsedCoinSerial(coinSerial) || mempoolCoinSerials.count(coinSerial))
        return false;

    mempoolCoinSerials[coinSerial] = txHash;
    return true;
}

void CZerocoinState::RemoveSpendFromMempool(const CBigNum &coinSerial) {
    mempoolCoinSerials.erase(coinSerial);
}

uint256 CZerocoinState::GetMempoolConflictingTxHash(const CBigNum &coinSerial) {
    if (mempoolCoinSerials.count(coinSerial) == 0)
        return uint256();

    return mempoolCoinSerials[coinSerial];
}

bool CZerocoinState::CanAddSpendToMempool(const CBigNum &coinSerial) {
    return !IsUsedCoinSerial(coinSerial) && mempoolCoinSerials.count(coinSerial) == 0;
}

void CZerocoinState::Reset() {
    coinGroups.clear();
    usedCoinSerials.clear();
    mintedPubCoins.clear();
    latestCoinIds.clear();
    mempoolCoinSerials.clear();
}

CZerocoinState *CZerocoinState::GetZerocoinState() {
    return &zerocoinState;
<<<<<<< HEAD
}
=======
}
>>>>>>> 76da498f
<|MERGE_RESOLUTION|>--- conflicted
+++ resolved
@@ -1232,8 +1232,4 @@
 
 CZerocoinState *CZerocoinState::GetZerocoinState() {
     return &zerocoinState;
-<<<<<<< HEAD
-}
-=======
-}
->>>>>>> 76da498f
+}