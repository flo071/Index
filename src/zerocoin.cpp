--- conflicted
+++ resolved
@@ -563,15 +563,13 @@
                               bool fStatefulZerocoinCheck,
                               CZerocoinTxInfo *zerocoinTxInfo)
 {
-<<<<<<< HEAD
     if (tx.IsZerocoinSpend() || tx.IsZerocoinMint()) {
         if ((nHeight != INT_MAX && nHeight >= params.nDisableZerocoinStartBlock)    // transaction is a part of block: disable after specific block number
                     || (nHeight == INT_MAX && !isVerifyDB))                         // transaction is accepted to the memory pool: always disable
             return state.DoS(1, error("Zerocoin is disabled at this point"));
     }
-=======
+
     bool const isWalletCheck = (isVerifyDB && nHeight == INT_MAX);
->>>>>>> 8a33b137
 
     // nHeight have special mode which value is INT_MAX so we need this.
     int realHeight = 0;
