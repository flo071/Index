--- conflicted
+++ resolved
@@ -255,8 +255,6 @@
         consensus.nZerocoinV2MintGracefulPeriod = ZC_V2_MINT_GRACEFUL_PERIOD;
         consensus.nZerocoinV2SpendMempoolGracefulPeriod = ZC_V2_SPEND_GRACEFUL_MEMPOOL_PERIOD;
         consensus.nZerocoinV2SpendGracefulPeriod = ZC_V2_SPEND_GRACEFUL_PERIOD;
-<<<<<<< HEAD
-
 
         // Dandelion related values.
         consensus.nDandelionEmbargoMinimum = DANDELION_EMBARGO_MINIMUM;
@@ -264,9 +262,7 @@
         consensus.nDandelionMaxDestinations = DANDELION_MAX_DESTINATIONS;
         consensus.nDandelionShuffleInterval = DANDELION_SHUFFLE_INTERVAL;
         consensus.nDandelionFluff = DANDELION_FLUFF;
-=======
         consensus.nMaxSigmaSpendPerBlock = 5;
->>>>>>> 19363356
     }
 };
 
@@ -440,7 +436,6 @@
             consensus.nZerocoinV2MintGracefulPeriod = ZC_V2_MINT_TESTNET_GRACEFUL_PERIOD;
             consensus.nZerocoinV2SpendMempoolGracefulPeriod = ZC_V2_SPEND_TESTNET_GRACEFUL_MEMPOOL_PERIOD;
             consensus.nZerocoinV2SpendGracefulPeriod = ZC_V2_SPEND_TESTNET_GRACEFUL_PERIOD;
-<<<<<<< HEAD
 
             // Dandelion related values.
             consensus.nDandelionEmbargoMinimum = DANDELION_TESTNET_EMBARGO_MINIMUM;
@@ -448,9 +443,7 @@
             consensus.nDandelionMaxDestinations = DANDELION_MAX_DESTINATIONS;
             consensus.nDandelionShuffleInterval = DANDELION_SHUFFLE_INTERVAL;
             consensus.nDandelionFluff = DANDELION_FLUFF;
-=======
             consensus.nMaxSigmaSpendPerBlock = 30;
->>>>>>> 19363356
         }
 };
 
@@ -590,7 +583,6 @@
             consensus.nZerocoinV2MintGracefulPeriod = 5;
             consensus.nZerocoinV2SpendMempoolGracefulPeriod = 10;
             consensus.nZerocoinV2SpendGracefulPeriod = 20;
-<<<<<<< HEAD
 
             // Dandelion related values.
             consensus.nDandelionEmbargoMinimum = 0;
@@ -598,9 +590,7 @@
             consensus.nDandelionMaxDestinations = DANDELION_MAX_DESTINATIONS;
             consensus.nDandelionShuffleInterval = DANDELION_SHUFFLE_INTERVAL;
             consensus.nDandelionFluff = DANDELION_FLUFF;
-=======
             consensus.nMaxSigmaSpendPerBlock = 5;
->>>>>>> 19363356
         }
 
         void UpdateBIP9Parameters(Consensus::DeploymentPos d, int64_t nStartTime, int64_t nTimeout) {
