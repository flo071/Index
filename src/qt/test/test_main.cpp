// Copyright (c) 2009-2016 The Bitcoin Core developers
// Distributed under the MIT software license, see the accompanying
// file COPYING or http://www.opensource.org/licenses/mit-license.php.

#if defined(HAVE_CONFIG_H)
#include "config/bitcoin-config.h"
#endif

#include "chainparams.h"
#include "key.h"
#include "rpcnestedtests.h"
#include "util.h"
#include "uritests.h"
#include "compattests.h"

#ifdef ENABLE_WALLET
#include "paymentservertests.h"
#endif

#include <QCoreApplication>
#include <QObject>
#include <QTest>

#include <openssl/ssl.h>

#if defined(QT_STATICPLUGIN) && QT_VERSION < 0x050000
#include <QtPlugin>
Q_IMPORT_PLUGIN(qcncodecs)
Q_IMPORT_PLUGIN(qjpcodecs)
Q_IMPORT_PLUGIN(qtwcodecs)
Q_IMPORT_PLUGIN(qkrcodecs)
#endif

extern void noui_connect();

// This is all you need to run all the tests
int main(int argc, char *argv[])
{
    ECC_Start();
    SetupEnvironment();
    SetupNetworking();
    SelectParams(CBaseChainParams::MAIN);
    noui_connect();

    bool fInvalid = false;

    // Don't remove this, it's needed to access
    // QCoreApplication:: in the tests
    QCoreApplication app(argc, argv);
    app.setApplicationName("Bitcoin-Qt-test");

    SSL_library_init();

    URITests test1;
    if (QTest::qExec(&test1) != 0)
        fInvalid = true;
#ifdef ENABLE_WALLET
    PaymentServerTests test2;
    if (QTest::qExec(&test2) != 0)
        fInvalid = true;
#endif
<<<<<<< HEAD
=======
    RPCNestedTests test3;
    if (QTest::qExec(&test3) != 0)
        fInvalid = true;
>>>>>>> a7b486d6
    CompatTests test4;
    if (QTest::qExec(&test4) != 0)
        fInvalid = true;

    ECC_Stop();
    return fInvalid;
}<|MERGE_RESOLUTION|>--- conflicted
+++ resolved
@@ -59,12 +59,9 @@
     if (QTest::qExec(&test2) != 0)
         fInvalid = true;
 #endif
-<<<<<<< HEAD
-=======
     RPCNestedTests test3;
     if (QTest::qExec(&test3) != 0)
         fInvalid = true;
->>>>>>> a7b486d6
     CompatTests test4;
     if (QTest::qExec(&test4) != 0)
         fInvalid = true;
