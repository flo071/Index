--- conflicted
+++ resolved
@@ -303,12 +303,9 @@
     </message>
     </context>
 <context>
-<<<<<<< HEAD
-=======
     <name>QObject::QObject</name>
     </context>
 <context>
->>>>>>> a7b486d6
     <name>QRImageWidget</name>
     </context>
 <context>
@@ -549,11 +546,7 @@
     <name>WalletView</name>
     </context>
 <context>
-<<<<<<< HEAD
     <name>zcoin-core</name>
-=======
-    <name>bitcoin-core</name>
->>>>>>> a7b486d6
     <message>
         <source>Options:</source>
         <translation>Сонголтууд:</translation>
