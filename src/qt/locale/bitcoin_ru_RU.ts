--- conflicted
+++ resolved
@@ -41,8 +41,6 @@
         <source>&amp;Delete</source>
         <translation>Удалить</translation>
     </message>
-<<<<<<< HEAD
-=======
     <message>
         <source>Choose the address to send coins to</source>
         <translation>Выбрать адрес для отправки монет</translation>
@@ -51,7 +49,6 @@
         <source>Choose the address to receive coins with</source>
         <translation>Выбрать адрес для получения монет</translation>
     </message>
->>>>>>> a7b486d6
     </context>
 <context>
     <name>AddressTableModel</name>
@@ -73,10 +70,6 @@
         <translation>Zcoin Core</translation>
     </message>
     <message>
-        <source>Bitcoin</source>
-        <translation>Bitcoin Core</translation>
-    </message>
-    <message>
         <source>&amp;Command-line options</source>
         <translation>Опции командной строки</translation>
     </message>
@@ -170,12 +163,9 @@
     <name>QObject</name>
     </context>
 <context>
-<<<<<<< HEAD
-=======
     <name>QObject::QObject</name>
     </context>
 <context>
->>>>>>> a7b486d6
     <name>QRImageWidget</name>
     </context>
 <context>
@@ -238,19 +228,13 @@
     </context>
 <context>
     <name>WalletView</name>
-<<<<<<< HEAD
-    </context>
-<context>
-    <name>zcoin-core</name>
-=======
     <message>
         <source>&amp;Export</source>
         <translation>Экспортировать</translation>
     </message>
     </context>
 <context>
-    <name>bitcoin-core</name>
->>>>>>> a7b486d6
+    <name>zcoin-core</name>
     <message>
         <source>Zcoin Core</source>
         <translation>Zcoin Core</translation>
@@ -260,10 +244,6 @@
         <translation>zcoin-core</translation>
     </message>
     <message>
-        <source>Whitelisted peers cannot be DoS banned and their transactions are always relayed, even if they are already in the mempool, useful e.g. for a gateway</source>
-        <translation>bitcoin-core</translation>
-    </message>
-    <message>
         <source>Information</source>
         <translation>Информация</translation>
     </message>
