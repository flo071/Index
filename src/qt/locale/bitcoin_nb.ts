<TS language="nb" version="2.1">
<context>
    <name>AddressBookPage</name>
    <message>
        <source>Right-click to edit address or label</source>
        <translation>Høyreklikk for å redigere adressen eller merkelappen</translation>
    </message>
    <message>
        <source>Create a new address</source>
        <translation>Opprett en ny addresse</translation>
    </message>
    <message>
        <source>&amp;New</source>
        <translation>&amp;Ny</translation>
    </message>
    <message>
        <source>Copy the currently selected address to the system clipboard</source>
        <translation>Kopier den valgte adressen til systemets utklippstavle</translation>
    </message>
    <message>
        <source>&amp;Copy</source>
        <translation>&amp;Kopier</translation>
    </message>
    <message>
        <source>C&amp;lose</source>
        <translation>&amp;Lukk</translation>
    </message>
    <message>
        <source>Delete the currently selected address from the list</source>
        <translation>Slett den valgte adressen fra listen.</translation>
    </message>
    <message>
        <source>Export the data in the current tab to a file</source>
        <translation>Eksporter data fra nåværende fane til fil</translation>
    </message>
    <message>
        <source>&amp;Export</source>
        <translation>&amp;Eksporter</translation>
    </message>
    <message>
        <source>&amp;Delete</source>
        <translation>&amp;Slett</translation>
    </message>
<<<<<<< HEAD
    </context>
<context>
    <name>AddressTableModel</name>
    </context>
=======
    <message>
        <source>Choose the address to send coins to</source>
        <translation>Velg adressen å sende mynter til</translation>
    </message>
    <message>
        <source>Choose the address to receive coins with</source>
        <translation>Velg adressen til å motta mynter med</translation>
    </message>
    <message>
        <source>Sending addresses</source>
        <translation>Utsendingsadresser</translation>
    </message>
    <message>
        <source>Receiving addresses</source>
        <translation>Mottaksadresser</translation>
    </message>
    <message>
        <source>These are your Bitcoin addresses for sending payments. Always check the amount and the receiving address before sending coins.</source>
        <translation>Dette er dine Bitcoin-adresser for sending av betalinger. Sjekk alltid beløpet og mottakeradressen før sending av mynter.</translation>
    </message>
    <message>
        <source>These are your Bitcoin addresses for receiving payments. It is recommended to use a new receiving address for each transaction.</source>
        <translation>Dette er dine Bitcoin-adresser for å sende betalinger med. Det er anbefalt å bruke en ny mottaksadresse for hver transaksjon.</translation>
    </message>
    <message>
        <source>&amp;Copy Address</source>
        <translation>&amp;Kopier Adresse</translation>
    </message>
    <message>
        <source>Copy &amp;Label</source>
        <translation>Kopier &amp;Merkelapp</translation>
    </message>
    <message>
        <source>&amp;Edit</source>
        <translation>&amp;Rediger</translation>
    </message>
    <message>
        <source>Export Address List</source>
        <translation>Eksporter adresseliste</translation>
    </message>
    <message>
        <source>Comma separated file (*.csv)</source>
        <translation>Kommaseparert fil (*.csv)</translation>
    </message>
    <message>
        <source>Exporting Failed</source>
        <translation>Eksportering feilet</translation>
    </message>
    <message>
        <source>There was an error trying to save the address list to %1. Please try again.</source>
        <translation>Det oppstod en feil under lagring av adresselisten til %1. Vennligst prøv på nytt.</translation>
    </message>
</context>
<context>
    <name>AddressTableModel</name>
    <message>
        <source>Label</source>
        <translation>Merkelapp</translation>
    </message>
    <message>
        <source>Address</source>
        <translation>Adresse</translation>
    </message>
    <message>
        <source>(no label)</source>
        <translation>(ingen merkelapp)</translation>
    </message>
</context>
>>>>>>> a7b486d6
<context>
    <name>AskPassphraseDialog</name>
    <message>
        <source>Passphrase Dialog</source>
        <translation>Dialog for Adgangsfrase</translation>
    </message>
    <message>
        <source>Enter passphrase</source>
        <translation>Angi adgangsfrase</translation>
    </message>
    <message>
        <source>New passphrase</source>
        <translation>Ny adgangsfrase</translation>
    </message>
    <message>
        <source>Repeat new passphrase</source>
        <translation>Gjenta ny adgangsfrase</translation>
    </message>
<<<<<<< HEAD
=======
    <message>
        <source>Enter the new passphrase to the wallet.&lt;br/&gt;Please use a passphrase of &lt;b&gt;ten or more random characters&lt;/b&gt;, or &lt;b&gt;eight or more words&lt;/b&gt;.</source>
        <translation>Oppgi adgangsfrasen til lommeboken.&lt;br/&gt;Vennligst bruk en adgangsfrase med &lt;b&gt;ti eller flere tilfeldige tegn&lt;/b&gt;, eller &lt;b&gt;åtte eller flere ord&lt;/b&gt;.</translation>
    </message>
    <message>
        <source>Encrypt wallet</source>
        <translation>Krypter lommebok</translation>
    </message>
    <message>
        <source>Unlock wallet</source>
        <translation>Lås opp lommebok</translation>
    </message>
    <message>
        <source>Decrypt wallet</source>
        <translation>Dekrypter lommebok</translation>
    </message>
    <message>
        <source>Change passphrase</source>
        <translation>Endre adgangsfrase</translation>
    </message>
>>>>>>> a7b486d6
    </context>
<context>
    <name>BanTableModel</name>
    <message>
        <source>IP/Netmask</source>
        <translation>IP/Nettmaske</translation>
    </message>
    <message>
        <source>Banned Until</source>
        <translation>Utestengt til</translation>
    </message>
</context>
<context>
    <name>ZcoinGUI</name>
    <message>
        <source>Sign &amp;message...</source>
        <translation>Signer &amp;melding...</translation>
    </message>
    <message>
        <source>Synchronizing with network...</source>
        <translation>Synkroniserer med nettverk...</translation>
    </message>
    <message>
        <source>&amp;Overview</source>
        <translation>&amp;Oversikt</translation>
    </message>
    <message>
        <source>Node</source>
        <translation>Node</translation>
    </message>
    <message>
        <source>Show general overview of wallet</source>
        <translation>Vis generell oversikt over lommeboken</translation>
    </message>
    <message>
        <source>&amp;Transactions</source>
        <translation>&amp;Transaksjoner</translation>
    </message>
    <message>
        <source>Browse transaction history</source>
        <translation>Vis transaksjonshistorikk</translation>
    </message>
    <message>
        <source>E&amp;xit</source>
        <translation>&amp;Avslutt</translation>
    </message>
    <message>
        <source>Quit application</source>
        <translation>Avslutt applikasjonen</translation>
    </message>
    <message>
        <source>&amp;About %1</source>
        <translation> &amp;Om %1</translation>
    </message>
    <message>
        <source>Show information about %1</source>
        <translation>Vis informasjon om %1</translation>
    </message>
    <message>
        <source>About &amp;Qt</source>
        <translation>Om &amp;Qt</translation>
    </message>
    <message>
        <source>Show information about Qt</source>
        <translation>Vis informasjon om Qt</translation>
    </message>
    <message>
        <source>&amp;Options...</source>
        <translation>&amp;Innstillinger...</translation>
    </message>
    <message>
        <source>Modify configuration options for %1</source>
        <translation>Endre innstilinger for %1</translation>
    </message>
    <message>
        <source>&amp;Encrypt Wallet...</source>
        <translation>&amp;Krypter Lommebok...</translation>
    </message>
    <message>
        <source>&amp;Backup Wallet...</source>
        <translation>Lag &amp;Sikkerhetskopi av Lommebok...</translation>
    </message>
    <message>
        <source>&amp;Change Passphrase...</source>
        <translation>&amp;Endre Adgangsfrase...</translation>
    </message>
    <message>
        <source>&amp;Sending addresses...</source>
        <translation>&amp;Utsendingsadresser...</translation>
    </message>
    <message>
        <source>&amp;Receiving addresses...</source>
        <translation>&amp;Mottaksadresser...</translation>
    </message>
    <message>
        <source>Open &amp;URI...</source>
        <translation>Åpne &amp;URI...</translation>
    </message>
    <message>
        <source>Reindexing blocks on disk...</source>
        <translation>Reindekserer blokker på harddisk...</translation>
    </message>
    <message>
        <source>Send coins to a Zcoin address</source>
        <translation>Send til en Zcoin-adresse</translation>
    </message>
    <message>
        <source>Backup wallet to another location</source>
        <translation>Sikkerhetskopier lommebok til annet sted</translation>
    </message>
    <message>
        <source>Change the passphrase used for wallet encryption</source>
        <translation>Endre adgangsfrasen brukt for kryptering av lommebok</translation>
    </message>
    <message>
        <source>&amp;Debug window</source>
        <translation>&amp;Feilsøkingsvindu</translation>
    </message>
    <message>
        <source>Open debugging and diagnostic console</source>
        <translation>Åpne konsoll for feilsøk og diagnostikk</translation>
    </message>
    <message>
        <source>&amp;Verify message...</source>
        <translation>&amp;Verifiser melding...</translation>
    </message>
    <message>
        <source>Zcoin</source>
        <translation>Zcoin</translation>
    </message>
    <message>
        <source>Wallet</source>
        <translation>Lommebok</translation>
    </message>
    <message>
        <source>&amp;Send</source>
        <translation>&amp;Send</translation>
    </message>
    <message>
        <source>&amp;Receive</source>
        <translation>&amp;Motta</translation>
    </message>
    <message>
        <source>&amp;Show / Hide</source>
        <translation>&amp;Vis / Skjul</translation>
    </message>
    <message>
        <source>Show or hide the main Window</source>
        <translation>Vis eller skjul hovedvinduet</translation>
    </message>
    <message>
        <source>Encrypt the private keys that belong to your wallet</source>
        <translation>Krypter de private nøklene som tilhører lommeboken din</translation>
    </message>
    <message>
        <source>Sign messages with your Zcoin addresses to prove you own them</source>
        <translation>Signer en melding med Zcoin-adressene dine for å bevise at du eier dem</translation>
    </message>
    <message>
        <source>Verify messages to ensure they were signed with specified Zcoin addresses</source>
        <translation>Bekreft meldinger for å være sikker på at de ble signert av en angitt Zcoin-adresse</translation>
    </message>
    <message>
        <source>&amp;File</source>
        <translation>&amp;Fil</translation>
    </message>
    <message>
        <source>&amp;Settings</source>
        <translation>&amp;Innstillinger</translation>
    </message>
    <message>
        <source>&amp;Help</source>
        <translation>&amp;Hjelp</translation>
    </message>
    <message>
        <source>Tabs toolbar</source>
        <translation>Verktøylinje for faner</translation>
    </message>
    <message>
        <source>Request payments (generates QR codes and zcoin: URIs)</source>
        <translation>Forespør betalinger (genererer QR-koder og zcoin: URIer)</translation>
    </message>
    <message>
        <source>Show the list of used sending addresses and labels</source>
        <translation>Vis listen av brukte utsendingsadresser og merkelapper</translation>
    </message>
    <message>
        <source>Show the list of used receiving addresses and labels</source>
        <translation>Vis listen over bruke mottaksadresser og merkelapper</translation>
    </message>
    <message>
        <source>Open a zcoin: URI or payment request</source>
        <translation>Åpne en zcoin: URI eller betalingsetterspørring</translation>
    </message>
    <message>
        <source>&amp;Command-line options</source>
        <translation>&amp;Kommandolinjevalg</translation>
    </message>
    <message numerus="yes">
        <source>%n active connection(s) to Zcoin network</source>
        <translation><numerusform>%n aktiv forbindelse til Zcoin-nettverket</numerusform><numerusform>%n aktive forbindelser til Zcoin-nettverket</numerusform></translation>
    </message>
    <message numerus="yes">
        <source>Processed %n block(s) of transaction history.</source>
        <translation><numerusform>Lastet %n blokk med transaksjonshistorikk.</numerusform><numerusform>Lastet %n blokker med transaksjonshistorikk.</numerusform></translation>
    </message>
    <message>
        <source>%1 behind</source>
        <translation>%1 bak</translation>
    </message>
    <message>
        <source>Last received block was generated %1 ago.</source>
        <translation>Siste mottatte blokk ble generert for %1 siden.</translation>
    </message>
    <message>
        <source>Transactions after this will not yet be visible.</source>
        <translation>Transaksjoner etter dette vil ikke være synlige enda.</translation>
    </message>
    <message>
        <source>Error</source>
        <translation>Feil</translation>
    </message>
    <message>
        <source>Warning</source>
        <translation>Advarsel</translation>
    </message>
    <message>
        <source>Information</source>
        <translation>Informasjon</translation>
    </message>
    <message>
        <source>Up to date</source>
        <translation>Oppdatert</translation>
    </message>
    <message>
        <source>%1 client</source>
        <translation>%1 klient</translation>
    </message>
    <message>
        <source>Catching up...</source>
        <translation>Laster ned...</translation>
    </message>
    <message>
        <source>Date: %1
</source>
        <translation>Dato: %1
</translation>
    </message>
    <message>
        <source>Amount: %1
</source>
        <translation>Beløp: %1:
</translation>
    </message>
    <message>
        <source>Type: %1
</source>
        <translation>Type: %1
</translation>
    </message>
    <message>
        <source>Label: %1
</source>
        <translation>Merkelapp: %1
</translation>
    </message>
    <message>
        <source>Address: %1
</source>
        <translation>Adresse: %1
</translation>
    </message>
    <message>
        <source>Sent transaction</source>
        <translation>Sendt transaksjon</translation>
    </message>
    <message>
        <source>Incoming transaction</source>
        <translation>Innkommende transaksjon</translation>
    </message>
    <message>
        <source>Wallet is &lt;b&gt;encrypted&lt;/b&gt; and currently &lt;b&gt;unlocked&lt;/b&gt;</source>
        <translation>Lommeboken er &lt;b&gt;kryptert&lt;/b&gt; og for tiden &lt;b&gt;låst opp&lt;/b&gt;</translation>
    </message>
    <message>
        <source>Wallet is &lt;b&gt;encrypted&lt;/b&gt; and currently &lt;b&gt;locked&lt;/b&gt;</source>
        <translation>Lommeboken er &lt;b&gt;kryptert&lt;/b&gt; og for tiden &lt;b&gt;låst&lt;/b&gt;</translation>
    </message>
    </context>
<context>
    <name>CoinControlDialog</name>
    <message>
        <source>Coin Selection</source>
        <translation>Mynt Valg</translation>
    </message>
    <message>
        <source>Quantity:</source>
        <translation>Mengde:</translation>
    </message>
    <message>
        <source>Bytes:</source>
        <translation>Bytes:</translation>
    </message>
    <message>
        <source>Amount:</source>
        <translation>Beløp:</translation>
    </message>
    <message>
        <source>Fee:</source>
        <translation>Avgift:</translation>
    </message>
    <message>
        <source>Dust:</source>
        <translation>Støv:</translation>
    </message>
    <message>
        <source>After Fee:</source>
        <translation>Totalt:</translation>
    </message>
    <message>
        <source>Change:</source>
        <translation>Veksel:</translation>
    </message>
    <message>
        <source>(un)select all</source>
        <translation>velg (fjern) alle</translation>
    </message>
    <message>
        <source>Tree mode</source>
        <translation>Trevisning</translation>
    </message>
    <message>
        <source>List mode</source>
        <translation>Listevisning</translation>
    </message>
    <message>
        <source>Amount</source>
        <translation>Beløp</translation>
    </message>
    <message>
        <source>Received with label</source>
        <translation>Mottatt med merkelapp</translation>
    </message>
    <message>
        <source>Received with address</source>
        <translation>Mottatt med adresse</translation>
    </message>
    <message>
        <source>Date</source>
        <translation>Dato</translation>
    </message>
    <message>
        <source>Confirmations</source>
        <translation>Bekreftelser</translation>
    </message>
    <message>
        <source>Confirmed</source>
        <translation>Bekreftet</translation>
    </message>
    <message>
        <source>(no label)</source>
        <translation>(ingen merkelapp)</translation>
    </message>
    </context>
<context>
    <name>EditAddressDialog</name>
    <message>
        <source>Edit Address</source>
        <translation>Rediger adresse</translation>
    </message>
    <message>
        <source>&amp;Label</source>
        <translation>&amp;Merkelapp</translation>
    </message>
    <message>
        <source>The label associated with this address list entry</source>
        <translation>Merkelappen koblet til denne adresseliste oppføringen</translation>
    </message>
    <message>
        <source>The address associated with this address list entry. This can only be modified for sending addresses.</source>
        <translation>Adressen til denne oppføringen i adresseboken. Denne kan kun endres for utsendingsadresser.</translation>
    </message>
    <message>
        <source>&amp;Address</source>
        <translation>&amp;Adresse</translation>
    </message>
    </context>
<context>
    <name>FreespaceChecker</name>
    <message>
        <source>A new data directory will be created.</source>
        <translation>En ny datamappe vil bli laget.</translation>
    </message>
    <message>
        <source>name</source>
        <translation>navn</translation>
    </message>
    <message>
        <source>Directory already exists. Add %1 if you intend to create a new directory here.</source>
        <translation>Mappe finnes allerede. Legg til %1 hvis du vil lage en ny mappe her.</translation>
    </message>
    <message>
        <source>Path already exists, and is not a directory.</source>
        <translation>Snarvei finnes allerede, og er ikke en mappe.</translation>
    </message>
    <message>
        <source>Cannot create data directory here.</source>
        <translation>Kan ikke lage datamappe her.</translation>
    </message>
</context>
<context>
    <name>HelpMessageDialog</name>
    <message>
        <source>version</source>
        <translation>versjon</translation>
    </message>
    <message>
        <source>(%1-bit)</source>
        <translation> (%1-bit)</translation>
    </message>
    <message>
        <source>About %1</source>
        <translation>Om %1</translation>
    </message>
    <message>
        <source>Command-line options</source>
        <translation>Kommandolinjevalg</translation>
    </message>
    <message>
        <source>Usage:</source>
        <translation>Bruk:</translation>
    </message>
    <message>
        <source>command-line options</source>
        <translation>kommandolinjevalg</translation>
    </message>
    <message>
        <source>UI Options:</source>
        <translation>Grensesnittvalg:</translation>
    </message>
    <message>
        <source>Choose data directory on startup (default: %u)</source>
        <translation>Velg datakatalog for oppstart (default: %u)</translation>
    </message>
    <message>
        <source>Set language, for example "de_DE" (default: system locale)</source>
        <translation>Sett språk, for eksempel "nb_NO" (default: system-«locale»)</translation>
    </message>
    <message>
        <source>Start minimized</source>
        <translation>Begynn minimert</translation>
    </message>
    <message>
        <source>Set SSL root certificates for payment request (default: -system-)</source>
        <translation>Sett SSL-rootsertifikat for betalingshenvendelser (default: -system-)</translation>
    </message>
    <message>
        <source>Show splash screen on startup (default: %u)</source>
        <translation>Vis velkomstbilde ved oppstart (default: %u)</translation>
    </message>
    </context>
<context>
    <name>Intro</name>
    <message>
        <source>Welcome</source>
        <translation>Velkommen</translation>
    </message>
    <message>
        <source>Welcome to %1.</source>
        <translation>Velkommen til %1.</translation>
    </message>
    <message>
        <source>Use the default data directory</source>
        <translation>Bruk standard datamappe</translation>
    </message>
    <message>
        <source>Use a custom data directory:</source>
        <translation>Bruk en egendefinert datamappe:</translation>
    </message>
    <message>
        <source>Error: Specified data directory "%1" cannot be created.</source>
        <translation>Feil: Den oppgitte datamappen "%1" kan ikke opprettes.</translation>
    </message>
    <message>
        <source>Error</source>
        <translation>Feil</translation>
    </message>
    <message numerus="yes">
        <source>%n GB of free space available</source>
        <translation><numerusform>%n GB med ledig lagringsplass</numerusform><numerusform>%n GB med ledig lagringsplass</numerusform></translation>
    </message>
    <message numerus="yes">
        <source>(of %n GB needed)</source>
        <translation><numerusform>(av %n GB som trengs)</numerusform><numerusform>(av %n GB som trengs)</numerusform></translation>
    </message>
</context>
<context>
    <name>ModalOverlay</name>
    <message>
        <source>Form</source>
        <translation>Skjema</translation>
    </message>
    <message>
        <source>Last block time</source>
        <translation>Tidspunkt for siste blokk</translation>
    </message>
    <message>
        <source>Hide</source>
        <translation>Skjul</translation>
    </message>
    </context>
<context>
    <name>OpenURIDialog</name>
    <message>
        <source>Open URI</source>
        <translation>Åpne URI</translation>
    </message>
    <message>
        <source>Open payment request from URI or file</source>
        <translation>Åpne betalingsetterspørring fra URI eller fil</translation>
    </message>
    <message>
        <source>URI:</source>
        <translation>URI:</translation>
    </message>
    <message>
        <source>Select payment request file</source>
        <translation>Velg fil for betalingsetterspørring</translation>
    </message>
    </context>
<context>
    <name>OptionsDialog</name>
    <message>
        <source>Options</source>
        <translation>Innstillinger</translation>
    </message>
    <message>
        <source>&amp;Main</source>
        <translation>&amp;Hoved</translation>
    </message>
    <message>
        <source>Size of &amp;database cache</source>
        <translation>Størrelse på &amp;database hurtigbuffer</translation>
    </message>
    <message>
        <source>MB</source>
        <translation>MB</translation>
    </message>
    <message>
        <source>Number of script &amp;verification threads</source>
        <translation>Antall script &amp;verifikasjonstråder</translation>
    </message>
    <message>
        <source>Accept connections from outside</source>
        <translation>Tillat tilkoblinger fra utsiden</translation>
    </message>
    <message>
        <source>Allow incoming connections</source>
        <translation>Tillatt innkommende tilkoblinger</translation>
    </message>
    <message>
        <source>IP address of the proxy (e.g. IPv4: 127.0.0.1 / IPv6: ::1)</source>
        <translation>IP-adressen til proxyen (f.eks. IPv4: 127.0.0.1 / IPv6: ::1)</translation>
    </message>
    <message>
        <source>Minimize instead of exit the application when the window is closed. When this option is enabled, the application will be closed only after selecting Exit in the menu.</source>
        <translation>Minimer i stedet for å avslutte applikasjonen når vinduet lukkes. Når dette er valgt, vil applikasjonen avsluttes kun etter at Avslutte er valgt i menyen.</translation>
    </message>
    <message>
        <source>Third party URLs (e.g. a block explorer) that appear in the transactions tab as context menu items. %s in the URL is replaced by transaction hash. Multiple URLs are separated by vertical bar |.</source>
        <translation>Tredjepart URLer (f. eks. en blokkutforsker) som dukker opp i transaksjonsfanen som kontekst meny elementer. %s i URLen er erstattet med transaksjonen sin hash. Flere URLer er separert av en vertikal linje |.</translation>
    </message>
    <message>
        <source>Third party transaction URLs</source>
        <translation>Tredjepart transaksjon URLer</translation>
    </message>
    <message>
        <source>Active command-line options that override above options:</source>
        <translation>Aktive kommandolinjevalg som overstyrer valgene ovenfor:</translation>
    </message>
    <message>
        <source>Reset all client options to default.</source>
        <translation>Tilbakestill alle klient valg til standard</translation>
    </message>
    <message>
        <source>&amp;Reset Options</source>
        <translation>&amp;Tilbakestill Instillinger</translation>
    </message>
    <message>
        <source>&amp;Network</source>
        <translation>&amp;Nettverk</translation>
    </message>
    <message>
        <source>(0 = auto, &lt;0 = leave that many cores free)</source>
        <translation>(0 = automatisk, &lt;0 = la så mange kjerner være ledig)</translation>
    </message>
    <message>
        <source>W&amp;allet</source>
        <translation>L&amp;ommebok</translation>
    </message>
    <message>
        <source>Expert</source>
        <translation>Ekspert</translation>
    </message>
    <message>
        <source>Enable coin &amp;control features</source>
        <translation>Aktiver &amp;myntkontroll funksjoner</translation>
    </message>
    <message>
        <source>If you disable the spending of unconfirmed change, the change from a transaction cannot be used until that transaction has at least one confirmation. This also affects how your balance is computed.</source>
        <translation>Hvis du sperrer for bruk av ubekreftet veksel, kan ikke vekselen fra transaksjonen bli brukt før transaksjonen har minimum en bekreftelse. Dette påvirker også hvordan balansen din blir beregnet.</translation>
    </message>
    <message>
        <source>&amp;Spend unconfirmed change</source>
        <translation>&amp;Bruk ubekreftet veksel</translation>
    </message>
    <message>
        <source>Automatically open the Zcoin client port on the router. This only works when your router supports UPnP and it is enabled.</source>
        <translation>Åpne automatisk Zcoin klientporten på ruteren. Dette virker kun om din ruter støtter UPnP og dette er påslått.</translation>
    </message>
    <message>
        <source>Map port using &amp;UPnP</source>
        <translation>Sett opp port ved hjelp av &amp;UPnP</translation>
    </message>
    <message>
        <source>Connect to the Zcoin network through a SOCKS5 proxy.</source>
        <translation>Koble til Zcoin-nettverket gjennom en SOCKS5 proxy.</translation>
    </message>
    <message>
        <source>&amp;Connect through SOCKS5 proxy (default proxy):</source>
        <translation>&amp;Koble til gjennom SOCKS5 proxy (standardvalg proxy):</translation>
    </message>
    <message>
        <source>Proxy &amp;IP:</source>
        <translation>Proxy &amp;IP:</translation>
    </message>
    <message>
        <source>&amp;Port:</source>
        <translation>&amp;Port:</translation>
    </message>
    <message>
        <source>Port of the proxy (e.g. 9050)</source>
        <translation>Proxyens port (f.eks. 9050)</translation>
    </message>
    <message>
        <source>Used for reaching peers via:</source>
        <translation>Brukt for å nå noder via:</translation>
    </message>
    <message>
        <source>Shows, if the supplied default SOCKS5 proxy is used to reach peers via this network type.</source>
        <translation>Viser om angitt SOCKS5 mellomtjener blir brukt for å nå noder via denne nettverkstypen.</translation>
    </message>
    <message>
        <source>IPv4</source>
        <translation>IPv4</translation>
    </message>
    <message>
        <source>IPv6</source>
        <translation>IPv6</translation>
    </message>
    <message>
        <source>Tor</source>
        <translation>Tor</translation>
    </message>
    <message>
        <source>Connect to the Zcoin network through a separate SOCKS5 proxy for Tor hidden services.</source>
        <translation>Koble til Zcoin-nettverket gjennom en separat SOCKS5 mellomtjener for Tor skjulte tjenester.</translation>
    </message>
    <message>
        <source>Use separate SOCKS5 proxy to reach peers via Tor hidden services:</source>
        <translation>Bruk separat SOCKS5 mellomtjener for å nå noder via Tor skjulte tjenester:</translation>
    </message>
    <message>
        <source>&amp;Window</source>
        <translation>&amp;Vindu</translation>
    </message>
    <message>
        <source>Hide tray icon</source>
        <translation>Skjul søppel ikon</translation>
    </message>
    <message>
        <source>Show only a tray icon after minimizing the window.</source>
        <translation>Vis kun ikon i systemkurv etter minimering av vinduet.</translation>
    </message>
    <message>
        <source>&amp;Minimize to the tray instead of the taskbar</source>
        <translation>&amp;Minimer til systemkurv istedenfor oppgavelinjen</translation>
    </message>
    <message>
        <source>M&amp;inimize on close</source>
        <translation>M&amp;inimer ved lukking</translation>
    </message>
    <message>
        <source>&amp;Display</source>
        <translation>&amp;Visning</translation>
    </message>
    <message>
        <source>User Interface &amp;language:</source>
        <translation>&amp;Språk for brukergrensesnitt</translation>
    </message>
    <message>
        <source>&amp;Unit to show amounts in:</source>
        <translation>&amp;Enhet for visning av beløper:</translation>
    </message>
    <message>
        <source>Choose the default subdivision unit to show in the interface and when sending coins.</source>
        <translation>Velg standard delt enhet for visning i grensesnittet og for sending av zcoins.</translation>
    </message>
    <message>
        <source>Whether to show coin control features or not.</source>
        <translation>Skal myntkontroll funksjoner vises eller ikke.</translation>
    </message>
    <message>
        <source>&amp;OK</source>
        <translation>&amp;OK</translation>
    </message>
    <message>
        <source>&amp;Cancel</source>
        <translation>&amp;Avbryt</translation>
    </message>
    <message>
        <source>default</source>
        <translation>standardverdi</translation>
    </message>
    <message>
        <source>none</source>
        <translation>ingen</translation>
    </message>
    <message>
        <source>Confirm options reset</source>
        <translation>Bekreft tilbakestilling av innstillinger</translation>
    </message>
    <message>
        <source>Client restart required to activate changes.</source>
        <translation>Omstart av klienten er nødvendig for å aktivere endringene.</translation>
    </message>
    <message>
        <source>Client will be shut down. Do you want to proceed?</source>
        <translation>Klienten vil bli lukket. Ønsker du å gå videre?</translation>
    </message>
    <message>
        <source>This change would require a client restart.</source>
        <translation>Denne endringen krever omstart av klienten.</translation>
    </message>
    <message>
        <source>The supplied proxy address is invalid.</source>
        <translation>Angitt proxyadresse er ugyldig.</translation>
    </message>
</context>
<context>
    <name>OverviewPage</name>
    <message>
        <source>Form</source>
        <translation>Skjema</translation>
    </message>
    <message>
        <source>The displayed information may be out of date. Your wallet automatically synchronizes with the Zcoin network after a connection is established, but this process has not completed yet.</source>
        <translation>Informasjonen som vises kan være foreldet. Din lommebok synkroniseres automatisk med Zcoin-nettverket etter at tilkobling er opprettet, men denne prosessen er ikke ferdig enda.</translation>
    </message>
    <message>
        <source>Watch-only:</source>
        <translation>Kun observerbar:</translation>
    </message>
    <message>
        <source>Available:</source>
        <translation>Tilgjengelig:</translation>
    </message>
    <message>
        <source>Your current spendable balance</source>
        <translation>Din nåværende saldo</translation>
    </message>
    <message>
        <source>Pending:</source>
        <translation>Under behandling:</translation>
    </message>
    <message>
        <source>Total of transactions that have yet to be confirmed, and do not yet count toward the spendable balance</source>
        <translation>Totalt antall ubekreftede transaksjoner som ikke teller med i saldo</translation>
    </message>
    <message>
        <source>Immature:</source>
        <translation>Umoden:</translation>
    </message>
    <message>
        <source>Mined balance that has not yet matured</source>
        <translation>Minet saldo har ikke modnet enda</translation>
    </message>
    <message>
        <source>Balances</source>
        <translation>Saldoer</translation>
    </message>
    <message>
        <source>Total:</source>
        <translation>Totalt:</translation>
    </message>
    <message>
        <source>Your current total balance</source>
        <translation>Din nåværende saldo</translation>
    </message>
    <message>
        <source>Your current balance in watch-only addresses</source>
        <translation>Din nåværende balanse i kun observerbare adresser</translation>
    </message>
    <message>
        <source>Spendable:</source>
        <translation>Kan brukes:</translation>
    </message>
    <message>
        <source>Recent transactions</source>
        <translation>Nylige transaksjoner</translation>
    </message>
    <message>
        <source>Unconfirmed transactions to watch-only addresses</source>
        <translation>Ubekreftede transaksjoner til kun observerbare adresser</translation>
    </message>
    <message>
        <source>Mined balance in watch-only addresses that has not yet matured</source>
        <translation>Utvunnet balanse i kun observerbare adresser som ennå ikke har modnet</translation>
    </message>
    <message>
        <source>Current total balance in watch-only addresses</source>
        <translation>Nåværende totale balanse i kun observerbare adresser</translation>
    </message>
</context>
<context>
    <name>PaymentServer</name>
    </context>
<context>
    <name>PeerTableModel</name>
    <message>
        <source>User Agent</source>
        <translation>Brukeragent</translation>
    </message>
    <message>
        <source>Node/Service</source>
        <translation>Node/Tjeneste</translation>
    </message>
    </context>
<context>
    <name>QObject</name>
    <message>
        <source>Amount</source>
        <translation>Beløp</translation>
    </message>
    <message>
        <source>Enter a Zcoin address (e.g. %1)</source>
        <translation>Oppgi en Zcoin-adresse (f.eks. %1)</translation>
    </message>
    <message>
        <source>%1 d</source>
        <translation>%1 d</translation>
    </message>
    <message>
        <source>%1 h</source>
        <translation>%1 t</translation>
    </message>
    <message>
        <source>%1 m</source>
        <translation>%1 m</translation>
    </message>
    <message>
        <source>%1 s</source>
        <translation>%1 s</translation>
    </message>
    <message>
        <source>None</source>
        <translation>Ingen</translation>
    </message>
    <message>
        <source>N/A</source>
        <translation>-</translation>
    </message>
    <message>
        <source>%1 ms</source>
        <translation>%1 ms</translation>
    </message>
    <message>
        <source>%1 and %2</source>
        <translation>%1 og %2</translation>
    </message>
    </context>
<context>
    <name>QObject::QObject</name>
    </context>
<context>
    <name>QRImageWidget</name>
    </context>
<context>
    <name>QRImageWidget</name>
    </context>
<context>
    <name>RPCConsole</name>
    <message>
        <source>N/A</source>
        <translation>-</translation>
    </message>
    <message>
        <source>Client version</source>
        <translation>Klientversjon</translation>
    </message>
    <message>
        <source>&amp;Information</source>
        <translation>&amp;Informasjon</translation>
    </message>
    <message>
        <source>Debug window</source>
        <translation>Feilsøkingsvindu</translation>
    </message>
    <message>
        <source>General</source>
        <translation>Generelt</translation>
    </message>
    <message>
        <source>Using BerkeleyDB version</source>
        <translation>Bruker BerkeleyDB versjon</translation>
    </message>
    <message>
        <source>Startup time</source>
        <translation>Oppstartstidspunkt</translation>
    </message>
    <message>
        <source>Network</source>
        <translation>Nettverk</translation>
    </message>
    <message>
        <source>Name</source>
        <translation>Navn</translation>
    </message>
    <message>
        <source>Number of connections</source>
        <translation>Antall tilkoblinger</translation>
    </message>
    <message>
        <source>Block chain</source>
        <translation>Blokkjeden</translation>
    </message>
    <message>
        <source>Current number of blocks</source>
        <translation>Nåværende antall blokker</translation>
    </message>
    <message>
        <source>Memory Pool</source>
        <translation>Minnepool</translation>
    </message>
    <message>
        <source>Current number of transactions</source>
        <translation>Nåværende antall transaksjoner</translation>
    </message>
    <message>
        <source>Memory usage</source>
        <translation>Minnebruk</translation>
    </message>
    <message>
        <source>Received</source>
        <translation>Mottatt</translation>
    </message>
    <message>
        <source>Sent</source>
        <translation>Sendt</translation>
    </message>
    <message>
        <source>&amp;Peers</source>
        <translation>&amp;Noder</translation>
    </message>
    <message>
        <source>Banned peers</source>
        <translation>Utestengte noder</translation>
    </message>
    <message>
        <source>Select a peer to view detailed information.</source>
        <translation>Velg en node for å vise detaljert informasjon.</translation>
    </message>
    <message>
        <source>Whitelisted</source>
        <translation>Hvitelistet</translation>
    </message>
    <message>
        <source>Direction</source>
        <translation>Retning</translation>
    </message>
    <message>
        <source>Version</source>
        <translation>Versjon</translation>
    </message>
    <message>
        <source>Starting Block</source>
        <translation>Startblokk</translation>
    </message>
    <message>
        <source>Synced Headers</source>
        <translation>Synkroniserte Blokkhoder</translation>
    </message>
    <message>
        <source>Synced Blocks</source>
        <translation>Synkroniserte Blokker</translation>
    </message>
    <message>
        <source>User Agent</source>
        <translation>Brukeragent</translation>
    </message>
    <message>
        <source>Decrease font size</source>
        <translation>Forminsk font størrelsen</translation>
    </message>
    <message>
        <source>Increase font size</source>
        <translation>Forstørr font størrelse</translation>
    </message>
    <message>
        <source>Services</source>
        <translation>Tjenester</translation>
    </message>
    <message>
        <source>Ban Score</source>
        <translation>Ban Poengsum</translation>
    </message>
    <message>
        <source>Connection Time</source>
        <translation>Tilkoblingstid</translation>
    </message>
    <message>
        <source>Last Send</source>
        <translation>Siste Sendte</translation>
    </message>
    <message>
        <source>Last Receive</source>
        <translation>Siste Mottatte</translation>
    </message>
    <message>
        <source>Ping Time</source>
        <translation>Ping-tid</translation>
    </message>
    <message>
        <source>The duration of a currently outstanding ping.</source>
        <translation>Tidsforløp for utestående ping.</translation>
    </message>
    <message>
        <source>Ping Wait</source>
        <translation>Ping Tid</translation>
    </message>
    <message>
        <source>Time Offset</source>
        <translation>Tidsforskyvning</translation>
    </message>
    <message>
        <source>Last block time</source>
        <translation>Tidspunkt for siste blokk</translation>
    </message>
    <message>
        <source>&amp;Open</source>
        <translation>&amp;Åpne</translation>
    </message>
    <message>
        <source>&amp;Console</source>
        <translation>&amp;Konsoll</translation>
    </message>
    <message>
        <source>&amp;Network Traffic</source>
        <translation>&amp;Nettverkstrafikk</translation>
    </message>
    <message>
        <source>&amp;Clear</source>
        <translation>&amp;Fjern</translation>
    </message>
    <message>
        <source>Totals</source>
        <translation>Totalt</translation>
    </message>
    <message>
        <source>In:</source>
        <translation>Inn:</translation>
    </message>
    <message>
        <source>Out:</source>
        <translation>Ut:</translation>
    </message>
    <message>
        <source>Debug log file</source>
        <translation>Loggfil for feilsøk</translation>
    </message>
    <message>
        <source>Clear console</source>
        <translation>Tøm konsoll</translation>
    </message>
    <message>
        <source>1 &amp;hour</source>
        <translation>1 &amp;time</translation>
    </message>
    <message>
        <source>1 &amp;day</source>
        <translation>1 &amp;dag</translation>
    </message>
    <message>
        <source>1 &amp;week</source>
        <translation>1 &amp;uke</translation>
    </message>
    <message>
        <source>1 &amp;year</source>
        <translation>1 &amp;år</translation>
    </message>
    <message>
        <source>Use up and down arrows to navigate history, and &lt;b&gt;Ctrl-L&lt;/b&gt; to clear screen.</source>
        <translation>Bruk opp og ned pil for å navigere historikken, og &lt;b&gt;Ctrl-L&lt;/b&gt; for å tømme skjermen.</translation>
    </message>
    <message>
        <source>Type &lt;b&gt;help&lt;/b&gt; for an overview of available commands.</source>
        <translation>Skriv &lt;b&gt;help&lt;/b&gt; for en oversikt over kommandoer.</translation>
    </message>
    <message>
        <source>%1 B</source>
        <translation>%1 B</translation>
    </message>
    <message>
        <source>%1 KB</source>
        <translation>%1 KB</translation>
    </message>
    <message>
        <source>%1 MB</source>
        <translation>%1 MB</translation>
    </message>
    <message>
        <source>%1 GB</source>
        <translation>%1 GB</translation>
    </message>
    <message>
        <source>(node id: %1)</source>
        <translation>(node id: %1)</translation>
    </message>
    <message>
        <source>via %1</source>
        <translation>via %1</translation>
    </message>
    <message>
        <source>never</source>
        <translation>aldri</translation>
    </message>
    <message>
        <source>Inbound</source>
        <translation>Innkommende</translation>
    </message>
    <message>
        <source>Outbound</source>
        <translation>Utgående</translation>
    </message>
    <message>
        <source>Yes</source>
        <translation>Ja</translation>
    </message>
    <message>
        <source>No</source>
        <translation>Nei</translation>
    </message>
    <message>
        <source>Unknown</source>
        <translation>Ukjent</translation>
    </message>
</context>
<context>
    <name>ReceiveCoinsDialog</name>
    <message>
        <source>&amp;Amount:</source>
        <translation>&amp;Beløp:</translation>
    </message>
    <message>
        <source>&amp;Label:</source>
        <translation>&amp;Merkelapp:</translation>
    </message>
    <message>
        <source>&amp;Message:</source>
        <translation>&amp;Melding:</translation>
    </message>
    <message>
        <source>Reuse one of the previously used receiving addresses. Reusing addresses has security and privacy issues. Do not use this unless re-generating a payment request made before.</source>
        <translation>Gjenbruk en av de tidligere brukte mottaksadressene. Gjenbruk av adresser har sikkerhets- og personvernsutfordringer. Ikke bruk dette med unntak for å gjennopprette en betalingsetterspørring som ble gjort tidligere.</translation>
    </message>
    <message>
        <source>R&amp;euse an existing receiving address (not recommended)</source>
        <translation>Gj&amp;enbruk en eksisterende mottaksadresse (ikke anbefalt)</translation>
    </message>
    <message>
        <source>An optional message to attach to the payment request, which will be displayed when the request is opened. Note: The message will not be sent with the payment over the Zcoin network.</source>
        <translation>En valgfri melding å tilknytte betalingsetterspørringen, som vil bli vist når forespørselen er åpnet. Meldingen vil ikke bli sendt med betalingen over Zcoin-nettverket.</translation>
    </message>
    <message>
        <source>An optional label to associate with the new receiving address.</source>
        <translation>En valgfri merkelapp å tilknytte den nye mottakeradressen.</translation>
    </message>
    <message>
        <source>Use this form to request payments. All fields are &lt;b&gt;optional&lt;/b&gt;.</source>
        <translation>Bruk dette skjemaet til betalingsforespørsler. Alle felt er &lt;b&gt;valgfrie&lt;/b&gt;.</translation>
    </message>
    <message>
        <source>An optional amount to request. Leave this empty or zero to not request a specific amount.</source>
        <translation>Et valgfritt beløp å etterspørre. La stå tomt eller null for ikke å etterspørre et spesifikt beløp.</translation>
    </message>
    <message>
        <source>Clear all fields of the form.</source>
        <translation>Fjern alle felter fra skjemaet.</translation>
    </message>
    <message>
        <source>Clear</source>
        <translation>Fjern</translation>
    </message>
    <message>
        <source>Requested payments history</source>
        <translation>Etterspurt betalingshistorikk</translation>
    </message>
    <message>
        <source>&amp;Request payment</source>
        <translation>&amp;Etterspør betaling</translation>
    </message>
    <message>
        <source>Show the selected request (does the same as double clicking an entry)</source>
        <translation>Vis den valgte etterspørringen (gjør det samme som å dobbelklikke på en oppføring)</translation>
    </message>
    <message>
        <source>Show</source>
        <translation>Vis</translation>
    </message>
    <message>
        <source>Remove the selected entries from the list</source>
        <translation>Fjern de valgte oppføringene fra listen</translation>
    </message>
    <message>
        <source>Remove</source>
        <translation>Fjern</translation>
    </message>
    </context>
<context>
    <name>ReceiveRequestDialog</name>
    <message>
        <source>QR Code</source>
        <translation>QR-kode</translation>
    </message>
    <message>
        <source>Copy &amp;URI</source>
        <translation>Kopier &amp;URI</translation>
    </message>
    <message>
        <source>Copy &amp;Address</source>
        <translation>Kopier &amp;Adresse</translation>
    </message>
    <message>
        <source>&amp;Save Image...</source>
        <translation>&amp;Lagre Bilde...</translation>
    </message>
<<<<<<< HEAD
    </context>
<context>
    <name>RecentRequestsTableModel</name>
=======
    <message>
        <source>Address</source>
        <translation>Adresse</translation>
    </message>
    <message>
        <source>Label</source>
        <translation>Merkelapp</translation>
    </message>
    </context>
<context>
    <name>RecentRequestsTableModel</name>
    <message>
        <source>Label</source>
        <translation>Merkelapp</translation>
    </message>
    <message>
        <source>(no label)</source>
        <translation>(ingen merkelapp)</translation>
    </message>
>>>>>>> a7b486d6
    </context>
<context>
    <name>SendCoinsDialog</name>
    <message>
        <source>Send Coins</source>
        <translation>Send zcoins</translation>
    </message>
    <message>
        <source>Coin Control Features</source>
        <translation>Myntkontroll Funksjoner</translation>
    </message>
    <message>
        <source>Inputs...</source>
        <translation>Inndata...</translation>
    </message>
    <message>
        <source>automatically selected</source>
        <translation>automatisk valgte</translation>
    </message>
    <message>
        <source>Insufficient funds!</source>
        <translation>Utilstrekkelige midler!</translation>
    </message>
    <message>
        <source>Quantity:</source>
        <translation>Mengde:</translation>
    </message>
    <message>
        <source>Bytes:</source>
        <translation>Bytes:</translation>
    </message>
    <message>
        <source>Amount:</source>
        <translation>Beløp:</translation>
    </message>
    <message>
        <source>Fee:</source>
        <translation>Gebyr:</translation>
    </message>
    <message>
        <source>After Fee:</source>
        <translation>Etter Gebyr:</translation>
    </message>
    <message>
        <source>Change:</source>
        <translation>Veksel:</translation>
    </message>
    <message>
        <source>If this is activated, but the change address is empty or invalid, change will be sent to a newly generated address.</source>
        <translation>Hvis dette er aktivert, men adressen for veksel er tom eller ugyldig, vil veksel bli sendt til en nylig generert adresse.</translation>
    </message>
    <message>
        <source>Custom change address</source>
        <translation>Egendefinert adresse for veksel</translation>
    </message>
    <message>
        <source>Transaction Fee:</source>
        <translation>Transaksjonsgebyr:</translation>
    </message>
    <message>
        <source>Choose...</source>
        <translation>Velg...</translation>
    </message>
    <message>
        <source>collapse fee-settings</source>
        <translation>Legg ned gebyrinnstillinger</translation>
    </message>
    <message>
        <source>per kilobyte</source>
        <translation>per kilobyte</translation>
    </message>
    <message>
        <source>If the custom fee is set to 1000 satoshis and the transaction is only 250 bytes, then "per kilobyte" only pays 250 satoshis in fee, while "total at least" pays 1000 satoshis. For transactions bigger than a kilobyte both pay by kilobyte.</source>
        <translation>Hvis den egendefinerte avgiften er satt til 1000 satoshis og transaksjonen bare er 250 bytes, da vil "per kilobyte" bare betale 250 satoshis i gebyr, mens "minstebeløp" betaler 1000 satoshis. For transaksjoner større enn en kilobyte vil begge betale for antall kilobyte.</translation>
    </message>
    <message>
        <source>Hide</source>
        <translation>Skjul</translation>
    </message>
    <message>
        <source>total at least</source>
        <translation>minstebeløp</translation>
    </message>
    <message>
        <source>Paying only the minimum fee is just fine as long as there is less transaction volume than space in the blocks. But be aware that this can end up in a never confirming transaction once there is more demand for Zcoin transactions than the network can process.</source>
        <translation>Betaling av bare minimumsavgiften går helt fint så lenge det er mindre transaksjonsvolum enn plass i blokkene. Men vær klar over at dette kan ende opp i en transaksjon som aldri blir bekreftet når det er mer etterspørsel etter Zcoin-transaksjoner enn nettverket kan behandle.</translation>
    </message>
    <message>
        <source>(read the tooltip)</source>
        <translation>(les verktøytipset)</translation>
    </message>
    <message>
        <source>Recommended:</source>
        <translation>Anbefalt:</translation>
    </message>
    <message>
        <source>Custom:</source>
        <translation>Egendefinert:</translation>
    </message>
    <message>
        <source>(Smart fee not initialized yet. This usually takes a few blocks...)</source>
        <translation>(Smartgebyr ikke innført ennå. Dette tar vanligvis noen blokker...)</translation>
    </message>
    <message>
        <source>normal</source>
        <translation>normal</translation>
    </message>
    <message>
        <source>fast</source>
        <translation>rask</translation>
    </message>
    <message>
        <source>Send to multiple recipients at once</source>
        <translation>Send til flere enn en mottaker</translation>
    </message>
    <message>
        <source>Add &amp;Recipient</source>
        <translation>Legg til &amp;Mottaker</translation>
    </message>
    <message>
        <source>Clear all fields of the form.</source>
        <translation>Fjern alle felter fra skjemaet.</translation>
    </message>
    <message>
        <source>Dust:</source>
        <translation>Støv:</translation>
    </message>
    <message>
        <source>Clear &amp;All</source>
        <translation>Fjern &amp;Alt</translation>
    </message>
    <message>
        <source>Balance:</source>
        <translation>Saldo:</translation>
    </message>
    <message>
        <source>Confirm the send action</source>
        <translation>Bekreft sending</translation>
    </message>
    <message>
        <source>S&amp;end</source>
        <translation>S&amp;end</translation>
    </message>
<<<<<<< HEAD
    </context>
=======
    <message>
        <source>(no label)</source>
        <translation>(ingen merkelapp)</translation>
    </message>
</context>
>>>>>>> a7b486d6
<context>
    <name>SendCoinsEntry</name>
    <message>
        <source>A&amp;mount:</source>
        <translation>&amp;Beløp:</translation>
    </message>
    <message>
        <source>Pay &amp;To:</source>
        <translation>Betal &amp;Til:</translation>
    </message>
    <message>
        <source>&amp;Label:</source>
        <translation>&amp;Merkelapp:</translation>
    </message>
    <message>
        <source>Choose previously used address</source>
        <translation>Velg tidligere brukt adresse</translation>
    </message>
    <message>
        <source>This is a normal payment.</source>
        <translation>Dette er en normal betaling.</translation>
    </message>
    <message>
        <source>The Zcoin address to send the payment to</source>
        <translation>Zcoin-adressen betalingen skal sendes til</translation>
    </message>
    <message>
        <source>Alt+A</source>
        <translation>Alt+A</translation>
    </message>
    <message>
        <source>Paste address from clipboard</source>
        <translation>Lim inn adresse fra utklippstavlen</translation>
    </message>
    <message>
        <source>Alt+P</source>
        <translation>Alt+P</translation>
    </message>
    <message>
        <source>Remove this entry</source>
        <translation>Fjern denne oppføringen</translation>
    </message>
    <message>
        <source>The fee will be deducted from the amount being sent. The recipient will receive less zcoins than you enter in the amount field. If multiple recipients are selected, the fee is split equally.</source>
        <translation>Gebyret vil bli trukket fra beløpet som blir sendt. Mottakeren vil motta mindre zcoins enn det du skriver inn i beløpsfeltet. Hvis det er valgt flere mottakere, deles gebyret likt.</translation>
    </message>
    <message>
        <source>S&amp;ubtract fee from amount</source>
        <translation>T&amp;rekk fra gebyr fra beløp</translation>
    </message>
    <message>
        <source>Message:</source>
        <translation>Melding:</translation>
    </message>
    <message>
        <source>This is an unauthenticated payment request.</source>
        <translation>Dette er en uautorisert betalingsetterspørring.</translation>
    </message>
    <message>
        <source>This is an authenticated payment request.</source>
        <translation>Dette er en autorisert betalingsetterspørring.</translation>
    </message>
    <message>
        <source>Enter a label for this address to add it to the list of used addresses</source>
        <translation>Skriv inn en merkelapp for denne adressen for å legge den til listen av brukte adresser</translation>
    </message>
    <message>
        <source>A message that was attached to the zcoin: URI which will be stored with the transaction for your reference. Note: This message will not be sent over the Zcoin network.</source>
        <translation>En melding som var tilknyttet zcoin: URI vil bli lagret med transaksjonen for din oversikt. Denne meldingen vil ikke bli sendt over Zcoin-nettverket.</translation>
    </message>
    <message>
        <source>Pay To:</source>
        <translation>Betal Til:</translation>
    </message>
    <message>
        <source>Memo:</source>
        <translation>Memo:</translation>
    </message>
    </context>
<context>
    <name>SendConfirmationDialog</name>
    </context>
<context>
    <name>ShutdownWindow</name>
    <message>
        <source>Do not shut down the computer until this window disappears.</source>
        <translation>Slå ikke av datamaskinen før dette vinduet forsvinner.</translation>
    </message>
</context>
<context>
    <name>SignVerifyMessageDialog</name>
    <message>
        <source>Signatures - Sign / Verify a Message</source>
        <translation>Signaturer - Signer / Verifiser en Melding</translation>
    </message>
    <message>
        <source>&amp;Sign Message</source>
        <translation>&amp;Signer Melding</translation>
    </message>
    <message>
        <source>You can sign messages/agreements with your addresses to prove you can receive zcoins sent to them. Be careful not to sign anything vague or random, as phishing attacks may try to trick you into signing your identity over to them. Only sign fully-detailed statements you agree to.</source>
        <translation>Du kan signere meldinger/avtaler med adresser for å bevise at du kan motta zcoins sendt til dem. Vær forsiktig med å signere noe vagt eller tilfeldig, siden phishing-angrep kan prøve å lure deg til å signere din identitet over til dem. Bare signer fullt detaljerte utsagn som du er enig i.</translation>
    </message>
    <message>
        <source>The Zcoin address to sign the message with</source>
        <translation>Zcoin-adressen meldingen skal signeres med</translation>
    </message>
    <message>
        <source>Choose previously used address</source>
        <translation>Velg tidligere brukt adresse</translation>
    </message>
    <message>
        <source>Alt+A</source>
        <translation>Alt+A</translation>
    </message>
    <message>
        <source>Paste address from clipboard</source>
        <translation>Lim inn adresse fra utklippstavlen</translation>
    </message>
    <message>
        <source>Alt+P</source>
        <translation>Alt+P</translation>
    </message>
    <message>
        <source>Enter the message you want to sign here</source>
        <translation>Skriv inn meldingen du vil signere her</translation>
    </message>
    <message>
        <source>Signature</source>
        <translation>Signatur</translation>
    </message>
    <message>
        <source>Copy the current signature to the system clipboard</source>
        <translation>Kopier valgt signatur til utklippstavle</translation>
    </message>
    <message>
        <source>Sign the message to prove you own this Zcoin address</source>
        <translation>Signer meldingen for å bevise at du eier denne Zcoin-adressen</translation>
    </message>
    <message>
        <source>Sign &amp;Message</source>
        <translation>Signer &amp;Melding</translation>
    </message>
    <message>
        <source>Reset all sign message fields</source>
        <translation>Tilbakestill alle felter for meldingssignering</translation>
    </message>
    <message>
        <source>Clear &amp;All</source>
        <translation>Fjern &amp;Alt</translation>
    </message>
    <message>
        <source>&amp;Verify Message</source>
        <translation>&amp;Verifiser Melding</translation>
    </message>
    <message>
        <source>Enter the receiver's address, message (ensure you copy line breaks, spaces, tabs, etc. exactly) and signature below to verify the message. Be careful not to read more into the signature than what is in the signed message itself, to avoid being tricked by a man-in-the-middle attack. Note that this only proves the signing party receives with the address, it cannot prove sendership of any transaction!</source>
        <translation>Skriv inn mottakerens adresse, melding (forsikre deg om at du kopier linjeskift, mellomrom, faner osv. nøyaktig) og underskrift nedenfor for å bekrefte meldingen. Vær forsiktig så du ikke leser mer ut av signaturen enn hva som er i den signerte meldingen i seg selv, for å unngå å bli lurt av et man-in-the-middle-angrep. Merk at dette bare beviser at den som signerer kan motta med adressen, dette beviser ikke hvem som har sendt transaksjoner!</translation>
    </message>
    <message>
        <source>The Zcoin address the message was signed with</source>
        <translation>Zcoin-adressen meldingen ble signert med</translation>
    </message>
    <message>
        <source>Verify the message to ensure it was signed with the specified Zcoin address</source>
        <translation>Verifiser meldingen for å være sikker på at den ble signert av den angitte Zcoin-adressen</translation>
    </message>
    <message>
        <source>Verify &amp;Message</source>
        <translation>Verifiser &amp;Melding</translation>
    </message>
    <message>
        <source>Reset all verify message fields</source>
        <translation>Tilbakestill alle felter for meldingsverifikasjon</translation>
    </message>
    </context>
<context>
    <name>SplashScreen</name>
    <message>
        <source>[testnet]</source>
        <translation>[testnett]</translation>
    </message>
</context>
<context>
    <name>TrafficGraphWidget</name>
    <message>
        <source>KB/s</source>
        <translation>KB/s</translation>
    </message>
</context>
<context>
    <name>TransactionDesc</name>
    </context>
<context>
    <name>TransactionDescDialog</name>
    <message>
        <source>This pane shows a detailed description of the transaction</source>
        <translation>Her vises en detaljert beskrivelse av transaksjonen</translation>
    </message>
    </context>
<context>
    <name>TransactionTableModel</name>
<<<<<<< HEAD
    </context>
<context>
    <name>TransactionView</name>
=======
    <message>
        <source>Label</source>
        <translation>Merkelapp</translation>
    </message>
    <message>
        <source>(no label)</source>
        <translation>(ingen merkelapp)</translation>
    </message>
    </context>
<context>
    <name>TransactionView</name>
    <message>
        <source>Comma separated file (*.csv)</source>
        <translation>Kommaseparert fil (*.csv)</translation>
    </message>
    <message>
        <source>Label</source>
        <translation>Merkelapp</translation>
    </message>
    <message>
        <source>Address</source>
        <translation>Adresse</translation>
    </message>
    <message>
        <source>Exporting Failed</source>
        <translation>Eksportering feilet</translation>
    </message>
>>>>>>> a7b486d6
    </context>
<context>
    <name>UnitDisplayStatusBarControl</name>
    <message>
        <source>Unit to show amounts in. Click to select another unit.</source>
        <translation>Enhet å vise beløper i. Klikk for å velge en annen enhet.</translation>
    </message>
</context>
<context>
    <name>WalletFrame</name>
    </context>
<context>
    <name>WalletModel</name>
    </context>
<context>
    <name>WalletView</name>
    </context>
<context>
<<<<<<< HEAD
    <name>zcoin-core</name>
=======
    <name>bitcoin-core</name>
>>>>>>> a7b486d6
    <message>
        <source>Options:</source>
        <translation>Innstillinger:</translation>
    </message>
    <message>
        <source>Specify data directory</source>
        <translation>Angi mappe for datafiler</translation>
    </message>
    <message>
        <source>Connect to a node to retrieve peer addresses, and disconnect</source>
        <translation>Koble til node for å hente adresser til andre noder, koble så fra igjen</translation>
    </message>
    <message>
        <source>Specify your own public address</source>
        <translation>Angi din egen offentlige adresse</translation>
    </message>
    <message>
        <source>Accept command line and JSON-RPC commands</source>
        <translation>Ta imot kommandolinje- og JSON-RPC-kommandoer</translation>
    </message>
    <message>
        <source>If &lt;category&gt; is not supplied or if &lt;category&gt; = 1, output all debugging information.</source>
        <translation>Hvis &lt;category&gt; ikke er oppgitt eller hvis &lt;category&gt; = 1, ta ut all informasjon for feilsøking.</translation>
    </message>
    <message>
        <source>Prune configured below the minimum of %d MiB.  Please use a higher number.</source>
        <translation>Beskjæringsmodus er konfigurert under minimum på %d MiB. Vennligst bruk et høyere nummer.</translation>
    </message>
    <message>
        <source>Prune: last wallet synchronisation goes beyond pruned data. You need to -reindex (download the whole blockchain again in case of pruned node)</source>
        <translation>Beskjæring: siste lommeboksynkronisering går utenfor beskjærte data. Du må bruke -reindex (laster ned hele blokkjeden igjen for beskjærte noder)</translation>
    </message>
    <message>
        <source>Rescans are not possible in pruned mode. You will need to use -reindex which will download the whole blockchain again.</source>
        <translation>Omsøk er ikke mulig i beskjært modus. Du vil måtte bruke -reindex som vil laste nede hele blokkjeden på nytt.</translation>
    </message>
    <message>
        <source>Error: A fatal internal error occurred, see debug.log for details</source>
        <translation>Feil: En fatal intern feil oppstod, se debug.log for detaljer</translation>
    </message>
    <message>
        <source>Fee (in %s/kB) to add to transactions you send (default: %s)</source>
        <translation>Gebyr (i %s/kB) for å legge til i transaksjoner du sender (standardverdi: %s)</translation>
    </message>
    <message>
        <source>Pruning blockstore...</source>
        <translation>Beskjærer blokklageret...</translation>
    </message>
    <message>
        <source>Run in the background as a daemon and accept commands</source>
        <translation>Kjør i bakgrunnen som daemon og ta imot kommandoer</translation>
    </message>
    <message>
        <source>Unable to start HTTP server. See debug log for details.</source>
        <translation>Kunne ikke starte HTTP server. Se debug logg for detaljer.</translation>
    </message>
    <message>
<<<<<<< HEAD
        <source>Accept connections from outside (default: 1 if no -proxy or -connect)</source>
        <translation>Ta imot tilkoblinger fra utsiden (standardverdi: 1 hvis uten -proxy eller -connect)</translation>
    </message>
    <message>
        <source>Zcoin Core</source>
        <translation>Zcoin Core</translation>
=======
        <source>Bitcoin Core</source>
        <translation>Bitcoin Core</translation>
>>>>>>> a7b486d6
    </message>
    <message>
        <source>Bind to given address and always listen on it. Use [host]:port notation for IPv6</source>
        <translation>Bind til angitt adresse. Bruk [vertsmaskin]:port notasjon for IPv6</translation>
    </message>
    <message>
        <source>Delete all wallet transactions and only recover those parts of the blockchain through -rescan on startup</source>
        <translation>Slett alle transaksjoner i lommeboken og gjenopprett kun de delene av blokkjeden gjennom -rescan ved oppstart</translation>
    </message>
    <message>
        <source>Execute command when a wallet transaction changes (%s in cmd is replaced by TxID)</source>
        <translation>Kjør kommando når en lommeboktransaksjon endres (%s i kommando er erstattet med TxID)</translation>
    </message>
    <message>
        <source>Set the number of script verification threads (%u to %d, 0 = auto, &lt;0 = leave that many cores free, default: %d)</source>
        <translation>Angi antall tråder for skriptverifisering (%u til %d, 0 = auto, &lt;0 = la det antallet kjerner være ledig, standard: %d)</translation>
    </message>
    <message>
        <source>The block database contains a block which appears to be from the future. This may be due to your computer's date and time being set incorrectly. Only rebuild the block database if you are sure that your computer's date and time are correct</source>
        <translation>Blokkdatabasen inneholder en blokk som ser ut til å være fra fremtiden. Dette kan være fordi dato og tid på din datamaskin er satt feil. Gjenopprett kun blokkdatabasen når du er sikker på at dato og tid er satt riktig.</translation>
    </message>
    <message>
        <source>Use UPnP to map the listening port (default: 1 when listening and no -proxy)</source>
        <translation>Bruk UPnP for lytteport (standardverdi: 1 ved lytting og uten -proxy)</translation>
    </message>
    <message>
        <source>-maxmempool must be at least %d MB</source>
        <translation>-maxmempool må være minst %d MB</translation>
    </message>
    <message>
        <source>&lt;category&gt; can be:</source>
        <translation>&lt;category&gt; kan være:</translation>
    </message>
    <message>
        <source>Block creation options:</source>
        <translation>Valg for opprettelse av blokker:</translation>
    </message>
    <message>
        <source>Connection options:</source>
        <translation>Innstillinger for tilkobling:</translation>
    </message>
    <message>
        <source>Corrupted block database detected</source>
        <translation>Oppdaget korrupt blokkdatabase</translation>
    </message>
    <message>
        <source>Debugging/Testing options:</source>
        <translation>Valg for feilsøking/testing:</translation>
    </message>
    <message>
        <source>Do not load the wallet and disable wallet RPC calls</source>
        <translation>Ikke last inn lommeboken og deaktiver RPC-kall</translation>
    </message>
    <message>
        <source>Do you want to rebuild the block database now?</source>
        <translation>Ønsker du å gjenopprette blokkdatabasen nå?</translation>
    </message>
    <message>
        <source>Enable publish hash block in &lt;address&gt;</source>
        <translation>Slå på publish hash block i &lt;address&gt;</translation>
    </message>
    <message>
        <source>Enable publish hash transaction in &lt;address&gt;</source>
        <translation>Slå på publish hash transaction i &lt;address&gt;</translation>
    </message>
    <message>
        <source>Enable publish raw block in &lt;address&gt;</source>
        <translation>Slå på publisering av råblokk i &lt;address&gt;</translation>
    </message>
    <message>
        <source>Enable publish raw transaction in &lt;address&gt;</source>
        <translation>Slå på publisering av råtransaksjon i &lt;address&gt;</translation>
    </message>
    <message>
        <source>Error initializing block database</source>
        <translation>Feil under initialisering av blokkdatabase</translation>
    </message>
    <message>
        <source>Error initializing wallet database environment %s!</source>
        <translation>Feil under oppstart av lommeboken sitt databasemiljø %s!</translation>
    </message>
    <message>
        <source>Error loading %s</source>
        <translation>Feil ved lasting av %s</translation>
    </message>
    <message>
        <source>Error loading block database</source>
        <translation>Feil ved lasting av blokkdatabase</translation>
    </message>
    <message>
        <source>Error opening block database</source>
        <translation>Feil under åpning av blokkdatabase</translation>
    </message>
    <message>
        <source>Error: Disk space is low!</source>
        <translation>Feil: Lite ledig lagringsplass!</translation>
    </message>
    <message>
        <source>Failed to listen on any port. Use -listen=0 if you want this.</source>
        <translation>Kunne ikke lytte på noen port. Bruk -listen=0 hvis det er dette du vil.</translation>
    </message>
    <message>
        <source>Importing...</source>
        <translation>Importerer...</translation>
    </message>
    <message>
        <source>Incorrect or no genesis block found. Wrong datadir for network?</source>
        <translation>Ugyldig eller ingen skaperblokk funnet. Feil datamappe for nettverk?</translation>
    </message>
    <message>
        <source>Invalid -onion address: '%s'</source>
        <translation>Ugyldig -onion adresse: '%s'</translation>
    </message>
    <message>
        <source>Keep the transaction memory pool below &lt;n&gt; megabytes (default: %u)</source>
        <translation>Hold transaksjonsminnet under &lt;n&gt; megabytes (standard: %u)</translation>
    </message>
    <message>
        <source>Not enough file descriptors available.</source>
        <translation>For få fildeskriptorer tilgjengelig.</translation>
    </message>
    <message>
        <source>Only connect to nodes in network &lt;net&gt; (ipv4, ipv6 or onion)</source>
        <translation>Bare koble til noder i nettverket &lt;net&gt; (IPv4, IPv6 eller onion)</translation>
    </message>
    <message>
        <source>Print this help message and exit</source>
        <translation>Skriv ut denne hjelpemeldingen og avslutt</translation>
    </message>
    <message>
        <source>Print version and exit</source>
        <translation>Skriv ut denne versjonen og avslutt</translation>
    </message>
    <message>
        <source>Prune cannot be configured with a negative value.</source>
        <translation>Beskjæringsmodus kan ikke konfigureres med en negativ verdi.</translation>
    </message>
    <message>
        <source>Prune mode is incompatible with -txindex.</source>
        <translation>Beskjæringsmodus er ikke kompatibel med -txindex.</translation>
    </message>
    <message>
        <source>Set database cache size in megabytes (%d to %d, default: %d)</source>
        <translation>Sett databasen sin størrelse på hurtigbufferen i megabytes (%d til %d, standardverdi: %d)</translation>
    </message>
    <message>
        <source>Set maximum block size in bytes (default: %d)</source>
        <translation>Sett maks blokkstørrelse i bytes (standardverdi: %d)</translation>
    </message>
    <message>
        <source>Specify wallet file (within data directory)</source>
        <translation>Angi lommebokfil (inne i datamappe)</translation>
    </message>
    <message>
        <source>The source code is available from %s.</source>
        <translation>Kildekoden er tilgjengelig fra %s.</translation>
    </message>
    <message>
        <source>Unsupported argument -benchmark ignored, use -debug=bench.</source>
        <translation>Ustøttet argument -benchmark ble ignorert, bruk -debug=bench.</translation>
    </message>
    <message>
        <source>Unsupported argument -debugnet ignored, use -debug=net.</source>
        <translation>Advarsel: Argumentet -debugnet er ikke støttet og ble ignorert, bruk -debug=net.</translation>
    </message>
    <message>
        <source>Unsupported argument -tor found, use -onion.</source>
        <translation>Feil: Argumentet -tor er ikke støttet, bruk -onion.</translation>
    </message>
    <message>
        <source>Use UPnP to map the listening port (default: %u)</source>
        <translation>Bruk UPnP for å sette opp lytteport (standardverdi: %u)</translation>
    </message>
    <message>
        <source>User Agent comment (%s) contains unsafe characters.</source>
        <translation>User Agent kommentar (%s) inneholder utrygge tegn.</translation>
    </message>
    <message>
        <source>Verifying blocks...</source>
        <translation>Verifiserer blokker...</translation>
    </message>
    <message>
        <source>Verifying wallet...</source>
        <translation>Verifiserer lommebok...</translation>
    </message>
    <message>
        <source>Wallet %s resides outside data directory %s</source>
        <translation>Lommebok %s befinner seg utenfor datamappe %s</translation>
    </message>
    <message>
        <source>Wallet options:</source>
        <translation>Valg for lommebok:</translation>
    </message>
    <message>
        <source>Allow JSON-RPC connections from specified source. Valid for &lt;ip&gt; are a single IP (e.g. 1.2.3.4), a network/netmask (e.g. 1.2.3.4/255.255.255.0) or a network/CIDR (e.g. 1.2.3.4/24). This option can be specified multiple times</source>
        <translation>Tillat JSON-RPC-tilkoblinger fra angitt kilde. Gyldig for &lt;ip&gt; er en enkelt IP (f. eks. 1.2.3.4), et nettverk/nettmaske (f. eks. 1.2.3.4/255.255.255.0) eller et nettverk/CIDR (f. eks. 1.2.3.4/24). Dette alternativet kan angis flere ganger</translation>
    </message>
    <message>
        <source>Bind to given address and whitelist peers connecting to it. Use [host]:port notation for IPv6</source>
        <translation>Bind til gitt adresse og hvitlist peers som kobler seg til den. Bruk [host]:port notasjon for IPv6</translation>
    </message>
    <message>
        <source>Bind to given address to listen for JSON-RPC connections. Use [host]:port notation for IPv6. This option can be specified multiple times (default: bind to all interfaces)</source>
        <translation>Bind til gitt adresse for å lytte for JSON-RPC-tilkoblinger. Bruk [host]:port notasjon for IPv6. Dette alternativet kan angis flere ganger (standardverdi: bind til alle grensesnitt)</translation>
    </message>
    <message>
        <source>Create new files with system default permissions, instead of umask 077 (only effective with disabled wallet functionality)</source>
        <translation>Opprett nye filer med standardtillatelser i systemet, i stedet for umask 077 (kun virksom med lommebokfunksjonalitet slått av)</translation>
    </message>
    <message>
        <source>Discover own IP addresses (default: 1 when listening and no -externalip or -proxy)</source>
        <translation>Oppdag egne IP-adresser (standardverdi: 1 ved lytting og ingen -externalip eller -proxy)</translation>
    </message>
    <message>
        <source>Error: Listening for incoming connections failed (listen returned error %s)</source>
        <translation>Feil: Lytting etter innkommende tilkoblinger feilet (lytting returnerte feil %s)</translation>
    </message>
    <message>
        <source>Execute command when a relevant alert is received or we see a really long fork (%s in cmd is replaced by message)</source>
        <translation>Utfør kommando når et relevant varsel er mottatt eller vi ser en veldig lang gaffel (%s i kommando er erstattet med melding)</translation>
    </message>
    <message>
        <source>Fees (in %s/kB) smaller than this are considered zero fee for relaying, mining and transaction creation (default: %s)</source>
        <translation>Gebyrer (i %s/kB) mindre enn dette anses som null gebyr for videresending, graving og laging av transaksjoner (standardverdi: %s)</translation>
    </message>
    <message>
        <source>If paytxfee is not set, include enough fee so transactions begin confirmation on average within n blocks (default: %u)</source>
        <translation>Hvis paytxfee ikke er angitt, inkluderer da nok i gebyr til at transaksjoner gjennomsnittligt bekreftes innen n blokker (standardverdi: %u)</translation>
    </message>
    <message>
        <source>Invalid amount for -maxtxfee=&lt;amount&gt;: '%s' (must be at least the minrelay fee of %s to prevent stuck transactions)</source>
        <translation>Ugyldig beløp for -maxtxfee=&lt;amount&gt;: '%s' (må være minst minimum relé gebyr på %s for å hindre fastlåste transaksjoner)</translation>
    </message>
    <message>
        <source>Maximum size of data in data carrier transactions we relay and mine (default: %u)</source>
        <translation>Maksimal størrelse på data i databærende transaksjoner vi videresender og ufører graving på (standardverdi: %u)</translation>
    </message>
    <message>
        <source>Randomize credentials for every proxy connection. This enables Tor stream isolation (default: %u)</source>
        <translation>Bruk tilfeldig identitet for hver proxytilkobling. Dette muliggjør TOR stream isolasjon (standardverdi: %u)</translation>
    </message>
    <message>
        <source>Set maximum size of high-priority/low-fee transactions in bytes (default: %d)</source>
        <translation>Sett maksimum størrelse for transaksjoner med høy prioritet / lavt gebyr, i bytes (standardverdi: %d)</translation>
    </message>
    <message>
        <source>The transaction amount is too small to send after the fee has been deducted</source>
        <translation>Transaksjonsbeløpet er for lite til å sendes etter at gebyret er fratrukket</translation>
    </message>
    <message>
        <source>Whitelisted peers cannot be DoS banned and their transactions are always relayed, even if they are already in the mempool, useful e.g. for a gateway</source>
        <translation>Hvitlistede noder kan ikke DoS-blokkeres, og deres transaksjoner videresendes alltid, selv om de allerede er i minnelageret. Nyttig f.eks. for en gateway.</translation>
    </message>
    <message>
        <source>You need to rebuild the database using -reindex to go back to unpruned mode.  This will redownload the entire blockchain</source>
        <translation>Du må gjenoppbygge databasen ved hjelp av -reindex for å gå tilbake til ubeskåret modus. Dette vil laste ned hele blokkjeden på nytt.</translation>
    </message>
    <message>
        <source>(default: %u)</source>
        <translation>(standardverdi: %u)</translation>
    </message>
    <message>
        <source>Accept public REST requests (default: %u)</source>
        <translation>Godta offentlige REST forespørsler (standardverdi: %u)</translation>
    </message>
    <message>
        <source>Automatically create Tor hidden service (default: %d)</source>
        <translation>Automatisk opprette Tor skjult tjeneste (standardverdi: %d)</translation>
    </message>
    <message>
        <source>Connect through SOCKS5 proxy</source>
        <translation>Koble til via SOCKS5-proxy</translation>
    </message>
    <message>
        <source>Error reading from database, shutting down.</source>
        <translation>Feil ved lesing fra database, stenger ned.</translation>
    </message>
    <message>
        <source>Imports blocks from external blk000??.dat file on startup</source>
        <translation>Importerer blokker fra ekstern fil blk000??.dat ved oppstart</translation>
    </message>
    <message>
        <source>Information</source>
        <translation>Informasjon</translation>
    </message>
    <message>
        <source>Invalid amount for -paytxfee=&lt;amount&gt;: '%s' (must be at least %s)</source>
        <translation>Ugyldig beløp for -paytxfee=&lt;amount&gt;: '%s' (må være minst %s)</translation>
    </message>
    <message>
        <source>Invalid netmask specified in -whitelist: '%s'</source>
        <translation>Ugyldig nettmaske spesifisert i -whitelist: '%s'</translation>
    </message>
    <message>
        <source>Keep at most &lt;n&gt; unconnectable transactions in memory (default: %u)</source>
        <translation>Hold på det meste &lt;n&gt; transaksjoner som ikke kobles i minnet (standardverdi: %u)</translation>
    </message>
    <message>
        <source>Need to specify a port with -whitebind: '%s'</source>
        <translation>Må oppgi en port med -whitebind: '%s'</translation>
    </message>
    <message>
        <source>Node relay options:</source>
        <translation>Node alternativer for videresending:</translation>
    </message>
    <message>
        <source>RPC server options:</source>
        <translation>Innstillinger for RPC-server:</translation>
    </message>
    <message>
        <source>Reducing -maxconnections from %d to %d, because of system limitations.</source>
        <translation>Reduserer -maxconnections fra %d til %d, pga. systembegrensninger.</translation>
    </message>
    <message>
        <source>Rescan the block chain for missing wallet transactions on startup</source>
        <translation>Se gjennom blokkjeden etter manglende lommeboktransaksjoner ved oppstart</translation>
    </message>
    <message>
        <source>Send trace/debug info to console instead of debug.log file</source>
        <translation>Send spor-/feilsøkingsinformasjon til konsollen istedenfor filen debug.log</translation>
    </message>
    <message>
        <source>Send transactions as zero-fee transactions if possible (default: %u)</source>
        <translation>Send transaksjoner uten transaksjonsgebyr hvis mulig (standardverdi: %u)</translation>
    </message>
    <message>
        <source>Show all debugging options (usage: --help -help-debug)</source>
        <translation>Vis alle feilsøkingsvalg (bruk: --help -help-debug)</translation>
    </message>
    <message>
        <source>Shrink debug.log file on client startup (default: 1 when no -debug)</source>
        <translation>Krymp filen debug.log når klienten starter (standardverdi: 1 hvis uten -debug)</translation>
    </message>
    <message>
        <source>Signing transaction failed</source>
        <translation>Signering av transaksjon feilet</translation>
    </message>
    <message>
        <source>The transaction amount is too small to pay the fee</source>
        <translation>Transaksjonsbeløpet er for lite til å betale gebyr</translation>
    </message>
    <message>
        <source>This is experimental software.</source>
        <translation>Dette er eksperimentell programvare.</translation>
    </message>
    <message>
        <source>Tor control port password (default: empty)</source>
        <translation>Passord for Tor-kontrollport (standardverdi: tom)</translation>
    </message>
    <message>
        <source>Tor control port to use if onion listening enabled (default: %s)</source>
        <translation>Tor-kontrollport å bruke hvis onion-lytting er aktivert (standardverdi: %s)</translation>
    </message>
    <message>
        <source>Transaction amount too small</source>
        <translation>Transaksjonen er for liten</translation>
    </message>
    <message>
        <source>Transaction too large for fee policy</source>
        <translation>Transaksjon for stor for gebyrpolitikken</translation>
    </message>
    <message>
        <source>Transaction too large</source>
        <translation>Transaksjonen er for stor</translation>
    </message>
    <message>
        <source>Unable to bind to %s on this computer (bind returned error %s)</source>
        <translation>Kan ikke binde til %s på denne datamaskinen (binding returnerte feilen %s)</translation>
    </message>
    <message>
        <source>Upgrade wallet to latest format on startup</source>
        <translation>Oppgrader lommebok til nyeste format ved oppstart</translation>
    </message>
    <message>
        <source>Username for JSON-RPC connections</source>
        <translation>Brukernavn for JSON-RPC forbindelser</translation>
    </message>
    <message>
        <source>Warning</source>
        <translation>Advarsel</translation>
    </message>
    <message>
        <source>Whether to operate in a blocks only mode (default: %u)</source>
        <translation>Hvorvidt å operere i modus med kun blokker (standardverdi: %u)</translation>
    </message>
    <message>
        <source>Zapping all transactions from wallet...</source>
        <translation>Zapper alle transaksjoner fra lommeboken...</translation>
    </message>
    <message>
        <source>ZeroMQ notification options:</source>
        <translation>Valg for ZeroMQ-meldinger:</translation>
    </message>
    <message>
        <source>Password for JSON-RPC connections</source>
        <translation>Passord for JSON-RPC forbindelser</translation>
    </message>
    <message>
        <source>Execute command when the best block changes (%s in cmd is replaced by block hash)</source>
        <translation>Utfør kommando når beste blokk endrer seg (%s i kommandoen erstattes med blokkens hash)</translation>
    </message>
    <message>
        <source>Allow DNS lookups for -addnode, -seednode and -connect</source>
        <translation>Tillat oppslag i DNS for -addnode, -seednode og -connect</translation>
    </message>
    <message>
        <source>Loading addresses...</source>
        <translation>Laster adresser...</translation>
    </message>
    <message>
        <source>(1 = keep tx meta data e.g. account owner and payment request information, 2 = drop tx meta data)</source>
        <translation>(1 = behold metadata for transaksjon som f. eks. kontoeier og informasjon om betalingsanmodning, 2 = dropp metadata for transaksjon)</translation>
    </message>
    <message>
        <source>-maxtxfee is set very high! Fees this large could be paid on a single transaction.</source>
        <translation>-maxtxfee er satt veldig høyt! Så stort gebyr kan bli betalt ved en enkelt transaksjon.</translation>
    </message>
    <message>
        <source>Do not keep transactions in the mempool longer than &lt;n&gt; hours (default: %u)</source>
        <translation>Ikke hold transaksjoner i minnet lenger enn &lt;n&gt; timer (standard: %u)</translation>
    </message>
    <message>
        <source>Fees (in %s/kB) smaller than this are considered zero fee for transaction creation (default: %s)</source>
        <translation>Gebyrer (i %s/Kb) mindre enn dette anses som null gebyr for laging av transaksjoner (standardverdi: %s)</translation>
    </message>
    <message>
        <source>How thorough the block verification of -checkblocks is (0-4, default: %u)</source>
        <translation>Hvor grundig blokkverifiseringen til -checkblocks er (0-4, standardverdi: %u)</translation>
    </message>
    <message>
        <source>Maintain a full transaction index, used by the getrawtransaction rpc call (default: %u)</source>
        <translation>Oppretthold en full transaksjonsindeks, brukt av getrawtransaction RPC-kall (standardverdi: %u)</translation>
    </message>
    <message>
        <source>Number of seconds to keep misbehaving peers from reconnecting (default: %u)</source>
        <translation>Antall sekunder noder med dårlig oppførsel hindres fra å koble til på nytt (standardverdi: %u)</translation>
    </message>
    <message>
        <source>Output debugging information (default: %u, supplying &lt;category&gt; is optional)</source>
        <translation>Ta ut feilsøkingsinformasjon (standardverdi: %u, bruk av &lt;category&gt; er valgfritt)</translation>
    </message>
    <message>
        <source>Support filtering of blocks and transaction with bloom filters (default: %u)</source>
        <translation>Støtte filtrering av blokker og transaksjoner med bloomfiltre (standardverdi: %u)</translation>
    </message>
    <message>
        <source>Total length of network version string (%i) exceeds maximum length (%i). Reduce the number or size of uacomments.</source>
        <translation>Total lengde av nettverks-versionstreng (%i) er over maks lengde (%i). Reduser tallet eller størrelsen av uacomments.</translation>
    </message>
    <message>
        <source>Tries to keep outbound traffic under the given target (in MiB per 24h), 0 = no limit (default: %d)</source>
        <translation>Prøv å holde utgående trafikk under angitt mål (i MB per 24t), 0 = ingen grense (standard: %d)</translation>
    </message>
    <message>
        <source>Unsupported argument -socks found. Setting SOCKS version isn't possible anymore, only SOCKS5 proxies are supported.</source>
        <translation>Argumentet -socks er ikke støttet. Det er ikke lenger mulig å sette SOCKS-versjon; bare SOCKS5-proxyer er støttet.</translation>
    </message>
    <message>
        <source>Use separate SOCKS5 proxy to reach peers via Tor hidden services (default: %s)</source>
        <translation>Bruk separate SOCKS5 proxyer for å nå noder via Tor skjulte tjenester (standardverdi: %s)</translation>
    </message>
    <message>
        <source>(default: %s)</source>
        <translation>(standardverdi: %s)</translation>
    </message>
    <message>
        <source>Always query for peer addresses via DNS lookup (default: %u)</source>
        <translation>Alltid søk etter nodeadresser via DNS-oppslag (standardverdi: %u)</translation>
    </message>
    <message>
        <source>How many blocks to check at startup (default: %u, 0 = all)</source>
        <translation>Hvor mange blokker skal sjekkes ved oppstart (standardverdi: %u, 0 = alle)</translation>
    </message>
    <message>
        <source>Include IP addresses in debug output (default: %u)</source>
        <translation>Inkludere IP-adresser i feilsøkingslogg (standardverdi: %u)</translation>
    </message>
    <message>
        <source>Invalid -proxy address: '%s'</source>
        <translation>Ugyldig -proxy adresse: '%s'</translation>
    </message>
    <message>
        <source>Listen for JSON-RPC connections on &lt;port&gt; (default: %u or testnet: %u)</source>
        <translation>Lytt etter JSON-RPC tilkoblinger på &lt;port&gt; (standardverdi: %u eller testnett: %u)</translation>
    </message>
    <message>
        <source>Listen for connections on &lt;port&gt; (default: %u or testnet: %u)</source>
        <translation>Lytt etter tilkoblinger på &lt;port&gt; (standardverdi: %u eller testnett: %u)</translation>
    </message>
    <message>
        <source>Maintain at most &lt;n&gt; connections to peers (default: %u)</source>
        <translation>Hold maks &lt;n&gt; koblinger åpne til andre noder (standardverdi: %u)</translation>
    </message>
    <message>
        <source>Make the wallet broadcast transactions</source>
        <translation>Få lommeboken til å kringkaste transaksjoner</translation>
    </message>
    <message>
        <source>Maximum per-connection receive buffer, &lt;n&gt;*1000 bytes (default: %u)</source>
        <translation>Maks mottaksbuffer per forbindelse, &lt;n&gt;*1000 bytes (standardverdi: %u)</translation>
    </message>
    <message>
        <source>Maximum per-connection send buffer, &lt;n&gt;*1000 bytes (default: %u)</source>
        <translation>Maks sendebuffer per forbindelse, &lt;n&gt;*1000 bytes (standardverdi: %u)</translation>
    </message>
    <message>
        <source>Prepend debug output with timestamp (default: %u)</source>
        <translation>Sett inn tidsstempel i front av feilsøkingsdata (standardverdi: %u)</translation>
    </message>
    <message>
        <source>Relay and mine data carrier transactions (default: %u)</source>
        <translation>Videresend og ufør graving av databærende transaksjoner (standardverdi: %u)</translation>
    </message>
    <message>
        <source>Relay non-P2SH multisig (default: %u)</source>
        <translation>Videresend ikke-P2SH multisig (standardverdi: %u)</translation>
    </message>
    <message>
        <source>Set key pool size to &lt;n&gt; (default: %u)</source>
        <translation>Angi størrelse på nøkkel-lager til &lt;n&gt; (standardverdi: %u)</translation>
    </message>
    <message>
        <source>Set the number of threads to service RPC calls (default: %d)</source>
        <translation>Sett antall tråder til betjening av RPC-kall (standardverdi: %d)</translation>
    </message>
    <message>
        <source>Specify configuration file (default: %s)</source>
        <translation>Angi konfigurasjonsfil (standardverdi: %s)</translation>
    </message>
    <message>
        <source>Specify connection timeout in milliseconds (minimum: 1, default: %d)</source>
        <translation>Angi tidsavbrudd for forbindelse i millisekunder (minimum: 1, standardverdi: %d)</translation>
    </message>
    <message>
        <source>Specify pid file (default: %s)</source>
        <translation>Angi pid-fil (standardverdi: %s)</translation>
    </message>
    <message>
        <source>Spend unconfirmed change when sending transactions (default: %u)</source>
        <translation>Bruk ubekreftet veksel ved sending av transaksjoner (standardverdi: %u)</translation>
    </message>
    <message>
        <source>Threshold for disconnecting misbehaving peers (default: %u)</source>
        <translation>Grenseverdi for å koble fra noder med dårlig oppførsel (standardverdi: %u)</translation>
    </message>
    <message>
        <source>Unknown network specified in -onlynet: '%s'</source>
        <translation>Ukjent nettverk angitt i -onlynet '%s'</translation>
    </message>
    <message>
        <source>Insufficient funds</source>
        <translation>Utilstrekkelige midler</translation>
    </message>
    <message>
        <source>Loading block index...</source>
        <translation>Laster blokkindeks...</translation>
    </message>
    <message>
        <source>Add a node to connect to and attempt to keep the connection open</source>
        <translation>Legg til node for tilkobling og hold forbindelsen åpen</translation>
    </message>
    <message>
        <source>Loading wallet...</source>
        <translation>Laster lommebok...</translation>
    </message>
    <message>
        <source>Cannot downgrade wallet</source>
        <translation>Kan ikke nedgradere lommebok</translation>
    </message>
    <message>
        <source>Cannot write default address</source>
        <translation>Kan ikke skrive standardadresse</translation>
    </message>
    <message>
        <source>Rescanning...</source>
        <translation>Leser gjennom...</translation>
    </message>
    <message>
        <source>Done loading</source>
        <translation>Ferdig med lasting</translation>
    </message>
    <message>
        <source>Error</source>
        <translation>Feil</translation>
    </message>
</context>
</TS><|MERGE_RESOLUTION|>--- conflicted
+++ resolved
@@ -41,12 +41,6 @@
         <source>&amp;Delete</source>
         <translation>&amp;Slett</translation>
     </message>
-<<<<<<< HEAD
-    </context>
-<context>
-    <name>AddressTableModel</name>
-    </context>
-=======
     <message>
         <source>Choose the address to send coins to</source>
         <translation>Velg adressen å sende mynter til</translation>
@@ -64,12 +58,12 @@
         <translation>Mottaksadresser</translation>
     </message>
     <message>
-        <source>These are your Bitcoin addresses for sending payments. Always check the amount and the receiving address before sending coins.</source>
-        <translation>Dette er dine Bitcoin-adresser for sending av betalinger. Sjekk alltid beløpet og mottakeradressen før sending av mynter.</translation>
-    </message>
-    <message>
-        <source>These are your Bitcoin addresses for receiving payments. It is recommended to use a new receiving address for each transaction.</source>
-        <translation>Dette er dine Bitcoin-adresser for å sende betalinger med. Det er anbefalt å bruke en ny mottaksadresse for hver transaksjon.</translation>
+        <source>These are your Zcoin addresses for sending payments. Always check the amount and the receiving address before sending coins.</source>
+        <translation>Dette er dine Zcoin-adresser for sending av betalinger. Sjekk alltid beløpet og mottakeradressen før sending av mynter.</translation>
+    </message>
+    <message>
+        <source>These are your Zcoin addresses for receiving payments. It is recommended to use a new receiving address for each transaction.</source>
+        <translation>Dette er dine Zcoin-adresser for å sende betalinger med. Det er anbefalt å bruke en ny mottaksadresse for hver transaksjon.</translation>
     </message>
     <message>
         <source>&amp;Copy Address</source>
@@ -115,7 +109,6 @@
         <translation>(ingen merkelapp)</translation>
     </message>
 </context>
->>>>>>> a7b486d6
 <context>
     <name>AskPassphraseDialog</name>
     <message>
@@ -134,8 +127,6 @@
         <source>Repeat new passphrase</source>
         <translation>Gjenta ny adgangsfrase</translation>
     </message>
-<<<<<<< HEAD
-=======
     <message>
         <source>Enter the new passphrase to the wallet.&lt;br/&gt;Please use a passphrase of &lt;b&gt;ten or more random characters&lt;/b&gt;, or &lt;b&gt;eight or more words&lt;/b&gt;.</source>
         <translation>Oppgi adgangsfrasen til lommeboken.&lt;br/&gt;Vennligst bruk en adgangsfrase med &lt;b&gt;ti eller flere tilfeldige tegn&lt;/b&gt;, eller &lt;b&gt;åtte eller flere ord&lt;/b&gt;.</translation>
@@ -156,7 +147,6 @@
         <source>Change passphrase</source>
         <translation>Endre adgangsfrase</translation>
     </message>
->>>>>>> a7b486d6
     </context>
 <context>
     <name>BanTableModel</name>
@@ -349,7 +339,7 @@
     </message>
     <message>
         <source>Open a zcoin: URI or payment request</source>
-        <translation>Åpne en zcoin: URI eller betalingsetterspørring</translation>
+        <translation>Åpne en Zcoin: URI eller betalingsetterspørring</translation>
     </message>
     <message>
         <source>&amp;Command-line options</source>
@@ -1045,9 +1035,6 @@
     <name>QRImageWidget</name>
     </context>
 <context>
-    <name>QRImageWidget</name>
-    </context>
-<context>
     <name>RPCConsole</name>
     <message>
         <source>N/A</source>
@@ -1403,11 +1390,6 @@
         <source>&amp;Save Image...</source>
         <translation>&amp;Lagre Bilde...</translation>
     </message>
-<<<<<<< HEAD
-    </context>
-<context>
-    <name>RecentRequestsTableModel</name>
-=======
     <message>
         <source>Address</source>
         <translation>Adresse</translation>
@@ -1427,13 +1409,12 @@
         <source>(no label)</source>
         <translation>(ingen merkelapp)</translation>
     </message>
->>>>>>> a7b486d6
     </context>
 <context>
     <name>SendCoinsDialog</name>
     <message>
         <source>Send Coins</source>
-        <translation>Send zcoins</translation>
+        <translation>Send Zcoins</translation>
     </message>
     <message>
         <source>Coin Control Features</source>
@@ -1512,7 +1493,7 @@
         <translation>minstebeløp</translation>
     </message>
     <message>
-        <source>Paying only the minimum fee is just fine as long as there is less transaction volume than space in the blocks. But be aware that this can end up in a never confirming transaction once there is more demand for Zcoin transactions than the network can process.</source>
+        <source>Paying only the minimum fee is just fine as long as there is less transaction volume than space in the blocks. But be aware that this can end up in a never confirming transaction once there is more demand for zcoin transactions than the network can process.</source>
         <translation>Betaling av bare minimumsavgiften går helt fint så lenge det er mindre transaksjonsvolum enn plass i blokkene. Men vær klar over at dette kan ende opp i en transaksjon som aldri blir bekreftet når det er mer etterspørsel etter Zcoin-transaksjoner enn nettverket kan behandle.</translation>
     </message>
     <message>
@@ -1571,15 +1552,11 @@
         <source>S&amp;end</source>
         <translation>S&amp;end</translation>
     </message>
-<<<<<<< HEAD
-    </context>
-=======
     <message>
         <source>(no label)</source>
         <translation>(ingen merkelapp)</translation>
     </message>
 </context>
->>>>>>> a7b486d6
 <context>
     <name>SendCoinsEntry</name>
     <message>
@@ -1648,7 +1625,7 @@
     </message>
     <message>
         <source>A message that was attached to the zcoin: URI which will be stored with the transaction for your reference. Note: This message will not be sent over the Zcoin network.</source>
-        <translation>En melding som var tilknyttet zcoin: URI vil bli lagret med transaksjonen for din oversikt. Denne meldingen vil ikke bli sendt over Zcoin-nettverket.</translation>
+        <translation>En melding som var tilknyttet zcoinen: URI vil bli lagret med transaksjonen for din oversikt. Denne meldingen vil ikke bli sendt over Zcoin-nettverket.</translation>
     </message>
     <message>
         <source>Pay To:</source>
@@ -1782,11 +1759,6 @@
     </context>
 <context>
     <name>TransactionTableModel</name>
-<<<<<<< HEAD
-    </context>
-<context>
-    <name>TransactionView</name>
-=======
     <message>
         <source>Label</source>
         <translation>Merkelapp</translation>
@@ -1814,7 +1786,6 @@
         <source>Exporting Failed</source>
         <translation>Eksportering feilet</translation>
     </message>
->>>>>>> a7b486d6
     </context>
 <context>
     <name>UnitDisplayStatusBarControl</name>
@@ -1833,11 +1804,7 @@
     <name>WalletView</name>
     </context>
 <context>
-<<<<<<< HEAD
     <name>zcoin-core</name>
-=======
-    <name>bitcoin-core</name>
->>>>>>> a7b486d6
     <message>
         <source>Options:</source>
         <translation>Innstillinger:</translation>
@@ -1895,17 +1862,8 @@
         <translation>Kunne ikke starte HTTP server. Se debug logg for detaljer.</translation>
     </message>
     <message>
-<<<<<<< HEAD
-        <source>Accept connections from outside (default: 1 if no -proxy or -connect)</source>
-        <translation>Ta imot tilkoblinger fra utsiden (standardverdi: 1 hvis uten -proxy eller -connect)</translation>
-    </message>
-    <message>
         <source>Zcoin Core</source>
         <translation>Zcoin Core</translation>
-=======
-        <source>Bitcoin Core</source>
-        <translation>Bitcoin Core</translation>
->>>>>>> a7b486d6
     </message>
     <message>
         <source>Bind to given address and always listen on it. Use [host]:port notation for IPv6</source>
