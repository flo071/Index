<TS language="id_ID" version="2.1">
<context>
    <name>AddressBookPage</name>
    <message>
        <source>Right-click to edit address or label</source>
        <translation>Klik-kanan untuk mengubah alamat atau label</translation>
    </message>
    <message>
        <source>Create a new address</source>
        <translation>Buat alamat baru</translation>
    </message>
    <message>
        <source>&amp;New</source>
        <translation>&amp;Baru</translation>
    </message>
    <message>
        <source>Copy the currently selected address to the system clipboard</source>
        <translation>Salin alamat yang dipilih ke clipboard</translation>
    </message>
    <message>
        <source>&amp;Copy</source>
        <translation>&amp;Menyalin</translation>
    </message>
    <message>
        <source>C&amp;lose</source>
        <translation>T&amp;utup</translation>
    </message>
    <message>
        <source>Delete the currently selected address from the list</source>
        <translation>Hapus alamat yang sementara dipilih dari daftar</translation>
    </message>
    <message>
        <source>Export the data in the current tab to a file</source>
        <translation>Ekspor data dalam tab sekarang ke sebuah berkas</translation>
    </message>
    <message>
        <source>&amp;Export</source>
        <translation>&amp;Ekspor</translation>
    </message>
    <message>
        <source>&amp;Delete</source>
        <translation>&amp;Hapus</translation>
    </message>
<<<<<<< HEAD
    </context>
<context>
    <name>AddressTableModel</name>
    </context>
=======
    <message>
        <source>Choose the address to send coins to</source>
        <translation>Pilih alamat untuk mengirim koin</translation>
    </message>
    <message>
        <source>Choose the address to receive coins with</source>
        <translation>Piih alamat untuk menerima koin</translation>
    </message>
    <message>
        <source>C&amp;hoose</source>
        <translation>&amp;Pilih</translation>
    </message>
    <message>
        <source>Sending addresses</source>
        <translation>Alamat-alamat pengirim</translation>
    </message>
    <message>
        <source>Receiving addresses</source>
        <translation>Alamat-alamat penerima</translation>
    </message>
    <message>
        <source>These are your Bitcoin addresses for sending payments. Always check the amount and the receiving address before sending coins.</source>
        <translation>Ini adalah alamat- alamat Bitcoin Anda untuk mengirimkan pembayaran. Selalu periksa jumlah dan alamat penerima sebelum mengirimkan koin.</translation>
    </message>
    <message>
        <source>These are your Bitcoin addresses for receiving payments. It is recommended to use a new receiving address for each transaction.</source>
        <translation>Ini adalah alamat- alamat Bitcoin Anda untuk menerima pembayaran. Dianjurkan untuk menggunakan alamat penerima yang baru setiap melakukan transaksi.</translation>
    </message>
    <message>
        <source>&amp;Copy Address</source>
        <translation>&amp;Salin Alamat</translation>
    </message>
    <message>
        <source>Copy &amp;Label</source>
        <translation>Salin&amp; Label</translation>
    </message>
    <message>
        <source>&amp;Edit</source>
        <translation>&amp;Ubah</translation>
    </message>
    <message>
        <source>Export Address List</source>
        <translation>Ekspor Daftar Alamat</translation>
    </message>
    <message>
        <source>Comma separated file (*.csv)</source>
        <translation>File yang berformat(*.csv)</translation>
    </message>
    <message>
        <source>Exporting Failed</source>
        <translation>Mengekspor Gagal</translation>
    </message>
    </context>
<context>
    <name>AddressTableModel</name>
    <message>
        <source>Label</source>
        <translation>Label</translation>
    </message>
    <message>
        <source>Address</source>
        <translation>Alamat</translation>
    </message>
    <message>
        <source>(no label)</source>
        <translation>(tidak ada label)</translation>
    </message>
</context>
>>>>>>> a7b486d6
<context>
    <name>AskPassphraseDialog</name>
    <message>
        <source>Passphrase Dialog</source>
        <translation>Dialog Kata kunci</translation>
    </message>
    <message>
        <source>Enter passphrase</source>
        <translation>Masukkan kata kunci</translation>
    </message>
    <message>
        <source>New passphrase</source>
        <translation>Kata kunci baru</translation>
    </message>
    <message>
        <source>Repeat new passphrase</source>
        <translation>Ulangi kata kunci baru</translation>
    </message>
<<<<<<< HEAD
    </context>
=======
    <message>
        <source>Enter the new passphrase to the wallet.&lt;br/&gt;Please use a passphrase of &lt;b&gt;ten or more random characters&lt;/b&gt;, or &lt;b&gt;eight or more words&lt;/b&gt;.</source>
        <translation>Masukan kata sandi baru ke dompet.&lt;br/&gt;Mohon gunakan kata sandi &lt;b&gt;sepuluh karakter acak atau lebih&lt;/b&gt;, atau &lt;b&gt; delapan atau lebih beberapa kata &lt;/​​b&gt;.</translation>
    </message>
    <message>
        <source>Encrypt wallet</source>
        <translation>Enkripsi dompet</translation>
    </message>
    <message>
        <source>This operation needs your wallet passphrase to unlock the wallet.</source>
        <translation>Operasi ini memerlukan kata sandi dompet Anda untuk membuka dompet.</translation>
    </message>
    <message>
        <source>Unlock wallet</source>
        <translation>Buka dompet</translation>
    </message>
    <message>
        <source>This operation needs your wallet passphrase to decrypt the wallet.</source>
        <translation>Operasi ini memerlukan kata sandi dompet Anda untuk mendekripsikan dompet.</translation>
    </message>
    <message>
        <source>Decrypt wallet</source>
        <translation>Dekripsi dompet</translation>
    </message>
    <message>
        <source>Change passphrase</source>
        <translation>Ganti kata sandi</translation>
    </message>
    <message>
        <source>Enter the old passphrase and new passphrase to the wallet.</source>
        <translation>Masukkan kata sandi lama dan kata sandi baru ke dompet.</translation>
    </message>
    <message>
        <source>Confirm wallet encryption</source>
        <translation>Konfirmasi pengenkripsian dompet</translation>
    </message>
    <message>
        <source>Warning: If you encrypt your wallet and lose your passphrase, you will &lt;b&gt;LOSE ALL OF YOUR BITCOINS&lt;/b&gt;!</source>
        <translation>Peringatan: Jika Anda enkripsi dompet Anda dan lupa kata sandi anda, Anda akan &lt;b&gt;KEHILANGAN SEMUA BITCOIN ANDA&lt;/b&gt;!</translation>
    </message>
    <message>
        <source>Are you sure you wish to encrypt your wallet?</source>
        <translation>Apakah Anda yakin ingin enkripsi dompet Anda?</translation>
    </message>
    <message>
        <source>Wallet encrypted</source>
        <translation>Dompet terenkripsi</translation>
    </message>
    <message>
        <source>%1 will close now to finish the encryption process. Remember that encrypting your wallet cannot fully protect your bitcoins from being stolen by malware infecting your computer.</source>
        <translation>%1 sekarang akan ditutup untuk menyelesaikan proses enkripsi. Ingatlah bahwa mengenkripsi dompet Anda tidak dapat sepenuhnya melindungi komputer Anda dari pencurian malware yang menginfeksi komputer Anda.</translation>
    </message>
    <message>
        <source>IMPORTANT: Any previous backups you have made of your wallet file should be replaced with the newly generated, encrypted wallet file. For security reasons, previous backups of the unencrypted wallet file will become useless as soon as you start using the new, encrypted wallet.</source>
        <translation>PENTING: Backup sebelumnya yang Anda buat dari file dompet Anda harus diganti dengan file dompet terenkripsi yang baru dibuat. Demi keamanan, backup file dompet sebelumnya yang tidak dienkripsi sebelumnya akan menjadi tidak berguna begitu Anda mulai menggunakan dompet terenkripsi yang baru.</translation>
    </message>
    <message>
        <source>Wallet encryption failed</source>
        <translation>Pengenkripsian dompet gagal</translation>
    </message>
    <message>
        <source>Wallet encryption failed due to an internal error. Your wallet was not encrypted.</source>
        <translation>Pengenkripsian dompet gagal karena kesalahan internal. Dompet Anda tidak dienkripsi.</translation>
    </message>
    <message>
        <source>The supplied passphrases do not match.</source>
        <translation>Kata sandi yang dimasukkan tidak cocok.</translation>
    </message>
    <message>
        <source>Wallet unlock failed</source>
        <translation>Membuka dompet gagal</translation>
    </message>
    <message>
        <source>The passphrase entered for the wallet decryption was incorrect.</source>
        <translation>Kata sandi yang dimasukkan untuk dekripsi dompet salah.</translation>
    </message>
    <message>
        <source>Wallet decryption failed</source>
        <translation>Dekripsi dompet gagal</translation>
    </message>
    <message>
        <source>Wallet passphrase was successfully changed.</source>
        <translation>Kata sandi berhasil diganti.</translation>
    </message>
    <message>
        <source>Warning: The Caps Lock key is on!</source>
        <translation>Peringatan: Tombol Caps Lock aktif!</translation>
    </message>
</context>
>>>>>>> a7b486d6
<context>
    <name>BanTableModel</name>
    <message>
        <source>IP/Netmask</source>
        <translation>IP/Netmask</translation>
    </message>
    <message>
        <source>Banned Until</source>
        <translation>Di banned sampai</translation>
    </message>
</context>
<context>
    <name>ZcoinGUI</name>
    <message>
        <source>Sign &amp;message...</source>
        <translation>Pesan &amp;penanda...</translation>
    </message>
    <message>
        <source>Synchronizing with network...</source>
        <translation>Sinkronisasi dengan jaringan...</translation>
    </message>
    <message>
        <source>&amp;Overview</source>
        <translation>&amp;Kilasan</translation>
    </message>
    <message>
        <source>Node</source>
        <translation>Node</translation>
    </message>
    <message>
        <source>Show general overview of wallet</source>
        <translation>Tampilkan gambaran umum dompet Anda</translation>
    </message>
    <message>
        <source>&amp;Transactions</source>
        <translation>&amp;Transaksi</translation>
    </message>
    <message>
        <source>Browse transaction history</source>
        <translation>Lihat riwayat transaksi</translation>
    </message>
    <message>
        <source>E&amp;xit</source>
        <translation>K&amp;eluar</translation>
    </message>
    <message>
        <source>Quit application</source>
        <translation>Keluar dari aplikasi</translation>
    </message>
    <message>
        <source>&amp;About %1</source>
        <translation>&amp;Tentang%1</translation>
    </message>
    <message>
        <source>Show information about %1</source>
        <translation>Tampilkan informasi perihal %1</translation>
    </message>
    <message>
        <source>About &amp;Qt</source>
        <translation>Mengenai &amp;Qt</translation>
    </message>
    <message>
        <source>Show information about Qt</source>
        <translation>Tampilkan informasi mengenai Qt</translation>
    </message>
    <message>
        <source>&amp;Options...</source>
        <translation>&amp;Pilihan...</translation>
    </message>
    <message>
        <source>Modify configuration options for %1</source>
        <translation>Pengubahan opsi konfigurasi untuk %1</translation>
    </message>
    <message>
        <source>&amp;Encrypt Wallet...</source>
        <translation>&amp;Enkripsi Dompet...</translation>
    </message>
    <message>
        <source>&amp;Backup Wallet...</source>
        <translation>&amp;Cadangkan Dompet...</translation>
    </message>
    <message>
        <source>&amp;Change Passphrase...</source>
        <translation>&amp;Ubah Kata Kunci...</translation>
    </message>
    <message>
        <source>&amp;Sending addresses...</source>
        <translation>&amp;Alamat-alamat untuk mengirim...</translation>
    </message>
    <message>
        <source>&amp;Receiving addresses...</source>
        <translation>&amp;Alamat-alamat untuk menerima...</translation>
    </message>
    <message>
        <source>Open &amp;URI...</source>
        <translation>Buka &amp;URI</translation>
    </message>
    <message>
        <source>Click to disable network activity.</source>
        <translation>Klik untuk menonaktifkan aktivitas jaringan.</translation>
    </message>
    <message>
        <source>Network activity disabled.</source>
        <translation>Aktivitas jaringan dinonaktifkan.</translation>
    </message>
    <message>
        <source>Click to enable network activity again.</source>
        <translation>Klik untuk mengaktifkan aktivitas jaringan lagi.</translation>
    </message>
    <message>
        <source>Syncing Headers (%1%)...</source>
        <translation>Menyinkronkan Header (%1%) ...</translation>
    </message>
    <message>
        <source>Reindexing blocks on disk...</source>
        <translation>Mengindex ulang blok di dalam disk...</translation>
    </message>
    <message>
        <source>Send coins to a Zcoin address</source>
        <translation>Kirim koin ke alamat Zcoin</translation>
    </message>
    <message>
        <source>Backup wallet to another location</source>
        <translation>Cadangkan dompet ke lokasi lain</translation>
    </message>
    <message>
        <source>Change the passphrase used for wallet encryption</source>
        <translation>Ubah kata kunci yang digunakan untuk enkripsi dompet</translation>
    </message>
    <message>
        <source>&amp;Debug window</source>
        <translation>&amp;Jendela Debug</translation>
    </message>
    <message>
        <source>Open debugging and diagnostic console</source>
        <translation>Buka konsol debug dan diagnosa</translation>
    </message>
    <message>
        <source>&amp;Verify message...</source>
        <translation>&amp;Verifikasi pesan...</translation>
    </message>
    <message>
        <source>Zcoin</source>
        <translation>Zcoin</translation>
    </message>
    <message>
        <source>Wallet</source>
        <translation>Dompet</translation>
    </message>
    <message>
        <source>&amp;Send</source>
        <translation>&amp;Kirim</translation>
    </message>
    <message>
        <source>&amp;Receive</source>
        <translation>&amp;Menerima</translation>
    </message>
    <message>
        <source>&amp;Show / Hide</source>
        <translation>&amp;Tampilkan / Sembunyikan</translation>
    </message>
    <message>
        <source>Show or hide the main Window</source>
        <translation>Tampilkan atau sembunyikan jendela utama</translation>
    </message>
    <message>
        <source>Encrypt the private keys that belong to your wallet</source>
        <translation>Enkripsi private key yang dimiliki dompet Anda</translation>
    </message>
    <message>
        <source>Sign messages with your Zcoin addresses to prove you own them</source>
        <translation>Tanda tangani sebuah pesan menggunakan alamat Zcoin Anda untuk membuktikan bahwa Anda adalah pemilik alamat tersebut</translation>
    </message>
    <message>
        <source>Verify messages to ensure they were signed with specified Zcoin addresses</source>
        <translation>Verifikasi pesan untuk memastikan bahwa pesan tersebut ditanda tangani oleh suatu alamat Zcoin tertentu</translation>
    </message>
    <message>
        <source>&amp;File</source>
        <translation>&amp;Berkas</translation>
    </message>
    <message>
        <source>&amp;Settings</source>
        <translation>&amp;Pengaturan</translation>
    </message>
    <message>
        <source>&amp;Help</source>
        <translation>&amp;Bantuan</translation>
    </message>
    <message>
        <source>Tabs toolbar</source>
        <translation>Baris tab</translation>
    </message>
    <message>
        <source>Request payments (generates QR codes and zcoin: URIs)</source>
        <translation>Permintaan pembayaran (membuat kode QR dan zcoin: URIs)</translation>
    </message>
    <message>
        <source>Show the list of used sending addresses and labels</source>
        <translation>Tampilkan daftar alamat dan label yang terkirim</translation>
    </message>
    <message>
        <source>Show the list of used receiving addresses and labels</source>
        <translation>Tampilkan daftar alamat dan label yang diterima</translation>
    </message>
    <message>
        <source>Open a zcoin: URI or payment request</source>
        <translation>Buka URI zcoin: atau permintaan pembayaran</translation>
    </message>
    <message>
        <source>&amp;Command-line options</source>
        <translation>&amp;pilihan Command-line</translation>
    </message>
    <message numerus="yes">
        <source>%n active connection(s) to Zcoin network</source>
        <translation><numerusform>%n koneksi aktif ke jaringan Zcoin</numerusform></translation>
    </message>
    <message>
        <source>Indexing blocks on disk...</source>
        <translation>Pengindeksan blok pada disk ...</translation>
    </message>
    <message>
        <source>Processing blocks on disk...</source>
        <translation>Memproses blok pada disk ...</translation>
    </message>
    <message numerus="yes">
        <source>Processed %n block(s) of transaction history.</source>
        <translation><numerusform>%n blok dari riwayat transaksi diproses.</numerusform></translation>
    </message>
    <message>
        <source>%1 behind</source>
        <translation>kurang %1</translation>
    </message>
    <message>
        <source>Last received block was generated %1 ago.</source>
        <translation>Blok terakhir yang diterima %1 lalu.</translation>
    </message>
    <message>
        <source>Transactions after this will not yet be visible.</source>
        <translation>Transaksi setelah ini belum akan terlihat.</translation>
    </message>
    <message>
        <source>Error</source>
        <translation>Terjadi sebuah kesalahan</translation>
    </message>
    <message>
        <source>Warning</source>
        <translation>Peringatan</translation>
    </message>
    <message>
        <source>Information</source>
        <translation>Informasi</translation>
    </message>
    <message>
        <source>Up to date</source>
        <translation>Terbaru</translation>
    </message>
    <message>
        <source>Show the %1 help message to get a list with possible Bitcoin command-line options</source>
        <translation>Tampilkan %1 pesan bantuan untuk mendapatkan daftar opsi baris perintah Bitcoin yang memungkinkan</translation>
    </message>
    <message>
        <source>%1 client</source>
        <translation>%1 klien</translation>
    </message>
    <message>
        <source>Connecting to peers...</source>
        <translation>Menghubungkan ke peer...</translation>
    </message>
    <message>
        <source>Catching up...</source>
        <translation>Menyusul...</translation>
    </message>
    <message>
        <source>Date: %1
</source>
        <translation>Tanggal: %1
</translation>
    </message>
    <message>
        <source>Amount: %1
</source>
        <translation>Jumlah: %1
</translation>
    </message>
    <message>
        <source>Type: %1
</source>
        <translation>Tipe: %1
</translation>
    </message>
    <message>
        <source>Label: %1
</source>
        <translation>Label: %1
</translation>
    </message>
    <message>
        <source>Address: %1
</source>
        <translation>Alamat: %1
</translation>
    </message>
    <message>
        <source>Sent transaction</source>
        <translation>Transaksi terkirim</translation>
    </message>
    <message>
        <source>Incoming transaction</source>
        <translation>Transaksi diterima</translation>
    </message>
    <message>
        <source>Wallet is &lt;b&gt;encrypted&lt;/b&gt; and currently &lt;b&gt;unlocked&lt;/b&gt;</source>
        <translation>Dompet saat ini &lt;b&gt;terenkripsi&lt;/b&gt; dan &lt;b&gt;terbuka&lt;/b&gt;</translation>
    </message>
    <message>
        <source>Wallet is &lt;b&gt;encrypted&lt;/b&gt; and currently &lt;b&gt;locked&lt;/b&gt;</source>
        <translation>Dompet saat ini &lt;b&gt;terenkripsi&lt;/b&gt; dan &lt;b&gt;terkunci&lt;/b&gt;</translation>
    </message>
    </context>
<context>
    <name>CoinControlDialog</name>
    <message>
        <source>Coin Selection</source>
        <translation>Pemilihan Koin</translation>
    </message>
    <message>
        <source>Quantity:</source>
        <translation>Kuantitas:</translation>
    </message>
    <message>
        <source>Bytes:</source>
        <translation>Bytes:</translation>
    </message>
    <message>
        <source>Amount:</source>
        <translation>Jumlah:</translation>
    </message>
    <message>
        <source>Fee:</source>
        <translation>Biaya:</translation>
    </message>
    <message>
        <source>Dust:</source>
        <translation>Dust:</translation>
    </message>
    <message>
        <source>After Fee:</source>
        <translation>Dengan Biaya:</translation>
    </message>
    <message>
        <source>Change:</source>
        <translation>Kembalian:</translation>
    </message>
    <message>
        <source>(un)select all</source>
        <translation>(Tidak)memilih semua</translation>
    </message>
    <message>
        <source>Tree mode</source>
        <translation>Tree mode</translation>
    </message>
    <message>
        <source>List mode</source>
        <translation>Mode daftar</translation>
    </message>
    <message>
        <source>Amount</source>
        <translation>Jumlah</translation>
    </message>
    <message>
        <source>Received with label</source>
        <translation>Diterima dengan label</translation>
    </message>
    <message>
        <source>Received with address</source>
        <translation>Diterima dengan alamat</translation>
    </message>
    <message>
        <source>Date</source>
        <translation>Tanggal</translation>
    </message>
    <message>
        <source>Confirmations</source>
        <translation>Konfirmasi</translation>
    </message>
    <message>
        <source>Confirmed</source>
        <translation>Terkonfirmasi</translation>
    </message>
    <message>
        <source>Copy address</source>
        <translation>Salin alamat</translation>
    </message>
<<<<<<< HEAD
=======
    <message>
        <source>Copy label</source>
        <translation>Salin label</translation>
    </message>
    <message>
        <source>Copy fee</source>
        <translation>Salin biaya</translation>
    </message>
    <message>
        <source>(no label)</source>
        <translation>(tidak ada label)</translation>
    </message>
>>>>>>> a7b486d6
    </context>
<context>
    <name>EditAddressDialog</name>
    <message>
        <source>Edit Address</source>
        <translation>Ubah Alamat</translation>
    </message>
    <message>
        <source>&amp;Label</source>
        <translation>&amp;Label</translation>
    </message>
    <message>
        <source>The label associated with this address list entry</source>
        <translation>Label yang terkait dengan daftar alamat</translation>
    </message>
    <message>
        <source>The address associated with this address list entry. This can only be modified for sending addresses.</source>
        <translation>Alamat yang terkait dengan daftar alamat. Hanya dapat diubah untuk alamat pengirim.</translation>
    </message>
    <message>
        <source>&amp;Address</source>
        <translation>&amp;Alamat</translation>
    </message>
    </context>
<context>
    <name>FreespaceChecker</name>
    <message>
        <source>A new data directory will be created.</source>
        <translation>Sebuah data direktori baru telah dibuat.</translation>
    </message>
    <message>
        <source>name</source>
        <translation>nama</translation>
    </message>
    <message>
        <source>Directory already exists. Add %1 if you intend to create a new directory here.</source>
        <translation>Direktori masih ada. Tambahlah %1 apabila Anda ingin membuat direktori baru disini.</translation>
    </message>
    <message>
        <source>Path already exists, and is not a directory.</source>
        <translation>Sudah ada path, dan itu bukan direktori.</translation>
    </message>
    <message>
        <source>Cannot create data directory here.</source>
        <translation>Tidak bisa membuat direktori data disini.</translation>
    </message>
</context>
<context>
    <name>HelpMessageDialog</name>
    <message>
        <source>version</source>
        <translation>versi</translation>
    </message>
    <message>
        <source>(%1-bit)</source>
        <translation>(%1-bit)</translation>
    </message>
    <message>
        <source>Command-line options</source>
        <translation>Pilihan Command-line</translation>
    </message>
    <message>
        <source>Usage:</source>
        <translation>Penggunaan:</translation>
    </message>
    <message>
        <source>command-line options</source>
        <translation>pilihan command-line</translation>
    </message>
    <message>
        <source>UI Options:</source>
        <translation>Pilihan UI:</translation>
    </message>
    <message>
        <source>Choose data directory on startup (default: %u)</source>
        <translation>Pilih direktori data saat memulai (default: %u)</translation>
    </message>
    <message>
        <source>Set language, for example "de_DE" (default: system locale)</source>
        <translation>Pilih bahasa, contoh "id_ID" (default: system locale)</translation>
    </message>
    <message>
        <source>Start minimized</source>
        <translation>Start minimized</translation>
    </message>
    <message>
        <source>Set SSL root certificates for payment request (default: -system-)</source>
        <translation>Pilih sertifikat root SSL untuk permintaan pembayaran {default: -system-)</translation>
    </message>
    <message>
        <source>Show splash screen on startup (default: %u)</source>
        <translation>Tampilkan layar kilat saat memulai (default: %u)</translation>
    </message>
    </context>
<context>
    <name>Intro</name>
    <message>
        <source>Welcome</source>
        <translation>Selamat Datang</translation>
    </message>
    <message>
        <source>Use the default data directory</source>
        <translation>Gunakan direktori data default.</translation>
    </message>
    <message>
        <source>Use a custom data directory:</source>
        <translation>Gunakan direktori pilihan Anda:</translation>
    </message>
    <message>
        <source>Error: Specified data directory "%1" cannot be created.</source>
        <translation>Kesalahan: Direktori data "%1" tidak dapat dibuat.</translation>
    </message>
    <message>
        <source>Error</source>
        <translation>Kesalahan</translation>
    </message>
    <message numerus="yes">
        <source>%n GB of free space available</source>
        <translation><numerusform>%n GB ruang kosong tersedia.</numerusform></translation>
    </message>
    <message numerus="yes">
        <source>(of %n GB needed)</source>
        <translation><numerusform>(dari %n GB yang dibutuhkan)</numerusform></translation>
    </message>
</context>
<context>
    <name>ModalOverlay</name>
    <message>
        <source>Form</source>
        <translation>Formulir</translation>
    </message>
    <message>
        <source>Last block time</source>
        <translation>Waktu blok terakhir</translation>
    </message>
    </context>
<context>
    <name>OpenURIDialog</name>
    <message>
        <source>Open URI</source>
        <translation>Buka URI</translation>
    </message>
    <message>
        <source>Open payment request from URI or file</source>
        <translation>Buka permintaan pembayaran dari URI atau data</translation>
    </message>
    <message>
        <source>URI:</source>
        <translation>URI:</translation>
    </message>
    <message>
        <source>Select payment request file</source>
        <translation>Pilih data permintaan pembayaran</translation>
    </message>
    </context>
<context>
    <name>OptionsDialog</name>
    <message>
        <source>Options</source>
        <translation>Pilihan</translation>
    </message>
    <message>
        <source>&amp;Main</source>
        <translation>&amp;Utama</translation>
    </message>
    <message>
        <source>Size of &amp;database cache</source>
        <translation>Ukuran cache &amp;database</translation>
    </message>
    <message>
        <source>MB</source>
        <translation>MB</translation>
    </message>
    <message>
        <source>Number of script &amp;verification threads</source>
        <translation>Jumlah script &amp;verification threads</translation>
    </message>
    <message>
        <source>Accept connections from outside</source>
        <translation>Terima koneksi dari luar</translation>
    </message>
    <message>
        <source>Allow incoming connections</source>
        <translation>Perbolehkan koneksi masuk</translation>
    </message>
    <message>
        <source>IP address of the proxy (e.g. IPv4: 127.0.0.1 / IPv6: ::1)</source>
        <translation>Alamat IP proxy (cth. IPv4: 127.0.0.1 / IPv6: ::1)</translation>
    </message>
    <message>
        <source>Minimize instead of exit the application when the window is closed. When this option is enabled, the application will be closed only after selecting Exit in the menu.</source>
        <translation>Minimalisasi aplikasi ketika jendela ditutup. Ketika pilihan ini dipilih, aplikasi akan menutup seluruhnya jika anda memilih Keluar di menu yang tersedia.</translation>
    </message>
    <message>
        <source>Third party URLs (e.g. a block explorer) that appear in the transactions tab as context menu items. %s in the URL is replaced by transaction hash. Multiple URLs are separated by vertical bar |.</source>
        <translation>URL pihak ketika (misalnya sebuah block explorer) yang mumcul dalam tab transaksi sebagai konteks menu. %s dalam URL diganti dengan kode transaksi. URL dipisahkan dengan tanda vertikal |.</translation>
    </message>
    <message>
        <source>Third party transaction URLs</source>
        <translation>URL transaksi pihak ketiga</translation>
    </message>
    <message>
        <source>Active command-line options that override above options:</source>
        <translation>Pilihan command-line yang aktif menimpa diatas opsi: </translation>
    </message>
    <message>
        <source>Reset all client options to default.</source>
        <translation>Kembalikan semua pengaturan ke awal.</translation>
    </message>
    <message>
        <source>&amp;Reset Options</source>
        <translation>&amp;Reset Pilihan</translation>
    </message>
    <message>
        <source>&amp;Network</source>
        <translation>&amp;Jaringan</translation>
    </message>
    <message>
        <source>(0 = auto, &lt;0 = leave that many cores free)</source>
        <translation>(0 = auto, &lt;0 = leave that many cores free)</translation>
    </message>
    <message>
        <source>W&amp;allet</source>
        <translation>D&amp;ompet</translation>
    </message>
    <message>
        <source>Expert</source>
        <translation>Ahli</translation>
    </message>
    <message>
        <source>Enable coin &amp;control features</source>
        <translation>Perbolehkan fitur &amp;pengaturan koin</translation>
    </message>
    <message>
        <source>If you disable the spending of unconfirmed change, the change from a transaction cannot be used until that transaction has at least one confirmation. This also affects how your balance is computed.</source>
        <translation>Jika Anda menonaktifkan perubahan saldo untuk transaksi yang belum dikonfirmasi, perubahan dari transaksi tidak dapat dilakukan sampai transaksi memiliki setidaknya satu konfirmasi. Hal ini juga mempengaruhi bagaimana saldo Anda dihitung.</translation>
    </message>
    <message>
        <source>&amp;Spend unconfirmed change</source>
        <translation>&amp;Perubahan saldo untuk transaksi yang belum dikonfirmasi</translation>
    </message>
    <message>
        <source>Automatically open the Zcoin client port on the router. This only works when your router supports UPnP and it is enabled.</source>
        <translation>Otomatis membuka port client Zcoin di router. Hanya berjalan apabila router anda mendukung UPnP dan di-enable.</translation>
    </message>
    <message>
        <source>Map port using &amp;UPnP</source>
        <translation>Petakan port dengan &amp;UPnP</translation>
    </message>
    <message>
        <source>Connect to the Zcoin network through a SOCKS5 proxy.</source>
        <translation>Hubungkan ke jaringan Zcoin melalui SOCKS5 proxy.</translation>
    </message>
    <message>
        <source>Proxy &amp;IP:</source>
        <translation>IP Proxy:</translation>
    </message>
    <message>
        <source>&amp;Port:</source>
        <translation>&amp;Port:</translation>
    </message>
    <message>
        <source>Port of the proxy (e.g. 9050)</source>
        <translation>Port proxy (cth. 9050)</translation>
    </message>
    <message>
        <source>IPv4</source>
        <translation>IPv4</translation>
    </message>
    <message>
        <source>IPv6</source>
        <translation>IPv6</translation>
    </message>
    <message>
        <source>Tor</source>
        <translation>Tor</translation>
    </message>
    <message>
        <source>&amp;Window</source>
        <translation>&amp;Jendela</translation>
    </message>
    <message>
        <source>Show only a tray icon after minimizing the window.</source>
        <translation>Hanya tampilkan ikon tray setelah meminilisasi jendela</translation>
    </message>
    <message>
        <source>&amp;Minimize to the tray instead of the taskbar</source>
        <translation>&amp;Meminilisasi ke tray daripada taskbar</translation>
    </message>
    <message>
        <source>M&amp;inimize on close</source>
        <translation>M&amp;eminilisasi saat tutup</translation>
    </message>
    <message>
        <source>&amp;Display</source>
        <translation>&amp;Tampilan</translation>
    </message>
    <message>
        <source>User Interface &amp;language:</source>
        <translation>&amp;Bahasa Antarmuka Pengguna:</translation>
    </message>
    <message>
        <source>&amp;Unit to show amounts in:</source>
        <translation>&amp;Unit untuk menunjukkan nilai:</translation>
    </message>
    <message>
        <source>Choose the default subdivision unit to show in the interface and when sending coins.</source>
        <translation>Pilihan standar unit yang ingin ditampilkan pada layar aplikasi dan saat mengirim koin.</translation>
    </message>
    <message>
        <source>Whether to show coin control features or not.</source>
        <translation>Ingin menunjukkan cara pengaturan koin atau tidak.</translation>
    </message>
    <message>
        <source>&amp;OK</source>
        <translation>&amp;YA</translation>
    </message>
    <message>
        <source>&amp;Cancel</source>
        <translation>&amp;Batal</translation>
    </message>
    <message>
        <source>default</source>
        <translation>standar</translation>
    </message>
    <message>
        <source>none</source>
        <translation>tidak satupun</translation>
    </message>
    <message>
        <source>Confirm options reset</source>
        <translation>Memastikan reset pilihan</translation>
    </message>
    <message>
        <source>Client restart required to activate changes.</source>
        <translation>Restart klien diperlukan untuk mengaktifkan perubahan.</translation>
    </message>
    <message>
        <source>Client will be shut down. Do you want to proceed?</source>
        <translation>Klien akan dimatikan, apakah anda hendak melanjutkan?</translation>
    </message>
    <message>
        <source>This change would require a client restart.</source>
        <translation>Perubahan ini akan memerlukan restart klien</translation>
    </message>
    <message>
        <source>The supplied proxy address is invalid.</source>
        <translation>Alamat proxy yang diisi tidak valid.</translation>
    </message>
</context>
<context>
    <name>OverviewPage</name>
    <message>
        <source>Form</source>
        <translation>Formulir</translation>
    </message>
    <message>
        <source>The displayed information may be out of date. Your wallet automatically synchronizes with the Zcoin network after a connection is established, but this process has not completed yet.</source>
        <translation>Informasi terlampir mungkin sudah kedaluwarsa. Dompet Anda secara otomatis mensinkronisasi dengan jaringan Zcoin ketika sebuah hubungan terbentuk, namun proses ini belum selesai.</translation>
    </message>
    <message>
        <source>Available:</source>
        <translation>Tersedia:</translation>
    </message>
    <message>
        <source>Your current spendable balance</source>
        <translation>Jumlah yang Anda bisa keluarkan sekarang</translation>
    </message>
    <message>
        <source>Pending:</source>
        <translation>Ditunda</translation>
    </message>
    <message>
        <source>Total of transactions that have yet to be confirmed, and do not yet count toward the spendable balance</source>
        <translation>Jumlah keseluruhan transaksi yang belum dikonfirmasi, dan belum saatnya dihitung sebagai pengeluaran saldo yang telah dibelanjakan.</translation>
    </message>
    <message>
        <source>Immature:</source>
        <translation>Terlalu Muda:</translation>
    </message>
    <message>
        <source>Mined balance that has not yet matured</source>
        <translation>Saldo ditambang yang masih terlalu muda</translation>
    </message>
    <message>
        <source>Balances</source>
        <translation>Saldo:</translation>
    </message>
    <message>
        <source>Total:</source>
        <translation>Jumlah:</translation>
    </message>
    <message>
        <source>Your current total balance</source>
        <translation>Jumlah saldo Anda sekarang</translation>
    </message>
    </context>
<context>
    <name>PaymentServer</name>
    </context>
<context>
    <name>PeerTableModel</name>
    <message>
        <source>User Agent</source>
        <translation>Agen Pengguna</translation>
    </message>
    </context>
<context>
    <name>QObject</name>
    <message>
        <source>Amount</source>
        <translation>Nilai</translation>
    </message>
    <message>
        <source>Enter a Zcoin address (e.g. %1)</source>
        <translation>Masukkan alamat Zcoin (contoh %1)</translation>
    </message>
    <message>
        <source>%1 h</source>
        <translation>%1 Jam</translation>
    </message>
    <message>
        <source>%1 m</source>
        <translation>%1 menit</translation>
    </message>
    <message>
        <source>N/A</source>
        <translation>T/S</translation>
    </message>
    <message>
        <source>%1 and %2</source>
        <translation>%1 dan %2</translation>
    </message>
    </context>
<context>
    <name>QObject::QObject</name>
    </context>
<context>
    <name>QRImageWidget</name>
    </context>
<context>
    <name>QRImageWidget</name>
    </context>
<context>
    <name>RPCConsole</name>
    <message>
        <source>N/A</source>
        <translation>T/S</translation>
    </message>
    <message>
        <source>Client version</source>
        <translation>Versi Klien</translation>
    </message>
    <message>
        <source>&amp;Information</source>
        <translation>&amp;Informasi</translation>
    </message>
    <message>
        <source>Debug window</source>
        <translation>Jendela debug</translation>
    </message>
    <message>
        <source>General</source>
        <translation>Umum</translation>
    </message>
    <message>
        <source>Startup time</source>
        <translation>Waktu nyala</translation>
    </message>
    <message>
        <source>Network</source>
        <translation>Jaringan</translation>
    </message>
    <message>
        <source>Name</source>
        <translation>Nama</translation>
    </message>
    <message>
        <source>Number of connections</source>
        <translation>Jumlah hubungan</translation>
    </message>
    <message>
        <source>Block chain</source>
        <translation>Rantai blok</translation>
    </message>
    <message>
        <source>Current number of blocks</source>
        <translation>Jumlah blok terkini</translation>
    </message>
    <message>
        <source>Sent</source>
        <translation>Terkirim</translation>
    </message>
    <message>
        <source>Version</source>
        <translation>Versi</translation>
    </message>
    <message>
        <source>User Agent</source>
        <translation>Agen Pengguna

</translation>
    </message>
    <message>
        <source>Services</source>
        <translation>Layanan</translation>
    </message>
    <message>
        <source>Last block time</source>
        <translation>Waktu blok terakhir</translation>
    </message>
    <message>
        <source>&amp;Open</source>
        <translation>&amp;Buka</translation>
    </message>
    <message>
        <source>&amp;Console</source>
        <translation>&amp;Konsol</translation>
    </message>
    <message>
        <source>&amp;Network Traffic</source>
        <translation>Kemacetan &amp;Jaringan </translation>
    </message>
    <message>
        <source>&amp;Clear</source>
        <translation>&amp;Kosongkan</translation>
    </message>
    <message>
        <source>Totals</source>
        <translation>Total</translation>
    </message>
    <message>
        <source>In:</source>
        <translation>Masuk:</translation>
    </message>
    <message>
        <source>Out:</source>
        <translation>Keluar:</translation>
    </message>
    <message>
        <source>Debug log file</source>
        <translation>Berkas catatan debug</translation>
    </message>
    <message>
        <source>Clear console</source>
        <translation>Bersihkan konsol</translation>
    </message>
    <message>
        <source>1 &amp;hour</source>
        <translation>1 &amp;jam</translation>
    </message>
    <message>
        <source>1 &amp;day</source>
        <translation>1 &amp;hari</translation>
    </message>
    <message>
        <source>1 &amp;week</source>
        <translation>1 &amp;minggu</translation>
    </message>
    <message>
        <source>1 &amp;year</source>
        <translation>1 &amp;tahun</translation>
    </message>
    <message>
        <source>Use up and down arrows to navigate history, and &lt;b&gt;Ctrl-L&lt;/b&gt; to clear screen.</source>
        <translation>Gunakan panah keatas dan kebawah untuk menampilkan sejarah, dan &lt;b&gt;Ctrl-L&lt;/b&gt; untuk bersihkan layar.</translation>
    </message>
    <message>
        <source>Type &lt;b&gt;help&lt;/b&gt; for an overview of available commands.</source>
        <translation>Ketik &lt;b&gt;help&lt;/b&gt; untuk menampilkan perintah tersedia.</translation>
    </message>
    <message>
        <source>%1 B</source>
        <translation>%1 B</translation>
    </message>
    <message>
        <source>%1 KB</source>
        <translation>%1 KB</translation>
    </message>
    <message>
        <source>%1 MB</source>
        <translation>%1 MB</translation>
    </message>
    <message>
        <source>%1 GB</source>
        <translation>%1 GB</translation>
    </message>
    <message>
        <source>Yes</source>
        <translation>Ya</translation>
    </message>
    <message>
        <source>No</source>
        <translation>Tidak</translation>
    </message>
    <message>
        <source>Unknown</source>
        <translation>Tidak diketahui</translation>
    </message>
</context>
<context>
    <name>ReceiveCoinsDialog</name>
    <message>
        <source>&amp;Amount:</source>
        <translation>&amp;Nilai:</translation>
    </message>
    <message>
        <source>&amp;Label:</source>
        <translation>&amp;Label:</translation>
    </message>
    <message>
        <source>&amp;Message:</source>
        <translation>&amp;Pesan:</translation>
    </message>
    <message>
        <source>R&amp;euse an existing receiving address (not recommended)</source>
        <translation>Gunakan lagi alamat penerima yang ada (tidak disarankan)</translation>
    </message>
    <message>
        <source>An optional label to associate with the new receiving address.</source>
        <translation>Label opsional untuk mengasosiasikan dengan alamat penerima baru.</translation>
    </message>
    <message>
        <source>Use this form to request payments. All fields are &lt;b&gt;optional&lt;/b&gt;.</source>
        <translation>Gunakan form ini untuk meminta pembayaran. Semua bidang adalah &lt;b&gt;opsional&lt;/b&gt;.</translation>
    </message>
    <message>
        <source>An optional amount to request. Leave this empty or zero to not request a specific amount.</source>
        <translation>Nilai permintaan opsional. Biarkan ini kosong atau nol bila tidak meminta nilai tertentu.</translation>
    </message>
    <message>
        <source>Clear all fields of the form.</source>
        <translation>Hapus informasi dari form.</translation>
    </message>
    <message>
        <source>Clear</source>
        <translation>Hapus</translation>
    </message>
    <message>
        <source>Requested payments history</source>
        <translation>Riwayat pembayaran yang diminta Anda</translation>
    </message>
    <message>
        <source>&amp;Request payment</source>
        <translation>&amp;Minta pembayaran</translation>
    </message>
    <message>
        <source>Show the selected request (does the same as double clicking an entry)</source>
        <translation>Menunjukkan permintaan yang dipilih (sama dengan tekan pilihan dua kali)</translation>
    </message>
    <message>
        <source>Show</source>
        <translation>Menunjukkan</translation>
    </message>
    <message>
        <source>Remove the selected entries from the list</source>
        <translation>Menghapus informasi terpilih dari daftar</translation>
    </message>
    <message>
        <source>Remove</source>
        <translation>Menghapus</translation>
    </message>
<<<<<<< HEAD
=======
    <message>
        <source>Copy label</source>
        <translation>Salin label</translation>
    </message>
>>>>>>> a7b486d6
    </context>
<context>
    <name>ReceiveRequestDialog</name>
    <message>
        <source>QR Code</source>
        <translation>Kode QR</translation>
    </message>
    <message>
        <source>Copy &amp;URI</source>
        <translation>Salin &amp;URI</translation>
    </message>
    <message>
        <source>Copy &amp;Address</source>
        <translation>Salin &amp;Alamat</translation>
    </message>
    <message>
        <source>&amp;Save Image...</source>
        <translation>&amp;Simpan Gambaran...</translation>
    </message>
<<<<<<< HEAD
    </context>
<context>
    <name>RecentRequestsTableModel</name>
=======
    <message>
        <source>Address</source>
        <translation>Alamat</translation>
    </message>
    <message>
        <source>Amount</source>
        <translation>Jumlah</translation>
    </message>
    <message>
        <source>Label</source>
        <translation>Label</translation>
    </message>
    </context>
<context>
    <name>RecentRequestsTableModel</name>
    <message>
        <source>Label</source>
        <translation>Label</translation>
    </message>
    <message>
        <source>(no label)</source>
        <translation>(tidak ada label)</translation>
    </message>
>>>>>>> a7b486d6
    </context>
<context>
    <name>SendCoinsDialog</name>
    <message>
        <source>Send Coins</source>
        <translation>Kirim Koin</translation>
    </message>
    <message>
        <source>Coin Control Features</source>
        <translation>Cara Pengaturan Koin</translation>
    </message>
    <message>
        <source>Inputs...</source>
        <translation>Masukan...</translation>
    </message>
    <message>
        <source>automatically selected</source>
        <translation>Pemilihan otomatis</translation>
    </message>
    <message>
        <source>Insufficient funds!</source>
        <translation>Saldo tidak mencukupi!</translation>
    </message>
    <message>
        <source>Quantity:</source>
        <translation>Kuantitas:</translation>
    </message>
    <message>
        <source>Bytes:</source>
        <translation>Bytes:</translation>
    </message>
    <message>
        <source>Amount:</source>
        <translation>Nilai:</translation>
    </message>
    <message>
        <source>Fee:</source>
        <translation>Biaya:</translation>
    </message>
    <message>
        <source>After Fee:</source>
        <translation>Dengan Biaya:</translation>
    </message>
    <message>
        <source>Change:</source>
        <translation>Uang Kembali:</translation>
    </message>
    <message>
        <source>If this is activated, but the change address is empty or invalid, change will be sent to a newly generated address.</source>
        <translation>Jiki ini dipilih, tetapi alamat pengembalian uang kosong atau salah, uang kembali akan dikirim ke alamat yang baru dibuat.</translation>
    </message>
    <message>
        <source>Custom change address</source>
        <translation>Alamat uang kembali yang kustom</translation>
    </message>
    <message>
        <source>Transaction Fee:</source>
        <translation>Biaya Transaksi:</translation>
    </message>
    <message>
        <source>Recommended:</source>
        <translation>Disarankan</translation>
    </message>
    <message>
        <source>normal</source>
        <translation>normal</translation>
    </message>
    <message>
        <source>fast</source>
        <translation>cepat</translation>
    </message>
    <message>
        <source>Send to multiple recipients at once</source>
        <translation>Kirim ke beberapa penerima sekaligus</translation>
    </message>
    <message>
        <source>Add &amp;Recipient</source>
        <translation>Tambahlah &amp;Penerima</translation>
    </message>
    <message>
        <source>Clear all fields of the form.</source>
        <translation>Hapus informasi dari form.</translation>
    </message>
    <message>
        <source>Dust:</source>
        <translation>Dust:</translation>
    </message>
    <message>
        <source>Clear &amp;All</source>
        <translation>Hapus &amp;Semua</translation>
    </message>
    <message>
        <source>Balance:</source>
        <translation>Saldo:</translation>
    </message>
    <message>
        <source>Confirm the send action</source>
        <translation>Konfirmasi aksi pengiriman</translation>
    </message>
    <message>
        <source>S&amp;end</source>
        <translation>K&amp;irim</translation>
    </message>
<<<<<<< HEAD
    </context>
=======
    <message>
        <source>Copy fee</source>
        <translation>Salin biaya</translation>
    </message>
    <message>
        <source>(no label)</source>
        <translation>(tidak ada label)</translation>
    </message>
</context>
>>>>>>> a7b486d6
<context>
    <name>SendCoinsEntry</name>
    <message>
        <source>A&amp;mount:</source>
        <translation>J&amp;umlah:</translation>
    </message>
    <message>
        <source>Pay &amp;To:</source>
        <translation>Kirim &amp;Ke:</translation>
    </message>
    <message>
        <source>&amp;Label:</source>
        <translation>&amp;Label:</translation>
    </message>
    <message>
        <source>Choose previously used address</source>
        <translation>Pilih alamat yang telah digunakan sebelumnya</translation>
    </message>
    <message>
        <source>This is a normal payment.</source>
        <translation>Ini adalah pembayaran normal</translation>
    </message>
    <message>
        <source>Alt+A</source>
        <translation>Alt+J</translation>
    </message>
    <message>
        <source>Paste address from clipboard</source>
        <translation>Tempel alamat dari salinan</translation>
    </message>
    <message>
        <source>Alt+P</source>
        <translation>Alt+B</translation>
    </message>
    <message>
        <source>Remove this entry</source>
        <translation>Hapus masukan ini</translation>
    </message>
    <message>
        <source>Message:</source>
        <translation>Pesan:</translation>
    </message>
    <message>
        <source>Enter a label for this address to add it to the list of used addresses</source>
        <translation>Masukkan label untuk alamat ini untuk dimasukan dalam daftar alamat yang pernah digunakan</translation>
    </message>
    <message>
        <source>Pay To:</source>
        <translation>Kirim Ke:</translation>
    </message>
    <message>
        <source>Memo:</source>
        <translation>Catatan Peringatan:</translation>
    </message>
    </context>
<context>
    <name>SendConfirmationDialog</name>
    </context>
<context>
    <name>ShutdownWindow</name>
    <message>
        <source>Do not shut down the computer until this window disappears.</source>
        <translation>Kamu tidak dapat mematikan komputer sebelum jendela ini tertutup sendiri.</translation>
    </message>
</context>
<context>
    <name>SignVerifyMessageDialog</name>
    <message>
        <source>Signatures - Sign / Verify a Message</source>
        <translation>Tanda Tangan / Verifikasi sebuah Pesan</translation>
    </message>
    <message>
        <source>&amp;Sign Message</source>
        <translation>&amp;Tandakan Pesan</translation>
    </message>
    <message>
        <source>Choose previously used address</source>
        <translation>Pilih alamat yang telah digunakan sebelumnya</translation>
    </message>
    <message>
        <source>Alt+A</source>
        <translation>Alt+A</translation>
    </message>
    <message>
        <source>Paste address from clipboard</source>
        <translation>Tempel alamat dari salinan</translation>
    </message>
    <message>
        <source>Alt+P</source>
        <translation>Alt+B</translation>
    </message>
    <message>
        <source>Enter the message you want to sign here</source>
        <translation>Masukan pesan yang ingin ditandai disini</translation>
    </message>
    <message>
        <source>Signature</source>
        <translation>Tanda Tangan</translation>
    </message>
    <message>
        <source>Copy the current signature to the system clipboard</source>
        <translation>Salin tanda tangan terpilih ke sistem klipboard</translation>
    </message>
    <message>
        <source>Sign the message to prove you own this Zcoin address</source>
        <translation>Tandai pesan untuk menyetujui kamu pemiliki alamat Zcoin ini</translation>
    </message>
    <message>
        <source>Sign &amp;Message</source>
        <translation>Tandakan &amp;Pesan</translation>
    </message>
    <message>
        <source>Reset all sign message fields</source>
        <translation>Hapus semua bidang penanda pesan</translation>
    </message>
    <message>
        <source>Clear &amp;All</source>
        <translation>Hapus &amp;Semua</translation>
    </message>
    <message>
        <source>&amp;Verify Message</source>
        <translation>&amp;Verifikasi Pesan</translation>
    </message>
    <message>
        <source>Verify &amp;Message</source>
        <translation>Verifikasi &amp;Pesan</translation>
    </message>
    <message>
        <source>Reset all verify message fields</source>
        <translation>Hapus semua bidang verifikasi pesan</translation>
    </message>
    </context>
<context>
    <name>SplashScreen</name>
    <message>
        <source>[testnet]</source>
        <translation>[testnet]</translation>
    </message>
</context>
<context>
    <name>TrafficGraphWidget</name>
    <message>
        <source>KB/s</source>
        <translation>KB/s</translation>
    </message>
</context>
<context>
    <name>TransactionDesc</name>
<<<<<<< HEAD
=======
    <message>
        <source>Amount</source>
        <translation>Jumlah</translation>
    </message>
>>>>>>> a7b486d6
    </context>
<context>
    <name>TransactionDescDialog</name>
    <message>
        <source>This pane shows a detailed description of the transaction</source>
        <translation>Jendela ini menampilkan deskripsi rinci dari transaksi tersebut</translation>
    </message>
    </context>
<context>
    <name>TransactionTableModel</name>
<<<<<<< HEAD
    </context>
<context>
    <name>TransactionView</name>
=======
    <message>
        <source>Label</source>
        <translation>Label</translation>
    </message>
    <message>
        <source>(no label)</source>
        <translation>(tidak ada label)</translation>
    </message>
    </context>
<context>
    <name>TransactionView</name>
    <message>
        <source>Copy address</source>
        <translation>Salin alamat</translation>
    </message>
    <message>
        <source>Copy label</source>
        <translation>Salin label</translation>
    </message>
    <message>
        <source>Comma separated file (*.csv)</source>
        <translation>Berkas yang berformat(*.csv)</translation>
    </message>
    <message>
        <source>Label</source>
        <translation>Label</translation>
    </message>
    <message>
        <source>Address</source>
        <translation>Alamat</translation>
    </message>
    <message>
        <source>Exporting Failed</source>
        <translation>Mengekspor Gagal</translation>
    </message>
>>>>>>> a7b486d6
    </context>
<context>
    <name>UnitDisplayStatusBarControl</name>
    </context>
<context>
    <name>WalletFrame</name>
    </context>
<context>
    <name>WalletModel</name>
    </context>
<context>
    <name>WalletView</name>
    </context>
<context>
<<<<<<< HEAD
    <name>zcoin-core</name>
=======
    <name>bitcoin-core</name>
>>>>>>> a7b486d6
    <message>
        <source>Options:</source>
        <translation>Pilihan:</translation>
    </message>
    <message>
        <source>Specify data directory</source>
        <translation>Tentukan direktori data</translation>
    </message>
    <message>
        <source>Connect to a node to retrieve peer addresses, and disconnect</source>
        <translation>Hubungkan ke node untuk menerima alamat peer, dan putuskan</translation>
    </message>
    <message>
        <source>Specify your own public address</source>
        <translation>Tentukan alamat publik Anda sendiri</translation>
    </message>
    <message>
        <source>Accept command line and JSON-RPC commands</source>
        <translation>Menerima perintah baris perintah dan JSON-RPC</translation>
    </message>
    <message>
        <source>Run in the background as a daemon and accept commands</source>
        <translation>Berjalan dibelakang sebagai daemin dan menerima perintah</translation>
    </message>
    <message>
<<<<<<< HEAD
        <source>Accept connections from outside (default: 1 if no -proxy or -connect)</source>
        <translation>Terima hubungan dari luar (standar: 1 kalau -proxy atau -connect tidak dipilih)</translation>
    </message>
    <message>
        <source>Zcoin Core</source>
        <translation>Zcoin Core</translation>
=======
        <source>Bitcoin Core</source>
        <translation>Bitcoin Core</translation>
>>>>>>> a7b486d6
    </message>
    <message>
        <source>Execute command when a wallet transaction changes (%s in cmd is replaced by TxID)</source>
        <translation>Jalankan perintah ketika perubahan transaksi dompet (%s di cmd digantikan oleh TxID)</translation>
    </message>
    <message>
        <source>Block creation options:</source>
        <translation>Pilihan pembuatan blok:</translation>
    </message>
    <message>
        <source>Connection options:</source>
        <translation>Pilih koneksi:</translation>
    </message>
    <message>
        <source>Corrupted block database detected</source>
        <translation>Menemukan database blok yang rusak </translation>
    </message>
    <message>
        <source>Do not load the wallet and disable wallet RPC calls</source>
        <translation>Jangan memuat dompet dan menonaktifkan panggilan dompet RPC</translation>
    </message>
    <message>
        <source>Do you want to rebuild the block database now?</source>
        <translation>Apakah Anda ingin coba membangun kembali database blok sekarang?</translation>
    </message>
    <message>
        <source>Error initializing block database</source>
        <translation>Kesalahan menginisialisasi database blok</translation>
    </message>
    <message>
        <source>Error initializing wallet database environment %s!</source>
        <translation>Kesalahan menginisialisasi dompet pada database%s!</translation>
    </message>
    <message>
        <source>Error loading block database</source>
        <translation>Gagal memuat database blok</translation>
    </message>
    <message>
        <source>Error opening block database</source>
        <translation>Menemukan masalah membukakan database blok</translation>
    </message>
    <message>
        <source>Error: Disk space is low!</source>
        <translation>Gagal: Hard disk hampir terisi!</translation>
    </message>
    <message>
        <source>Importing...</source>
        <translation>mengimpor...</translation>
    </message>
    <message>
        <source>Incorrect or no genesis block found. Wrong datadir for network?</source>
        <translation>Tidak bisa cari blok pertama, atau blok pertama salah. Salah direktori untuk jaringan?</translation>
    </message>
    <message>
        <source>Invalid -onion address: '%s'</source>
        <translation>Alamat -onion salah: '%s'</translation>
    </message>
    <message>
        <source>Not enough file descriptors available.</source>
        <translation>Deskripsi berkas tidak tersedia dengan cukup.</translation>
    </message>
    <message>
        <source>Set maximum block size in bytes (default: %d)</source>
        <translation>Atur ukuran maksimal untuk blok dalam byte (biasanya: %d)</translation>
    </message>
    <message>
        <source>Specify wallet file (within data directory)</source>
        <translation>Tentukan arsip dompet (dalam direktori data)</translation>
    </message>
    <message>
        <source>Verifying blocks...</source>
        <translation>Blok-blok sedang diverifikasi...</translation>
    </message>
    <message>
        <source>Verifying wallet...</source>
        <translation>Dompet sedang diverifikasi...</translation>
    </message>
    <message>
        <source>Wallet %s resides outside data directory %s</source>
        <translation>Dompet %s ada diluar direktori data %s</translation>
    </message>
    <message>
        <source>Wallet options:</source>
        <translation>Opsi dompet:</translation>
    </message>
    <message>
        <source>Connect through SOCKS5 proxy</source>
        <translation>Hubungkan melalui proxy SOCKS5</translation>
    </message>
    <message>
        <source>Information</source>
        <translation>Informasi</translation>
    </message>
    <message>
        <source>RPC server options:</source>
        <translation>Opsi server RPC:</translation>
    </message>
    <message>
        <source>Send trace/debug info to console instead of debug.log file</source>
        <translation>Kirim info jejak/debug ke konsol bukan berkas debug.log</translation>
    </message>
    <message>
        <source>Shrink debug.log file on client startup (default: 1 when no -debug)</source>
        <translation>Mengecilkan berkas debug.log saat klien berjalan  (Standar: 1 jika tidak -debug)</translation>
    </message>
    <message>
        <source>Signing transaction failed</source>
        <translation>Tandatangani transaksi tergagal</translation>
    </message>
    <message>
        <source>Transaction amount too small</source>
        <translation>Nilai transaksi terlalu kecil</translation>
    </message>
    <message>
        <source>Transaction too large</source>
        <translation>Transaksi terlalu besar</translation>
    </message>
    <message>
        <source>Username for JSON-RPC connections</source>
        <translation>Nama pengguna untuk hubungan JSON-RPC</translation>
    </message>
    <message>
        <source>Warning</source>
        <translation>Peringatan</translation>
    </message>
    <message>
        <source>Zapping all transactions from wallet...</source>
        <translation>Setiap transaksi dalam dompet sedang di-'Zap'...</translation>
    </message>
    <message>
        <source>Password for JSON-RPC connections</source>
        <translation>Kata sandi untuk hubungan JSON-RPC</translation>
    </message>
    <message>
        <source>Execute command when the best block changes (%s in cmd is replaced by block hash)</source>
        <translation>Menjalankan perintah ketika perubahan blok terbaik (%s dalam cmd digantikan oleh hash blok)</translation>
    </message>
    <message>
        <source>Allow DNS lookups for -addnode, -seednode and -connect</source>
        <translation>Izinkan peninjauan DNS untuk -addnote, -seednode dan -connect</translation>
    </message>
    <message>
        <source>Loading addresses...</source>
        <translation>Memuat alamat...</translation>
    </message>
    <message>
        <source>Invalid -proxy address: '%s'</source>
        <translation>Alamat -proxy salah: '%s'</translation>
    </message>
    <message>
        <source>Unknown network specified in -onlynet: '%s'</source>
        <translation>Jaringan tidak diketahui yang ditentukan dalam -onlynet: '%s'</translation>
    </message>
    <message>
        <source>Insufficient funds</source>
        <translation>Saldo tidak mencukupi</translation>
    </message>
    <message>
        <source>Loading block index...</source>
        <translation>Memuat indeks blok...</translation>
    </message>
    <message>
        <source>Add a node to connect to and attempt to keep the connection open</source>
        <translation>Tambahkan node untuk dihubungkan dan upaya untuk menjaga hubungan tetap terbuka</translation>
    </message>
    <message>
        <source>Loading wallet...</source>
        <translation>Memuat dompet...</translation>
    </message>
    <message>
        <source>Cannot downgrade wallet</source>
        <translation>Tidak dapat menurunkan versi dompet</translation>
    </message>
    <message>
        <source>Cannot write default address</source>
        <translation>Tidak dapat menyimpan alamat standar</translation>
    </message>
    <message>
        <source>Rescanning...</source>
        <translation>Memindai ulang...</translation>
    </message>
    <message>
        <source>Done loading</source>
        <translation>Memuat selesai</translation>
    </message>
    <message>
        <source>Error</source>
        <translation>Gagal</translation>
    </message>
</context>
</TS><|MERGE_RESOLUTION|>--- conflicted
+++ resolved
@@ -41,12 +41,6 @@
         <source>&amp;Delete</source>
         <translation>&amp;Hapus</translation>
     </message>
-<<<<<<< HEAD
-    </context>
-<context>
-    <name>AddressTableModel</name>
-    </context>
-=======
     <message>
         <source>Choose the address to send coins to</source>
         <translation>Pilih alamat untuk mengirim koin</translation>
@@ -68,12 +62,12 @@
         <translation>Alamat-alamat penerima</translation>
     </message>
     <message>
-        <source>These are your Bitcoin addresses for sending payments. Always check the amount and the receiving address before sending coins.</source>
-        <translation>Ini adalah alamat- alamat Bitcoin Anda untuk mengirimkan pembayaran. Selalu periksa jumlah dan alamat penerima sebelum mengirimkan koin.</translation>
-    </message>
-    <message>
-        <source>These are your Bitcoin addresses for receiving payments. It is recommended to use a new receiving address for each transaction.</source>
-        <translation>Ini adalah alamat- alamat Bitcoin Anda untuk menerima pembayaran. Dianjurkan untuk menggunakan alamat penerima yang baru setiap melakukan transaksi.</translation>
+        <source>These are your Zcoin addresses for sending payments. Always check the amount and the receiving address before sending coins.</source>
+        <translation>Ini adalah alamat- alamat Zcoin Anda untuk mengirimkan pembayaran. Selalu periksa jumlah dan alamat penerima sebelum mengirimkan koin.</translation>
+    </message>
+    <message>
+        <source>These are your Zcoin addresses for receiving payments. It is recommended to use a new receiving address for each transaction.</source>
+        <translation>Ini adalah alamat- alamat Zcoin Anda untuk menerima pembayaran. Dianjurkan untuk menggunakan alamat penerima yang baru setiap melakukan transaksi.</translation>
     </message>
     <message>
         <source>&amp;Copy Address</source>
@@ -115,7 +109,6 @@
         <translation>(tidak ada label)</translation>
     </message>
 </context>
->>>>>>> a7b486d6
 <context>
     <name>AskPassphraseDialog</name>
     <message>
@@ -134,9 +127,6 @@
         <source>Repeat new passphrase</source>
         <translation>Ulangi kata kunci baru</translation>
     </message>
-<<<<<<< HEAD
-    </context>
-=======
     <message>
         <source>Enter the new passphrase to the wallet.&lt;br/&gt;Please use a passphrase of &lt;b&gt;ten or more random characters&lt;/b&gt;, or &lt;b&gt;eight or more words&lt;/b&gt;.</source>
         <translation>Masukan kata sandi baru ke dompet.&lt;br/&gt;Mohon gunakan kata sandi &lt;b&gt;sepuluh karakter acak atau lebih&lt;/b&gt;, atau &lt;b&gt; delapan atau lebih beberapa kata &lt;/​​b&gt;.</translation>
@@ -174,8 +164,8 @@
         <translation>Konfirmasi pengenkripsian dompet</translation>
     </message>
     <message>
-        <source>Warning: If you encrypt your wallet and lose your passphrase, you will &lt;b&gt;LOSE ALL OF YOUR BITCOINS&lt;/b&gt;!</source>
-        <translation>Peringatan: Jika Anda enkripsi dompet Anda dan lupa kata sandi anda, Anda akan &lt;b&gt;KEHILANGAN SEMUA BITCOIN ANDA&lt;/b&gt;!</translation>
+        <source>Warning: If you encrypt your wallet and lose your passphrase, you will &lt;b&gt;LOSE ALL OF YOUR ZCOINS&lt;/b&gt;!</source>
+        <translation>Peringatan: Jika Anda enkripsi dompet Anda dan lupa kata sandi anda, Anda akan &lt;b&gt;KEHILANGAN SEMUA ZCOIN ANDA&lt;/b&gt;!</translation>
     </message>
     <message>
         <source>Are you sure you wish to encrypt your wallet?</source>
@@ -186,7 +176,7 @@
         <translation>Dompet terenkripsi</translation>
     </message>
     <message>
-        <source>%1 will close now to finish the encryption process. Remember that encrypting your wallet cannot fully protect your bitcoins from being stolen by malware infecting your computer.</source>
+        <source>%1 will close now to finish the encryption process. Remember that encrypting your wallet cannot fully protect your zcoins from being stolen by malware infecting your computer.</source>
         <translation>%1 sekarang akan ditutup untuk menyelesaikan proses enkripsi. Ingatlah bahwa mengenkripsi dompet Anda tidak dapat sepenuhnya melindungi komputer Anda dari pencurian malware yang menginfeksi komputer Anda.</translation>
     </message>
     <message>
@@ -226,7 +216,6 @@
         <translation>Peringatan: Tombol Caps Lock aktif!</translation>
     </message>
 </context>
->>>>>>> a7b486d6
 <context>
     <name>BanTableModel</name>
     <message>
@@ -485,8 +474,8 @@
         <translation>Terbaru</translation>
     </message>
     <message>
-        <source>Show the %1 help message to get a list with possible Bitcoin command-line options</source>
-        <translation>Tampilkan %1 pesan bantuan untuk mendapatkan daftar opsi baris perintah Bitcoin yang memungkinkan</translation>
+        <source>Show the %1 help message to get a list with possible Zcoin command-line options</source>
+        <translation>Tampilkan %1 pesan bantuan untuk mendapatkan daftar opsi baris perintah Zcoin yang memungkinkan</translation>
     </message>
     <message>
         <source>%1 client</source>
@@ -621,8 +610,6 @@
         <source>Copy address</source>
         <translation>Salin alamat</translation>
     </message>
-<<<<<<< HEAD
-=======
     <message>
         <source>Copy label</source>
         <translation>Salin label</translation>
@@ -635,7 +622,6 @@
         <source>(no label)</source>
         <translation>(tidak ada label)</translation>
     </message>
->>>>>>> a7b486d6
     </context>
 <context>
     <name>EditAddressDialog</name>
@@ -1072,9 +1058,6 @@
     </context>
 <context>
     <name>QObject::QObject</name>
-    </context>
-<context>
-    <name>QRImageWidget</name>
     </context>
 <context>
     <name>QRImageWidget</name>
@@ -1298,13 +1281,10 @@
         <source>Remove</source>
         <translation>Menghapus</translation>
     </message>
-<<<<<<< HEAD
-=======
     <message>
         <source>Copy label</source>
         <translation>Salin label</translation>
     </message>
->>>>>>> a7b486d6
     </context>
 <context>
     <name>ReceiveRequestDialog</name>
@@ -1324,11 +1304,6 @@
         <source>&amp;Save Image...</source>
         <translation>&amp;Simpan Gambaran...</translation>
     </message>
-<<<<<<< HEAD
-    </context>
-<context>
-    <name>RecentRequestsTableModel</name>
-=======
     <message>
         <source>Address</source>
         <translation>Alamat</translation>
@@ -1352,7 +1327,6 @@
         <source>(no label)</source>
         <translation>(tidak ada label)</translation>
     </message>
->>>>>>> a7b486d6
     </context>
 <context>
     <name>SendCoinsDialog</name>
@@ -1456,9 +1430,6 @@
         <source>S&amp;end</source>
         <translation>K&amp;irim</translation>
     </message>
-<<<<<<< HEAD
-    </context>
-=======
     <message>
         <source>Copy fee</source>
         <translation>Salin biaya</translation>
@@ -1468,7 +1439,6 @@
         <translation>(tidak ada label)</translation>
     </message>
 </context>
->>>>>>> a7b486d6
 <context>
     <name>SendCoinsEntry</name>
     <message>
@@ -1617,13 +1587,10 @@
 </context>
 <context>
     <name>TransactionDesc</name>
-<<<<<<< HEAD
-=======
     <message>
         <source>Amount</source>
         <translation>Jumlah</translation>
     </message>
->>>>>>> a7b486d6
     </context>
 <context>
     <name>TransactionDescDialog</name>
@@ -1634,11 +1601,6 @@
     </context>
 <context>
     <name>TransactionTableModel</name>
-<<<<<<< HEAD
-    </context>
-<context>
-    <name>TransactionView</name>
-=======
     <message>
         <source>Label</source>
         <translation>Label</translation>
@@ -1674,7 +1636,6 @@
         <source>Exporting Failed</source>
         <translation>Mengekspor Gagal</translation>
     </message>
->>>>>>> a7b486d6
     </context>
 <context>
     <name>UnitDisplayStatusBarControl</name>
@@ -1689,11 +1650,7 @@
     <name>WalletView</name>
     </context>
 <context>
-<<<<<<< HEAD
     <name>zcoin-core</name>
-=======
-    <name>bitcoin-core</name>
->>>>>>> a7b486d6
     <message>
         <source>Options:</source>
         <translation>Pilihan:</translation>
@@ -1719,17 +1676,8 @@
         <translation>Berjalan dibelakang sebagai daemin dan menerima perintah</translation>
     </message>
     <message>
-<<<<<<< HEAD
-        <source>Accept connections from outside (default: 1 if no -proxy or -connect)</source>
-        <translation>Terima hubungan dari luar (standar: 1 kalau -proxy atau -connect tidak dipilih)</translation>
-    </message>
-    <message>
         <source>Zcoin Core</source>
         <translation>Zcoin Core</translation>
-=======
-        <source>Bitcoin Core</source>
-        <translation>Bitcoin Core</translation>
->>>>>>> a7b486d6
     </message>
     <message>
         <source>Execute command when a wallet transaction changes (%s in cmd is replaced by TxID)</source>
