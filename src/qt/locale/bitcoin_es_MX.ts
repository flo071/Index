--- conflicted
+++ resolved
@@ -288,13 +288,6 @@
         <source>Confirmed</source>
         <translation>Confirmado </translation>
     </message>
-<<<<<<< HEAD
-    <message>
-        <source>Priority</source>
-        <translation>Prioridad</translation>
-    </message>
-=======
->>>>>>> a7b486d6
     </context>
 <context>
     <name>EditAddressDialog</name>
@@ -398,12 +391,9 @@
     </message>
     </context>
 <context>
-<<<<<<< HEAD
-=======
     <name>QObject::QObject</name>
     </context>
 <context>
->>>>>>> a7b486d6
     <name>QRImageWidget</name>
     </context>
 <context>
@@ -599,24 +589,16 @@
     </context>
 <context>
     <name>WalletModel</name>
-<<<<<<< HEAD
-    </context>
-=======
     <message>
         <source>Send Coins</source>
         <translation>Enviar monedas</translation>
     </message>
 </context>
->>>>>>> a7b486d6
 <context>
     <name>WalletView</name>
     </context>
 <context>
-<<<<<<< HEAD
     <name>zcoin-core</name>
-=======
-    <name>bitcoin-core</name>
->>>>>>> a7b486d6
     <message>
         <source>Options:</source>
         <translation>Opciones:</translation>
