<TS language="fi" version="2.1">
<context>
    <name>AddressBookPage</name>
    <message>
        <source>Right-click to edit address or label</source>
        <translation>Valitse hiiren oikealla painikkeella muokataksesi osoitetta tai nimikettä</translation>
    </message>
    <message>
        <source>Create a new address</source>
        <translation>Luo uusi osoite</translation>
    </message>
    <message>
        <source>&amp;New</source>
        <translation>&amp;Uusi</translation>
    </message>
    <message>
        <source>Copy the currently selected address to the system clipboard</source>
        <translation>Kopioi valittu osoite leikepöydälle</translation>
    </message>
    <message>
        <source>&amp;Copy</source>
        <translation>&amp;Kopioi</translation>
    </message>
    <message>
        <source>C&amp;lose</source>
        <translation>S&amp;ulje</translation>
    </message>
    <message>
        <source>Delete the currently selected address from the list</source>
        <translation>Poista valittu osoite listalta</translation>
    </message>
    <message>
        <source>Export the data in the current tab to a file</source>
        <translation>Vie auki olevan välilehden tiedot tiedostoon</translation>
    </message>
    <message>
        <source>&amp;Export</source>
        <translation>&amp;Vie</translation>
    </message>
    <message>
        <source>&amp;Delete</source>
        <translation>&amp;Poista</translation>
    </message>
    </context>
<context>
    <name>AddressTableModel</name>
    </context>
<context>
    <name>AskPassphraseDialog</name>
    <message>
        <source>Passphrase Dialog</source>
        <translation>Tunnuslauseen tekstinsyöttökenttä</translation>
    </message>
    <message>
        <source>Enter passphrase</source>
        <translation>Kirjoita tunnuslause</translation>
    </message>
    <message>
        <source>New passphrase</source>
        <translation>Uusi tunnuslause</translation>
    </message>
    <message>
        <source>Repeat new passphrase</source>
        <translation>Toista uusi tunnuslause</translation>
    </message>
    </context>
<context>
    <name>BanTableModel</name>
    <message>
        <source>IP/Netmask</source>
        <translation>IP/Verkon peite</translation>
    </message>
    <message>
        <source>Banned Until</source>
        <translation>Estetty kunnes</translation>
    </message>
</context>
<context>
    <name>ZcoinGUI</name>
    <message>
        <source>Sign &amp;message...</source>
        <translation>&amp;Allekirjoita viesti...</translation>
    </message>
    <message>
        <source>Synchronizing with network...</source>
        <translation>Synkronoidaan verkon kanssa...</translation>
    </message>
    <message>
        <source>&amp;Overview</source>
        <translation>&amp;Yleisnäkymä</translation>
    </message>
    <message>
        <source>Node</source>
        <translation>Solmu</translation>
    </message>
    <message>
        <source>Show general overview of wallet</source>
        <translation>Lompakon tilanteen yleiskatsaus</translation>
    </message>
    <message>
        <source>&amp;Transactions</source>
        <translation>&amp;Rahansiirrot</translation>
    </message>
    <message>
        <source>Browse transaction history</source>
        <translation>Selaa rahansiirtohistoriaa</translation>
    </message>
    <message>
        <source>E&amp;xit</source>
        <translation>L&amp;opeta</translation>
    </message>
    <message>
        <source>Quit application</source>
        <translation>Sulje ohjelma</translation>
    </message>
    <message>
        <source>&amp;About %1</source>
        <translation>&amp;Tietoja %1</translation>
    </message>
    <message>
        <source>Show information about %1</source>
        <translation>Näytä tietoa aiheesta %1</translation>
    </message>
    <message>
        <source>About &amp;Qt</source>
        <translation>Tietoja &amp;Qt</translation>
    </message>
    <message>
        <source>Show information about Qt</source>
        <translation>Näytä tietoja Qt:ta</translation>
    </message>
    <message>
        <source>&amp;Options...</source>
        <translation>&amp;Asetukset...</translation>
    </message>
    <message>
        <source>Modify configuration options for %1</source>
        <translation>Muuta kohteen %1 kokoonpanoasetuksia</translation>
    </message>
    <message>
        <source>&amp;Encrypt Wallet...</source>
        <translation>&amp;Salaa lompakko...</translation>
    </message>
    <message>
        <source>&amp;Backup Wallet...</source>
        <translation>&amp;Varmuuskopioi Lompakko...</translation>
    </message>
    <message>
        <source>&amp;Change Passphrase...</source>
        <translation>&amp;Vaihda Tunnuslause...</translation>
    </message>
    <message>
        <source>&amp;Sending addresses...</source>
        <translation>&amp;Lähetysosoitteet...</translation>
    </message>
    <message>
        <source>&amp;Receiving addresses...</source>
        <translation>&amp;Vastaanotto-osoitteet...</translation>
    </message>
    <message>
        <source>Open &amp;URI...</source>
        <translation>Avaa &amp;URI...</translation>
    </message>
    <message>
        <source>Reindexing blocks on disk...</source>
        <translation>Ladataan lohkoindeksiä...</translation>
    </message>
    <message>
        <source>Send coins to a Zcoin address</source>
        <translation>Lähetä kolikoita Zcoin-osoitteeseen</translation>
    </message>
    <message>
        <source>Backup wallet to another location</source>
        <translation>Varmuuskopioi lompakko toiseen sijaintiin</translation>
    </message>
    <message>
        <source>Change the passphrase used for wallet encryption</source>
        <translation>Vaihda lompakon salaukseen käytettävä tunnuslause</translation>
    </message>
    <message>
        <source>&amp;Debug window</source>
        <translation>&amp;Testausikkuna</translation>
    </message>
    <message>
        <source>Open debugging and diagnostic console</source>
        <translation>Avaa debuggaus- ja diagnostiikkakonsoli</translation>
    </message>
    <message>
        <source>&amp;Verify message...</source>
        <translation>Varmista &amp;viesti...</translation>
    </message>
    <message>
        <source>Zcoin</source>
        <translation>Zcoin</translation>
    </message>
    <message>
        <source>Wallet</source>
        <translation>Lompakko</translation>
    </message>
    <message>
        <source>&amp;Send</source>
        <translation>&amp;Lähetä</translation>
    </message>
    <message>
        <source>&amp;Receive</source>
        <translation>&amp;Vastaanota</translation>
    </message>
    <message>
        <source>&amp;Show / Hide</source>
        <translation>&amp;Näytä / Piilota</translation>
    </message>
    <message>
        <source>Show or hide the main Window</source>
        <translation>Näytä tai piilota Zcoin-ikkuna</translation>
    </message>
    <message>
        <source>Encrypt the private keys that belong to your wallet</source>
        <translation>Suojaa yksityiset avaimet, jotka kuuluvat lompakkoosi</translation>
    </message>
    <message>
        <source>Sign messages with your Zcoin addresses to prove you own them</source>
        <translation>Allekirjoita viestisi omalla Zcoin -osoitteellasi todistaaksesi, että omistat ne</translation>
    </message>
    <message>
        <source>Verify messages to ensure they were signed with specified Zcoin addresses</source>
        <translation>Varmista, että viestisi on allekirjoitettu määritetyllä Zcoin -osoitteella</translation>
    </message>
    <message>
        <source>&amp;File</source>
        <translation>&amp;Tiedosto</translation>
    </message>
    <message>
        <source>&amp;Settings</source>
        <translation>&amp;Asetukset</translation>
    </message>
    <message>
        <source>&amp;Help</source>
        <translation>&amp;Apua</translation>
    </message>
    <message>
        <source>Tabs toolbar</source>
        <translation>Välilehtipalkki</translation>
    </message>
    <message>
        <source>Request payments (generates QR codes and zcoin: URIs)</source>
        <translation>Pyydä maksuja (Luo QR koodit ja zcoin: URIt)</translation>
    </message>
    <message>
        <source>Show the list of used sending addresses and labels</source>
        <translation>Näytä lähettämiseen käytettyjen osoitteiden ja nimien lista</translation>
    </message>
    <message>
        <source>Show the list of used receiving addresses and labels</source>
        <translation>Näytä vastaanottamiseen käytettyjen osoitteiden ja nimien lista</translation>
    </message>
    <message>
        <source>Open a zcoin: URI or payment request</source>
        <translation>Avaa zcoin: URI tai maksupyyntö</translation>
    </message>
    <message>
        <source>&amp;Command-line options</source>
        <translation>&amp;Komentorivin valinnat</translation>
    </message>
    <message numerus="yes">
        <source>%n active connection(s) to Zcoin network</source>
        <translation><numerusform>%n aktiivinen yhteys Zcoin-verkkoon</numerusform><numerusform>%n aktiivista yhteyttä Zcoin-verkkoon</numerusform></translation>
    </message>
    <message>
        <source>Indexing blocks on disk...</source>
        <translation>Ladataan lohkoindeksiä...</translation>
    </message>
    <message>
        <source>Processing blocks on disk...</source>
        <translation>Käsitellään lohkoja levyllä...</translation>
    </message>
    <message>
        <source>Indexing blocks on disk...</source>
        <translation>Ladataan lohkoindeksiä...</translation>
    </message>
    <message>
        <source>Processing blocks on disk...</source>
        <translation>Käsitellään lohkoja levyllä...</translation>
    </message>
    <message numerus="yes">
        <source>Processed %n block(s) of transaction history.</source>
        <translation><numerusform>Prosessoitu %n lohko rahansiirtohistoriasta.</numerusform><numerusform>Prosessoitu %n lohkoa rahansiirtohistoriasta.</numerusform></translation>
    </message>
    <message>
        <source>%1 behind</source>
        <translation>%1 jäljessä</translation>
    </message>
    <message>
        <source>Last received block was generated %1 ago.</source>
        <translation>Viimeisin vastaanotettu lohko tuotettu %1.</translation>
    </message>
    <message>
        <source>Transactions after this will not yet be visible.</source>
        <translation>Tämän jälkeiset rahansiirrot eivät ole vielä näkyvissä.</translation>
    </message>
    <message>
        <source>Error</source>
        <translation>Virhe</translation>
    </message>
    <message>
        <source>Warning</source>
        <translation>Varoitus</translation>
    </message>
    <message>
        <source>Information</source>
        <translation>Tietoa</translation>
    </message>
    <message>
        <source>Up to date</source>
        <translation>Rahansiirtohistoria on ajan tasalla</translation>
    </message>
    <message>
<<<<<<< HEAD
        <source>Show the %1 help message to get a list with possible Zcoin command-line options</source>
        <translation>Näytä %1 ohjeet saadaksesi listan mahdollisista Zcoinin komentorivivalinnoista</translation>
=======
        <source>Show the %1 help message to get a list with possible Bitcoin command-line options</source>
        <translation>Näytä %1 ohjeet saadaksesi listan mahdollisista Bitcoinin komentorivivalinnoista</translation>
>>>>>>> a7b486d6
    </message>
    <message>
        <source>%1 client</source>
        <translation>%1-asiakas</translation>
    </message>
    <message>
        <source>Catching up...</source>
        <translation>Saavutetaan verkkoa...</translation>
    </message>
    <message>
        <source>Date: %1
</source>
        <translation>Päivämäärä: %1
</translation>
    </message>
    <message>
        <source>Amount: %1
</source>
        <translation>Määrä: %1
</translation>
    </message>
    <message>
        <source>Type: %1
</source>
        <translation>Tyyppi: %1
</translation>
    </message>
    <message>
        <source>Label: %1
</source>
        <translation>Nimike: %1
</translation>
    </message>
    <message>
        <source>Address: %1
</source>
        <translation>Osoite: %1
</translation>
    </message>
    <message>
        <source>Sent transaction</source>
        <translation>Lähetetyt rahansiirrot</translation>
    </message>
    <message>
        <source>Incoming transaction</source>
        <translation>Saapuva rahansiirto</translation>
    </message>
    <message>
        <source>Wallet is &lt;b&gt;encrypted&lt;/b&gt; and currently &lt;b&gt;unlocked&lt;/b&gt;</source>
        <translation>Lompakko on &lt;b&gt;salattu&lt;/b&gt; ja tällä hetkellä &lt;b&gt;avoinna&lt;/b&gt;</translation>
    </message>
    <message>
        <source>Wallet is &lt;b&gt;encrypted&lt;/b&gt; and currently &lt;b&gt;locked&lt;/b&gt;</source>
        <translation>Lompakko on &lt;b&gt;salattu&lt;/b&gt; ja tällä hetkellä &lt;b&gt;lukittuna&lt;/b&gt;</translation>
    </message>
    </context>
<context>
    <name>CoinControlDialog</name>
    <message>
        <source>Coin Selection</source>
        <translation>Kolikoiden valinta</translation>
    </message>
    <message>
        <source>Quantity:</source>
        <translation>Määrä:</translation>
    </message>
    <message>
        <source>Bytes:</source>
        <translation>Tavuja:</translation>
    </message>
    <message>
        <source>Amount:</source>
        <translation>Määrä:</translation>
    </message>
    <message>
        <source>Fee:</source>
        <translation>Palkkio:</translation>
    </message>
    <message>
        <source>Dust:</source>
        <translation>Tomu:</translation>
    </message>
    <message>
        <source>After Fee:</source>
        <translation>Palkkion jälkeen:</translation>
    </message>
    <message>
        <source>Change:</source>
        <translation>Vaihtoraha:</translation>
    </message>
    <message>
        <source>(un)select all</source>
        <translation>(epä)valitse kaikki</translation>
    </message>
    <message>
        <source>Tree mode</source>
        <translation>Puurakenne</translation>
    </message>
    <message>
        <source>List mode</source>
        <translation>Listarakenne</translation>
    </message>
    <message>
        <source>Amount</source>
        <translation>Määrä</translation>
    </message>
    <message>
        <source>Received with label</source>
        <translation>Vastaanotettu nimikkeellä</translation>
    </message>
    <message>
        <source>Received with address</source>
        <translation>Vastaanotettu osoitteella</translation>
    </message>
    <message>
        <source>Date</source>
        <translation>Aika</translation>
    </message>
    <message>
        <source>Confirmations</source>
        <translation>Vahvistuksia</translation>
    </message>
    <message>
        <source>Confirmed</source>
        <translation>Vahvistettu</translation>
    </message>
<<<<<<< HEAD
    <message>
        <source>Priority</source>
        <translation>Prioriteetti</translation>
    </message>
=======
>>>>>>> a7b486d6
    </context>
<context>
    <name>EditAddressDialog</name>
    <message>
        <source>Edit Address</source>
        <translation>Muokkaa osoitetta</translation>
    </message>
    <message>
        <source>&amp;Label</source>
        <translation>&amp;Nimi</translation>
    </message>
    <message>
        <source>The label associated with this address list entry</source>
        <translation>Tähän osoitteeseen liitetty nimi</translation>
    </message>
    <message>
        <source>The address associated with this address list entry. This can only be modified for sending addresses.</source>
        <translation>Osoite liitettynä tähän osoitekirjan alkioon. Tämä voidaan muokata vain lähetysosoitteissa.</translation>
    </message>
    <message>
        <source>&amp;Address</source>
        <translation>&amp;Osoite</translation>
    </message>
    </context>
<context>
    <name>FreespaceChecker</name>
    <message>
        <source>A new data directory will be created.</source>
        <translation>Luodaan uusi kansio.</translation>
    </message>
    <message>
        <source>name</source>
        <translation>Nimi</translation>
    </message>
    <message>
        <source>Directory already exists. Add %1 if you intend to create a new directory here.</source>
        <translation>Hakemisto on jo olemassa. Lisää %1 jos tarkoitus on luoda hakemisto tänne.</translation>
    </message>
    <message>
        <source>Path already exists, and is not a directory.</source>
        <translation>Polku on jo olemassa, eikä se ole kansio.</translation>
    </message>
    <message>
        <source>Cannot create data directory here.</source>
        <translation>Ei voida luoda data-hakemistoa tänne.</translation>
    </message>
</context>
<context>
    <name>HelpMessageDialog</name>
    <message>
        <source>version</source>
        <translation>versio</translation>
    </message>
    <message>
        <source>(%1-bit)</source>
        <translation>(%1-bit)</translation>
    </message>
    <message>
        <source>About %1</source>
        <translation>Tietoja %1</translation>
    </message>
    <message>
        <source>Command-line options</source>
        <translation>Komentorivi parametrit</translation>
    </message>
    <message>
        <source>Usage:</source>
        <translation>Käyttö:</translation>
    </message>
    <message>
        <source>command-line options</source>
        <translation>komentorivi parametrit</translation>
    </message>
    <message>
        <source>UI Options:</source>
        <translation>Käyttöliittymän asetukset:</translation>
    </message>
    <message>
        <source>Choose data directory on startup (default: %u)</source>
        <translation>Valitse datahakemisto käynnistyksen yhteydessä (oletus: %u)</translation>
    </message>
    <message>
        <source>Set language, for example "de_DE" (default: system locale)</source>
        <translation>Aseta kieli, esimerkiksi "de_DE" (oletus: järjestelmän kieli)</translation>
    </message>
    <message>
        <source>Start minimized</source>
        <translation>Käynnistä pienennettynä</translation>
    </message>
    <message>
        <source>Set SSL root certificates for payment request (default: -system-)</source>
        <translation>Aseta maksupyynnöille SSL-juurivarmenteet (oletus: -system-)</translation>
    </message>
    <message>
        <source>Show splash screen on startup (default: %u)</source>
        <translation>Näytä aloitusruutu käynnistyksen yhteydessä (oletus: %u)</translation>
    </message>
    <message>
        <source>Reset all settings changed in the GUI</source>
        <translation>Nollaa kaikki graafisen käyttöliittymän kautta tehdyt muutokset</translation>
    </message>
</context>
<context>
    <name>Intro</name>
    <message>
        <source>Welcome</source>
        <translation>Tervetuloa</translation>
    </message>
    <message>
        <source>Welcome to %1.</source>
        <translation>Tervetuloa %1 pariin.</translation>
    </message>
    <message>
        <source>As this is the first time the program is launched, you can choose where %1 will store its data.</source>
        <translation>Tämä on ensimmäinen kerta, kun %1 on käynnistetty, joten voit valita data-hakemiston paikan.</translation>
    </message>
    <message>
<<<<<<< HEAD
        <source>%1 will download and store a copy of the Zcoin block chain. At least %2GB of data will be stored in this directory, and it will grow over time. The wallet will also be stored in this directory.</source>
        <translation>%1 lataa ja tallentaa kopion Zcoinin lohkoketjusta. Vähintään %2Gt dataa tullaan tallentamaan tähän hakemistoon, ja tarve kasvaa ajan myötä. Lompakko tullaan myös tallentamaan tähän hakemistoon.</translation>
=======
        <source>%1 will download and store a copy of the Bitcoin block chain. At least %2GB of data will be stored in this directory, and it will grow over time. The wallet will also be stored in this directory.</source>
        <translation>%1 lataa ja tallentaa kopion Bitcoinin lohkoketjusta. Vähintään %2Gt dataa tullaan tallentamaan tähän hakemistoon, ja tarve kasvaa ajan myötä. Lompakko tullaan myös tallentamaan tähän hakemistoon.</translation>
>>>>>>> a7b486d6
    </message>
    <message>
        <source>Use the default data directory</source>
        <translation>Käytä oletuskansiota</translation>
    </message>
    <message>
        <source>Use a custom data directory:</source>
        <translation>Määritä oma kansio:</translation>
    </message>
    <message>
        <source>Error: Specified data directory "%1" cannot be created.</source>
        <translation>Virhe: Annettu datahakemistoa "%1" ei voida luoda.</translation>
    </message>
    <message>
        <source>Error</source>
        <translation>Virhe</translation>
    </message>
    <message numerus="yes">
        <source>%n GB of free space available</source>
        <translation><numerusform>%n Gt vapaata tilaa käytettävissä</numerusform><numerusform>%n Gt vapaata tilaa käytettävissä</numerusform></translation>
    </message>
    <message numerus="yes">
        <source>(of %n GB needed)</source>
        <translation><numerusform>(%n Gt tarvittavasta tilasta)</numerusform><numerusform>(%n Gt tarvittavasta tilasta)</numerusform></translation>
    </message>
</context>
<context>
    <name>ModalOverlay</name>
    <message>
        <source>Form</source>
        <translation>Lomake</translation>
    </message>
    <message>
        <source>Last block time</source>
        <translation>Viimeisimmän lohkon aika</translation>
    </message>
    <message>
        <source>Hide</source>
        <translation>Piilota</translation>
    </message>
    </context>
<context>
    <name>OpenURIDialog</name>
    <message>
        <source>Open URI</source>
        <translation>Avaa URI</translation>
    </message>
    <message>
        <source>Open payment request from URI or file</source>
        <translation>Avaa maksupyyntö URI:sta tai tiedostosta</translation>
    </message>
    <message>
        <source>URI:</source>
        <translation>URI:</translation>
    </message>
    <message>
        <source>Select payment request file</source>
        <translation>Valitse maksupyynnön tiedosto</translation>
    </message>
    </context>
<context>
    <name>OptionsDialog</name>
    <message>
        <source>Options</source>
        <translation>Asetukset</translation>
    </message>
    <message>
        <source>&amp;Main</source>
        <translation>&amp;Yleiset</translation>
    </message>
    <message>
        <source>Automatically start %1 after logging in to the system.</source>
        <translation>Käynnistä %1 automaattisesti järjestelmään kirjautumisen jälkeen.</translation>
    </message>
    <message>
        <source>&amp;Start %1 on system login</source>
        <translation>&amp;Käynnistä %1 järjestelmään kirjautuessa</translation>
    </message>
    <message>
        <source>Size of &amp;database cache</source>
        <translation>&amp;Tietokannan välimuistin koko</translation>
    </message>
    <message>
        <source>MB</source>
        <translation>MB</translation>
    </message>
    <message>
        <source>Number of script &amp;verification threads</source>
        <translation>Script &amp;varmistuksen threadien määrä</translation>
    </message>
    <message>
        <source>Accept connections from outside</source>
        <translation>Hyväksy yhteysiä ulkopuolelta</translation>
    </message>
    <message>
        <source>Allow incoming connections</source>
        <translation>Hyväksy sisääntulevia yhteyksiä</translation>
    </message>
    <message>
        <source>IP address of the proxy (e.g. IPv4: 127.0.0.1 / IPv6: ::1)</source>
        <translation>IP osoite proxille (esim. IPv4: 127.0.0.1 / IPv6: ::1)</translation>
    </message>
    <message>
        <source>Minimize instead of exit the application when the window is closed. When this option is enabled, the application will be closed only after selecting Exit in the menu.</source>
        <translation>Minimoi ikkuna ohjelman sulkemisen sijasta kun ikkuna suljetaan. Kun tämä asetus on käytössä, ohjelma suljetaan vain valittaessa valikosta Poistu.</translation>
    </message>
    <message>
        <source>Third party URLs (e.g. a block explorer) that appear in the transactions tab as context menu items. %s in the URL is replaced by transaction hash. Multiple URLs are separated by vertical bar |.</source>
        <translation>Ulkopuoliset URL-osoitteet (esim. block explorer,) jotka esiintyvät siirrot-välilehdellä valikossa. %s URL-osoitteessa korvataan siirtotunnuksella. Useampi URL-osoite on eroteltu pystyviivalla |.</translation>
    </message>
    <message>
        <source>Third party transaction URLs</source>
        <translation>Kolmannen osapuolen rahansiirto URL:t</translation>
    </message>
    <message>
        <source>Active command-line options that override above options:</source>
        <translation>Aktiiviset komentorivivalinnat jotka ohittavat ylläolevat valinnat:</translation>
    </message>
    <message>
        <source>Reset all client options to default.</source>
        <translation>Palauta kaikki asetukset takaisin alkuperäisiksi.</translation>
    </message>
    <message>
        <source>&amp;Reset Options</source>
        <translation>&amp;Palauta asetukset</translation>
    </message>
    <message>
        <source>&amp;Network</source>
        <translation>&amp;Verkko</translation>
    </message>
    <message>
        <source>(0 = auto, &lt;0 = leave that many cores free)</source>
        <translation>(0 = auto, &lt;0 = jätä näin monta ydintä vapaaksi)</translation>
    </message>
    <message>
        <source>W&amp;allet</source>
        <translation>&amp;Lompakko</translation>
    </message>
    <message>
        <source>Expert</source>
        <translation>Expertti</translation>
    </message>
    <message>
        <source>Enable coin &amp;control features</source>
        <translation>Ota käytöön &amp;Kolikkokontrolli-ominaisuudet</translation>
    </message>
    <message>
        <source>If you disable the spending of unconfirmed change, the change from a transaction cannot be used until that transaction has at least one confirmation. This also affects how your balance is computed.</source>
        <translation>Jos poistat varmistamattomien vaihtorahojen käytön, rahansiirron vaihtorahaa ei voida käyttää ennen vähintään yhtä varmistusta. Tämä vaikuttaa myös kuinka taseesi lasketaan.</translation>
    </message>
    <message>
        <source>&amp;Spend unconfirmed change</source>
        <translation>&amp;Käytä varmistamattomia vaihtorahoja</translation>
    </message>
    <message>
        <source>Automatically open the Zcoin client port on the router. This only works when your router supports UPnP and it is enabled.</source>
        <translation>Avaa Zcoin-asiakasohjelman portti reitittimellä automaattisesti. Tämä toimii vain, jos reitittimesi tukee UPnP:tä ja se on käytössä.</translation>
    </message>
    <message>
        <source>Map port using &amp;UPnP</source>
        <translation>Portin uudelleenohjaus &amp;UPnP:llä</translation>
    </message>
    <message>
        <source>Connect to the Zcoin network through a SOCKS5 proxy.</source>
        <translation>Yhdistä Zcoin-verkkoon SOCKS5-välityspalvelimen kautta.</translation>
    </message>
    <message>
        <source>&amp;Connect through SOCKS5 proxy (default proxy):</source>
        <translation>&amp;Yhdistä SOCKS5-välityspalvelimen kautta (oletus välityspalvelin):</translation>
    </message>
    <message>
        <source>Proxy &amp;IP:</source>
        <translation>Proxyn &amp;IP:</translation>
    </message>
    <message>
        <source>&amp;Port:</source>
        <translation>&amp;Portti</translation>
    </message>
    <message>
        <source>Port of the proxy (e.g. 9050)</source>
        <translation>Proxyn Portti (esim. 9050)</translation>
    </message>
    <message>
        <source>Used for reaching peers via:</source>
        <translation>Vertaisten saavuttamiseen käytettävät verkkotyypit:</translation>
    </message>
    <message>
        <source>Shows, if the supplied default SOCKS5 proxy is used to reach peers via this network type.</source>
        <translation>Ilmoittaa, mikäli oletetettua SOCKS5-välityspalvelinta käytetään tämän verkkotyypin kautta vertaisten saavuttamiseen.</translation>
    </message>
    <message>
        <source>IPv4</source>
        <translation>IPv4</translation>
    </message>
    <message>
        <source>IPv6</source>
        <translation>IPv6</translation>
    </message>
    <message>
        <source>Tor</source>
        <translation>Tor</translation>
    </message>
    <message>
        <source>Connect to the Zcoin network through a separate SOCKS5 proxy for Tor hidden services.</source>
        <translation>Yhdistä Zcoin-verkkoon erillisen SOCKS5-välityspalvelimen kautta piilotettuja Tor-palveluja varten.</translation>
    </message>
    <message>
        <source>Use separate SOCKS5 proxy to reach peers via Tor hidden services:</source>
        <translation>Käytä erillistä SOCKS5-välityspalvelinta saavuttaaksesi vertaisia piilotettujen Tor-palveluiden kautta:</translation>
    </message>
    <message>
        <source>&amp;Window</source>
        <translation>&amp;Ikkuna</translation>
    </message>
    <message>
        <source>Show only a tray icon after minimizing the window.</source>
        <translation>Näytä ainoastaan ilmaisinalueella ikkunan pienentämisen jälkeen.</translation>
    </message>
    <message>
        <source>&amp;Minimize to the tray instead of the taskbar</source>
        <translation>&amp;Pienennä ilmaisinalueelle työkalurivin sijasta</translation>
    </message>
    <message>
        <source>M&amp;inimize on close</source>
        <translation>P&amp;ienennä suljettaessa</translation>
    </message>
    <message>
        <source>&amp;Display</source>
        <translation>&amp;Käyttöliittymä</translation>
    </message>
    <message>
        <source>User Interface &amp;language:</source>
        <translation>&amp;Käyttöliittymän kieli</translation>
    </message>
    <message>
        <source>The user interface language can be set here. This setting will take effect after restarting %1.</source>
        <translation>Tässä voit määritellä käyttöliittymän kielen. Muutokset astuvat voimaan seuraavan kerran, kun %1 käynnistetään.</translation>
    </message>
    <message>
        <source>&amp;Unit to show amounts in:</source>
        <translation>Yksikkö jona zcoin-määrät näytetään</translation>
    </message>
    <message>
        <source>Choose the default subdivision unit to show in the interface and when sending coins.</source>
        <translation>Valitse mitä yksikköä käytetään ensisijaisesti zcoin-määrien näyttämiseen.</translation>
    </message>
    <message>
        <source>Whether to show coin control features or not.</source>
        <translation>Näytetäänkö kolikkokontrollin ominaisuuksia vai ei</translation>
    </message>
    <message>
        <source>&amp;OK</source>
        <translation>&amp;OK</translation>
    </message>
    <message>
        <source>&amp;Cancel</source>
        <translation>&amp;Peruuta</translation>
    </message>
    <message>
        <source>default</source>
        <translation>oletus</translation>
    </message>
    <message>
        <source>none</source>
        <translation>ei mitään</translation>
    </message>
    <message>
        <source>Confirm options reset</source>
        <translation>Varmista asetusten palautus</translation>
    </message>
    <message>
        <source>Client restart required to activate changes.</source>
        <translation>Ohjelman uudelleenkäynnistys aktivoi muutokset.</translation>
    </message>
    <message>
        <source>Client will be shut down. Do you want to proceed?</source>
        <translation>Asiakasohjelma sammutetaan. Haluatko jatkaa?</translation>
    </message>
    <message>
        <source>This change would require a client restart.</source>
        <translation>Tämä muutos vaatii ohjelman uudelleenkäynnistyksen.</translation>
    </message>
    <message>
        <source>The supplied proxy address is invalid.</source>
        <translation>Antamasi proxy-osoite on virheellinen.</translation>
    </message>
</context>
<context>
    <name>OverviewPage</name>
    <message>
        <source>Form</source>
        <translation>Lomake</translation>
    </message>
    <message>
        <source>The displayed information may be out of date. Your wallet automatically synchronizes with the Zcoin network after a connection is established, but this process has not completed yet.</source>
        <translation>Näytetyt tiedot eivät välttämättä ole ajantasalla. Lompakkosi synkronoituu zcoin-verkon kanssa automaattisesti yhteyden muodostamisen jälkeen, mutta synkronointi on vielä meneillään.</translation>
    </message>
    <message>
        <source>Watch-only:</source>
        <translation>Seuranta:</translation>
    </message>
    <message>
        <source>Available:</source>
        <translation>Käytettävissä:</translation>
    </message>
    <message>
        <source>Your current spendable balance</source>
        <translation>Nykyinen käytettävissä oleva tase</translation>
    </message>
    <message>
        <source>Pending:</source>
        <translation>Odotetaan:</translation>
    </message>
    <message>
        <source>Total of transactions that have yet to be confirmed, and do not yet count toward the spendable balance</source>
        <translation>Varmistamattomien rahansiirtojen summa, jota ei lasketa käytettävissä olevaan taseeseen.</translation>
    </message>
    <message>
        <source>Immature:</source>
        <translation>Epäkypsää:</translation>
    </message>
    <message>
        <source>Mined balance that has not yet matured</source>
        <translation>Louhittu saldo, joka ei ole vielä kypsynyt</translation>
    </message>
    <message>
        <source>Balances</source>
        <translation>Saldot</translation>
    </message>
    <message>
        <source>Total:</source>
        <translation>Yhteensä:</translation>
    </message>
    <message>
        <source>Your current total balance</source>
        <translation>Tililläsi tällä hetkellä olevien Zcoinien määrä</translation>
    </message>
    <message>
        <source>Your current balance in watch-only addresses</source>
        <translation>Nykyinen tase seurantaosoitetteissa</translation>
    </message>
    <message>
        <source>Spendable:</source>
        <translation>Käytettävissä:</translation>
    </message>
    <message>
        <source>Recent transactions</source>
        <translation>Viimeisimmät rahansiirrot</translation>
    </message>
    <message>
        <source>Unconfirmed transactions to watch-only addresses</source>
        <translation>Vahvistamattomat rahansiirrot vain katseltaviin osoitteisiin</translation>
    </message>
    <message>
        <source>Mined balance in watch-only addresses that has not yet matured</source>
        <translation>Louhittu, ei vielä kypsynyt saldo vain katseltavissa osoitteissa</translation>
    </message>
    <message>
        <source>Current total balance in watch-only addresses</source>
        <translation>Nykyinen tase seurantaosoitetteissa</translation>
    </message>
</context>
<context>
    <name>PaymentServer</name>
    </context>
<context>
    <name>PeerTableModel</name>
    <message>
        <source>User Agent</source>
        <translation>Käyttöliittymä</translation>
    </message>
    <message>
        <source>Node/Service</source>
        <translation>Noodi/Palvelu</translation>
    </message>
    </context>
<context>
    <name>QObject</name>
    <message>
        <source>Amount</source>
        <translation>Määrä</translation>
    </message>
    <message>
        <source>Enter a Zcoin address (e.g. %1)</source>
        <translation>Syötä Zcoin-osoite (esim. %1)</translation>
    </message>
    <message>
        <source>%1 d</source>
        <translation>%1 d</translation>
    </message>
    <message>
        <source>%1 h</source>
        <translation>%1 h</translation>
    </message>
    <message>
        <source>%1 m</source>
        <translation>%1 m</translation>
    </message>
    <message>
        <source>%1 s</source>
        <translation>%1 s</translation>
    </message>
    <message>
        <source>None</source>
        <translation>Ei yhtään</translation>
    </message>
    <message>
        <source>N/A</source>
        <translation>Ei saatavilla</translation>
    </message>
    <message>
        <source>%1 ms</source>
        <translation>%1 ms</translation>
    </message>
    <message>
        <source>%1 and %2</source>
        <translation>%1 ja %2</translation>
    </message>
    </context>
<context>
    <name>QObject::QObject</name>
    </context>
<context>
    <name>QRImageWidget</name>
    </context>
<context>
    <name>QRImageWidget</name>
    </context>
<context>
    <name>RPCConsole</name>
    <message>
        <source>N/A</source>
        <translation>Ei saatavilla</translation>
    </message>
    <message>
        <source>Client version</source>
        <translation>Pääteohjelman versio</translation>
    </message>
    <message>
        <source>&amp;Information</source>
        <translation>T&amp;ietoa</translation>
    </message>
    <message>
        <source>Debug window</source>
        <translation>&amp;Debug-ikkuna</translation>
    </message>
    <message>
        <source>General</source>
        <translation>Yleinen</translation>
    </message>
    <message>
        <source>Using BerkeleyDB version</source>
        <translation>Käyttää BerkeleyDB-versiota</translation>
    </message>
    <message>
        <source>Datadir</source>
        <translation>Data-hakemisto</translation>
    </message>
    <message>
        <source>Startup time</source>
        <translation>Käynnistysaika</translation>
    </message>
    <message>
        <source>Network</source>
        <translation>Verkko</translation>
    </message>
    <message>
        <source>Name</source>
        <translation>Nimi</translation>
    </message>
    <message>
        <source>Number of connections</source>
        <translation>Yhteyksien lukumäärä</translation>
    </message>
    <message>
        <source>Block chain</source>
        <translation>Lohkoketju</translation>
    </message>
    <message>
        <source>Current number of blocks</source>
        <translation>Nykyinen Lohkojen määrä</translation>
    </message>
    <message>
        <source>Memory Pool</source>
        <translation>Muistiallas</translation>
    </message>
    <message>
        <source>Current number of transactions</source>
        <translation>Tämänhetkinen rahansiirtojen määrä</translation>
    </message>
    <message>
        <source>Memory usage</source>
        <translation>Muistin käyttö</translation>
    </message>
    <message>
        <source>Received</source>
        <translation>Vastaanotetut</translation>
    </message>
    <message>
        <source>Sent</source>
        <translation>Lähetetyt</translation>
    </message>
    <message>
        <source>&amp;Peers</source>
        <translation>&amp;Vertaiset</translation>
    </message>
    <message>
        <source>Banned peers</source>
        <translation>Estetyt vertaiset</translation>
    </message>
    <message>
        <source>Select a peer to view detailed information.</source>
        <translation>Valitse vertainen eriteltyjä tietoja varten.</translation>
    </message>
    <message>
        <source>Whitelisted</source>
        <translation>Sallittu</translation>
    </message>
    <message>
        <source>Direction</source>
        <translation>Suunta</translation>
    </message>
    <message>
        <source>Version</source>
        <translation>Versio</translation>
    </message>
    <message>
        <source>Starting Block</source>
        <translation>Alkaen lohkosta</translation>
    </message>
    <message>
        <source>Synced Headers</source>
        <translation>Synkronoidut ylätunnisteet</translation>
    </message>
    <message>
        <source>Synced Blocks</source>
        <translation>Synkronoidut lohkot</translation>
    </message>
    <message>
        <source>User Agent</source>
        <translation>Käyttöliittymä</translation>
    </message>
    <message>
        <source>Open the %1 debug log file from the current data directory. This can take a few seconds for large log files.</source>
        <translation>Avaa %1 -debug-loki tämänhetkisestä data-hakemistosta. Tämä voi viedä muutaman sekunnin suurille lokitiedostoille.</translation>
    </message>
    <message>
        <source>Decrease font size</source>
        <translation>Pienennä fontin kokoa</translation>
    </message>
    <message>
        <source>Increase font size</source>
        <translation>Suurenna fontin kokoa</translation>
    </message>
    <message>
        <source>Services</source>
        <translation>Palvelut</translation>
    </message>
    <message>
        <source>Ban Score</source>
        <translation>Panna-pisteytys</translation>
    </message>
    <message>
        <source>Connection Time</source>
        <translation>Yhteysaika</translation>
    </message>
    <message>
        <source>Last Send</source>
        <translation>Viimeisin lähetetty</translation>
    </message>
    <message>
        <source>Last Receive</source>
        <translation>Viimeisin vastaanotettu</translation>
    </message>
    <message>
        <source>Ping Time</source>
        <translation>Vasteaika</translation>
    </message>
    <message>
        <source>The duration of a currently outstanding ping.</source>
        <translation>Tämänhetkisen merkittävän yhteyskokeilun kesto.</translation>
    </message>
    <message>
        <source>Ping Wait</source>
        <translation>Yhteyskokeilun odotus</translation>
    </message>
    <message>
        <source>Time Offset</source>
        <translation>Ajan poikkeama</translation>
    </message>
    <message>
        <source>Last block time</source>
        <translation>Viimeisimmän lohkon aika</translation>
    </message>
    <message>
        <source>&amp;Open</source>
        <translation>&amp;Avaa</translation>
    </message>
    <message>
        <source>&amp;Console</source>
        <translation>&amp;Konsoli</translation>
    </message>
    <message>
        <source>&amp;Network Traffic</source>
        <translation>&amp;Verkkoliikenne</translation>
    </message>
    <message>
        <source>&amp;Clear</source>
        <translation>&amp;Tyhjennä</translation>
    </message>
    <message>
        <source>Totals</source>
        <translation>Yhteensä</translation>
    </message>
    <message>
        <source>In:</source>
        <translation>Sisään:</translation>
    </message>
    <message>
        <source>Out:</source>
        <translation>Ulos:</translation>
    </message>
    <message>
        <source>Debug log file</source>
        <translation>Debug lokitiedosto</translation>
    </message>
    <message>
        <source>Clear console</source>
        <translation>Tyhjennä konsoli</translation>
    </message>
    <message>
        <source>1 &amp;hour</source>
        <translation>1 &amp;tunti</translation>
    </message>
    <message>
        <source>1 &amp;day</source>
        <translation>1 &amp;päivä</translation>
    </message>
    <message>
        <source>1 &amp;week</source>
        <translation>1 &amp;viikko</translation>
    </message>
    <message>
        <source>1 &amp;year</source>
        <translation>1 &amp;vuosi</translation>
    </message>
    <message>
        <source>Use up and down arrows to navigate history, and &lt;b&gt;Ctrl-L&lt;/b&gt; to clear screen.</source>
        <translation>Ylös- ja alas-nuolet selaavat historiaa ja &lt;b&gt;Ctrl-L&lt;/b&gt; tyhjentää ruudun.</translation>
    </message>
    <message>
        <source>Type &lt;b&gt;help&lt;/b&gt; for an overview of available commands.</source>
        <translation>Kirjoita &lt;b&gt;help&lt;/b&gt; nähdäksesi yleiskatsauksen käytettävissä olevista komennoista.</translation>
    </message>
    <message>
        <source>%1 B</source>
        <translation>%1 B</translation>
    </message>
    <message>
        <source>%1 KB</source>
        <translation>%1 KB</translation>
    </message>
    <message>
        <source>%1 MB</source>
        <translation>%1 MB</translation>
    </message>
    <message>
        <source>%1 GB</source>
        <translation>%1 GB</translation>
    </message>
    <message>
        <source>(node id: %1)</source>
        <translation>(solmukohdan id: %1)</translation>
    </message>
    <message>
        <source>via %1</source>
        <translation>%1 kautta</translation>
    </message>
    <message>
        <source>never</source>
        <translation>ei koskaan</translation>
    </message>
    <message>
        <source>Inbound</source>
        <translation>Sisääntuleva</translation>
    </message>
    <message>
        <source>Outbound</source>
        <translation>Ulosmenevä</translation>
    </message>
    <message>
        <source>Yes</source>
        <translation>Kyllä</translation>
    </message>
    <message>
        <source>No</source>
        <translation>Ei</translation>
    </message>
    <message>
        <source>Unknown</source>
        <translation>Tuntematon</translation>
    </message>
</context>
<context>
    <name>ReceiveCoinsDialog</name>
    <message>
        <source>&amp;Amount:</source>
        <translation>&amp;Määrä</translation>
    </message>
    <message>
        <source>&amp;Label:</source>
        <translation>&amp;Nimi:</translation>
    </message>
    <message>
        <source>&amp;Message:</source>
        <translation>&amp;Viesti:</translation>
    </message>
    <message>
        <source>Reuse one of the previously used receiving addresses. Reusing addresses has security and privacy issues. Do not use this unless re-generating a payment request made before.</source>
        <translation>Uudelleenkäytä yksi vanhoista vastaanotto-osoitteista. Uudelleenkäyttössä on turvallisuus- ja yksityisyysongelmia. Älä käytä tätä ellet ole uudelleenluomassa aikaisempaa maksupyyntöä.</translation>
    </message>
    <message>
        <source>R&amp;euse an existing receiving address (not recommended)</source>
        <translation>&amp;Uudelleenkäytä vastaanotto-osoitetta (ei suositella)</translation>
    </message>
    <message>
        <source>An optional message to attach to the payment request, which will be displayed when the request is opened. Note: The message will not be sent with the payment over the Zcoin network.</source>
        <translation>Valinnainen viesti liitetään maksupyyntöön ja näytetään avattaessa. Viestiä ei lähetetä Zcoin-verkkoon.</translation>
    </message>
    <message>
        <source>An optional label to associate with the new receiving address.</source>
        <translation>Valinnainen nimi liitetään vastaanottavaan osoitteeseen.</translation>
    </message>
    <message>
        <source>Use this form to request payments. All fields are &lt;b&gt;optional&lt;/b&gt;.</source>
        <translation>Käytä lomaketta maksupyyntöihin. Kaikki kentät ovat &lt;b&gt;valinnaisia&lt;/b&gt;.</translation>
    </message>
    <message>
        <source>An optional amount to request. Leave this empty or zero to not request a specific amount.</source>
        <translation>Valinnainen pyyntömäärä. Jätä tyhjäksi tai nollaksi jos et pyydä tiettyä määrää.</translation>
    </message>
    <message>
        <source>Clear all fields of the form.</source>
        <translation>Tyhjennä lomakkeen kaikki kentät.</translation>
    </message>
    <message>
        <source>Clear</source>
        <translation>Tyhjennä</translation>
    </message>
    <message>
        <source>Requested payments history</source>
        <translation>Pyydettyjen maksujen historia</translation>
    </message>
    <message>
        <source>&amp;Request payment</source>
        <translation>&amp;Vastaanota maksu</translation>
    </message>
    <message>
        <source>Show the selected request (does the same as double clicking an entry)</source>
        <translation>Näytä valittu pyyntö (sama toiminta kuin alkion tuplaklikkaus)</translation>
    </message>
    <message>
        <source>Show</source>
        <translation>Näytä</translation>
    </message>
    <message>
        <source>Remove the selected entries from the list</source>
        <translation>Poista valitut alkiot listasta</translation>
    </message>
    <message>
        <source>Remove</source>
        <translation>Poista</translation>
    </message>
    </context>
<context>
    <name>ReceiveRequestDialog</name>
    <message>
        <source>QR Code</source>
        <translation>QR-koodi</translation>
    </message>
    <message>
        <source>Copy &amp;URI</source>
        <translation>Kopioi &amp;URI</translation>
    </message>
    <message>
        <source>Copy &amp;Address</source>
        <translation>Kopioi &amp;Osoite</translation>
    </message>
    <message>
        <source>&amp;Save Image...</source>
        <translation>&amp;Tallenna kuva</translation>
    </message>
    </context>
<context>
    <name>RecentRequestsTableModel</name>
<<<<<<< HEAD
=======
    <message>
        <source>Date</source>
        <translation>Aika</translation>
    </message>
>>>>>>> a7b486d6
    </context>
<context>
    <name>SendCoinsDialog</name>
    <message>
        <source>Send Coins</source>
        <translation>Lähetä Zcoineja</translation>
    </message>
    <message>
        <source>Coin Control Features</source>
        <translation>Kolikkokontrolli ominaisuudet</translation>
    </message>
    <message>
        <source>Inputs...</source>
        <translation>Sisääntulot...</translation>
    </message>
    <message>
        <source>automatically selected</source>
        <translation>automaattisesti valitut</translation>
    </message>
    <message>
        <source>Insufficient funds!</source>
        <translation>Lompakon saldo ei riitä!</translation>
    </message>
    <message>
        <source>Quantity:</source>
        <translation>Määrä:</translation>
    </message>
    <message>
        <source>Bytes:</source>
        <translation>Tavuja:</translation>
    </message>
    <message>
        <source>Amount:</source>
        <translation>Määrä:</translation>
    </message>
    <message>
        <source>Fee:</source>
        <translation>Palkkio:</translation>
    </message>
    <message>
        <source>After Fee:</source>
        <translation>Palkkion jälkeen:</translation>
    </message>
    <message>
        <source>Change:</source>
        <translation>Vaihtoraha:</translation>
    </message>
    <message>
        <source>If this is activated, but the change address is empty or invalid, change will be sent to a newly generated address.</source>
        <translation>Jos tämä aktivoidaan mutta vaihtorahan osoite on tyhjä tai virheellinen, vaihtoraha tullaan lähettämään uuteen luotuun osoitteeseen.</translation>
    </message>
    <message>
        <source>Custom change address</source>
        <translation>Kustomoitu vaihtorahan osoite</translation>
    </message>
    <message>
        <source>Transaction Fee:</source>
        <translation>Rahansiirtokulu:</translation>
    </message>
    <message>
        <source>Choose...</source>
        <translation>Valitse...</translation>
    </message>
    <message>
        <source>collapse fee-settings</source>
        <translation>pudota kulujen asetukset</translation>
    </message>
    <message>
        <source>per kilobyte</source>
        <translation>per kilotavu</translation>
    </message>
    <message>
        <source>Hide</source>
        <translation>Piilota</translation>
    </message>
    <message>
        <source>total at least</source>
        <translation>yhteensä ainakin</translation>
    </message>
    <message>
        <source>(read the tooltip)</source>
        <translation>(lue työkaluvinkki)</translation>
    </message>
    <message>
        <source>Recommended:</source>
        <translation>Suositeltu:</translation>
    </message>
    <message>
        <source>Custom:</source>
        <translation>Muokattu:</translation>
    </message>
    <message>
        <source>(Smart fee not initialized yet. This usually takes a few blocks...)</source>
        <translation>(Älykästä rahansiirtokulua ei ole vielä alustettu. Tähän kuluu yleensä aikaa muutaman lohkon verran...)</translation>
    </message>
    <message>
        <source>normal</source>
        <translation>normaali</translation>
    </message>
    <message>
        <source>fast</source>
        <translation>nopea</translation>
    </message>
    <message>
        <source>Send to multiple recipients at once</source>
        <translation>Lähetä usealla vastaanottajalle samanaikaisesti</translation>
    </message>
    <message>
        <source>Add &amp;Recipient</source>
        <translation>Lisää &amp;Vastaanottaja</translation>
    </message>
    <message>
        <source>Clear all fields of the form.</source>
        <translation>Tyhjennä lomakkeen kaikki kentät</translation>
    </message>
    <message>
        <source>Dust:</source>
        <translation>Tomu:</translation>
    </message>
    <message>
        <source>Clear &amp;All</source>
        <translation>&amp;Tyhjennnä Kaikki</translation>
    </message>
    <message>
        <source>Balance:</source>
        <translation>Balanssi:</translation>
    </message>
    <message>
        <source>Confirm the send action</source>
        <translation>Vahvista lähetys</translation>
    </message>
    <message>
        <source>S&amp;end</source>
        <translation>&amp;Lähetä</translation>
    </message>
    </context>
<context>
    <name>SendCoinsEntry</name>
    <message>
        <source>A&amp;mount:</source>
        <translation>M&amp;äärä:</translation>
    </message>
    <message>
        <source>Pay &amp;To:</source>
        <translation>Maksun saaja:</translation>
    </message>
    <message>
        <source>&amp;Label:</source>
        <translation>&amp;Nimi:</translation>
    </message>
    <message>
        <source>Choose previously used address</source>
        <translation>Valitse aikaisemmin käytetty osoite</translation>
    </message>
    <message>
        <source>This is a normal payment.</source>
        <translation>Tämä on normaali maksu.</translation>
    </message>
    <message>
        <source>The Zcoin address to send the payment to</source>
        <translation>Zcoin-osoite johon maksu lähetetään</translation>
    </message>
    <message>
        <source>Alt+A</source>
        <translation>Alt+A</translation>
    </message>
    <message>
        <source>Paste address from clipboard</source>
        <translation>Liitä osoite leikepöydältä</translation>
    </message>
    <message>
        <source>Alt+P</source>
        <translation>Alt+P</translation>
    </message>
    <message>
        <source>Remove this entry</source>
        <translation>Poista tämä alkio</translation>
    </message>
    <message>
<<<<<<< HEAD
        <source>The fee will be deducted from the amount being sent. The recipient will receive less zcoins than you enter in the amount field. If multiple recipients are selected, the fee is split equally.</source>
        <translation>Kulu vähennetään lähetettävästä määrästä. Saaja vastaanottaa vähemmän zcoineja kuin merkitset Määrä-kenttään. Jos saajia on monia, kulu jaetaan tasan.</translation>
=======
        <source>The fee will be deducted from the amount being sent. The recipient will receive less bitcoins than you enter in the amount field. If multiple recipients are selected, the fee is split equally.</source>
        <translation>Kulu vähennetään lähetettävästä määrästä. Saaja vastaanottaa vähemmän bitcoineja kuin merkitset Määrä-kenttään. Jos saajia on monia, kulu jaetaan tasan.</translation>
>>>>>>> a7b486d6
    </message>
    <message>
        <source>S&amp;ubtract fee from amount</source>
        <translation>V&amp;ähennä maksukulu määrästä</translation>
    </message>
    <message>
        <source>Message:</source>
        <translation>Viesti:</translation>
    </message>
    <message>
        <source>This is an unauthenticated payment request.</source>
        <translation>Tämä on todentamaton maksupyyntö.</translation>
    </message>
    <message>
        <source>This is an authenticated payment request.</source>
        <translation>Tämä on todennettu maksupyyntö.</translation>
    </message>
    <message>
        <source>Enter a label for this address to add it to the list of used addresses</source>
        <translation>Aseta nimi tälle osoitteelle lisätäksesi sen käytettyjen osoitteiden listalle.</translation>
    </message>
    <message>
        <source>A message that was attached to the zcoin: URI which will be stored with the transaction for your reference. Note: This message will not be sent over the Zcoin network.</source>
        <translation>Viesti joka liitettiin zcoin: URI:iin tallennetaan rahansiirtoon viitteeksi. Tätä viestiä ei lähetetä Zcoin-verkkoon.</translation>
    </message>
    <message>
        <source>Pay To:</source>
        <translation>Saaja:</translation>
    </message>
    <message>
        <source>Memo:</source>
        <translation>Muistio:</translation>
    </message>
    </context>
<context>
    <name>SendConfirmationDialog</name>
    </context>
<context>
    <name>ShutdownWindow</name>
    <message>
        <source>%1 is shutting down...</source>
        <translation>%1 sulkeutuu...</translation>
    </message>
    <message>
        <source>Do not shut down the computer until this window disappears.</source>
        <translation>Älä sammuta tietokonetta ennenkuin tämä ikkuna katoaa.</translation>
    </message>
</context>
<context>
    <name>SignVerifyMessageDialog</name>
    <message>
        <source>Signatures - Sign / Verify a Message</source>
        <translation>Allekirjoitukset - Allekirjoita / Varmista viesti</translation>
    </message>
    <message>
        <source>&amp;Sign Message</source>
        <translation>&amp;Allekirjoita viesti</translation>
    </message>
    <message>
        <source>The Zcoin address to sign the message with</source>
        <translation>Zcoin-osoite jolla viesti allekirjoitetaan</translation>
    </message>
    <message>
        <source>Choose previously used address</source>
        <translation>Valitse aikaisemmin käytetty osoite</translation>
    </message>
    <message>
        <source>Alt+A</source>
        <translation>Alt+A</translation>
    </message>
    <message>
        <source>Paste address from clipboard</source>
        <translation>Liitä osoite leikepöydältä</translation>
    </message>
    <message>
        <source>Alt+P</source>
        <translation>Alt+P</translation>
    </message>
    <message>
        <source>Enter the message you want to sign here</source>
        <translation>Kirjoita tähän viesti minkä haluat allekirjoittaa</translation>
    </message>
    <message>
        <source>Signature</source>
        <translation>Allekirjoitus</translation>
    </message>
    <message>
        <source>Copy the current signature to the system clipboard</source>
        <translation>Kopioi tämänhetkinen allekirjoitus leikepöydälle</translation>
    </message>
    <message>
        <source>Sign the message to prove you own this Zcoin address</source>
        <translation>Allekirjoita viesti todistaaksesi, että omistat tämän Zcoin-osoitteen</translation>
    </message>
    <message>
        <source>Sign &amp;Message</source>
        <translation>Allekirjoita &amp;viesti</translation>
    </message>
    <message>
        <source>Reset all sign message fields</source>
        <translation>Tyhjennä kaikki allekirjoita-viesti-kentät</translation>
    </message>
    <message>
        <source>Clear &amp;All</source>
        <translation>&amp;Tyhjennä Kaikki</translation>
    </message>
    <message>
        <source>&amp;Verify Message</source>
        <translation>&amp;Varmista viesti</translation>
    </message>
    <message>
        <source>The Zcoin address the message was signed with</source>
        <translation>Zcoin-osoite jolla viesti on allekirjoitettu</translation>
    </message>
    <message>
        <source>Verify the message to ensure it was signed with the specified Zcoin address</source>
        <translation>Tarkista viestin allekirjoitus varmistaaksesi, että se allekirjoitettiin tietyllä Zcoin-osoitteella</translation>
    </message>
    <message>
        <source>Verify &amp;Message</source>
        <translation>Varmista &amp;viesti...</translation>
    </message>
    <message>
        <source>Reset all verify message fields</source>
        <translation>Tyhjennä kaikki varmista-viesti-kentät</translation>
    </message>
    </context>
<context>
    <name>SplashScreen</name>
    <message>
        <source>[testnet]</source>
        <translation>[testnet]</translation>
    </message>
</context>
<context>
    <name>TrafficGraphWidget</name>
    <message>
        <source>KB/s</source>
        <translation>KB/s</translation>
    </message>
</context>
<context>
    <name>TransactionDesc</name>
<<<<<<< HEAD
=======
    <message>
        <source>Date</source>
        <translation>Aika</translation>
    </message>
>>>>>>> a7b486d6
    </context>
<context>
    <name>TransactionDescDialog</name>
    <message>
        <source>This pane shows a detailed description of the transaction</source>
        <translation>Tämä ruutu näyttää yksityiskohtaisen tiedon rahansiirrosta</translation>
    </message>
    </context>
<context>
    <name>TransactionTableModel</name>
<<<<<<< HEAD
    </context>
<context>
    <name>TransactionView</name>
=======
    <message>
        <source>Date</source>
        <translation>Aika</translation>
    </message>
    </context>
<context>
    <name>TransactionView</name>
    <message>
        <source>Date</source>
        <translation>Aika</translation>
    </message>
>>>>>>> a7b486d6
    </context>
<context>
    <name>UnitDisplayStatusBarControl</name>
    <message>
        <source>Unit to show amounts in. Click to select another unit.</source>
        <translation>Yksikkö jossa määrät näytetään. Klikkaa valitaksesi toisen yksikön.</translation>
    </message>
</context>
<context>
    <name>WalletFrame</name>
    </context>
<context>
    <name>WalletModel</name>
    </context>
<context>
    <name>WalletView</name>
<<<<<<< HEAD
    </context>
<context>
    <name>zcoin-core</name>
=======
    <message>
        <source>&amp;Export</source>
        <translation>&amp;Vie</translation>
    </message>
    </context>
<context>
    <name>bitcoin-core</name>
>>>>>>> a7b486d6
    <message>
        <source>Options:</source>
        <translation>Asetukset:</translation>
    </message>
    <message>
        <source>Specify data directory</source>
        <translation>Määritä data-hakemisto</translation>
    </message>
    <message>
        <source>Connect to a node to retrieve peer addresses, and disconnect</source>
        <translation>Yhdistä noodiin hakeaksesi naapurien osoitteet ja katkaise yhteys</translation>
    </message>
    <message>
        <source>Specify your own public address</source>
        <translation>Määritä julkinen osoitteesi</translation>
    </message>
    <message>
        <source>Accept command line and JSON-RPC commands</source>
        <translation>Hyväksy merkkipohjaiset- ja JSON-RPC-käskyt</translation>
    </message>
    <message>
        <source>If &lt;category&gt; is not supplied or if &lt;category&gt; = 1, output all debugging information.</source>
        <translation>Jos &lt;category&gt; on toimittamatta tai jos &lt;category&gt; = 1, tulosta kaikki debug-tieto.</translation>
    </message>
    <message>
        <source>Prune configured below the minimum of %d MiB.  Please use a higher number.</source>
        <translation>Karsinta konfiguroitu alle minimin %d MiB. Käytä surempaa numeroa.</translation>
    </message>
    <message>
        <source>Prune: last wallet synchronisation goes beyond pruned data. You need to -reindex (download the whole blockchain again in case of pruned node)</source>
        <translation>Karsinta: viime lompakon synkronisointi menee karsitun datan taakse. Sinun tarvitsee ajaa -reindex (lataa koko lohkoketju uudelleen tapauksessa jossa karsiva noodi)</translation>
    </message>
    <message>
        <source>Rescans are not possible in pruned mode. You will need to use -reindex which will download the whole blockchain again.</source>
        <translation>Uudelleenskannaukset eivät ole mahdollisia karsivassa tilassa. Sinun täytyy käyttää -reindex joka lataa koko lohkoketjun uudelleen.</translation>
    </message>
    <message>
        <source>Error: A fatal internal error occurred, see debug.log for details</source>
        <translation>Virhe: Kriittinen sisäinen virhe kohdattiin, katso debug.log lisätietoja varten</translation>
    </message>
    <message>
        <source>Fee (in %s/kB) to add to transactions you send (default: %s)</source>
        <translation>Kulu (muodossa %s/kB) joka lisätään rahansiirtoihin joita lähetät (oletus: %s)</translation>
    </message>
    <message>
        <source>Pruning blockstore...</source>
        <translation>Karsitaan lohkovarastoa...</translation>
    </message>
    <message>
        <source>Run in the background as a daemon and accept commands</source>
        <translation>Aja taustalla daemonina ja hyväksy komennot</translation>
    </message>
    <message>
        <source>Unable to start HTTP server. See debug log for details.</source>
        <translation>HTTP-palvelinta ei voitu käynnistää. Katso debug-lokista lisätietoja.</translation>
    </message>
    <message>
<<<<<<< HEAD
        <source>Accept connections from outside (default: 1 if no -proxy or -connect)</source>
        <translation>Hyväksy yhteyksiä ulkopuolelta (vakioasetus: 1 jos -proxy tai -connect ei määritelty)</translation>
    </message>
    <message>
        <source>Zcoin Core</source>
        <translation>Zcoin-ydin</translation>
    </message>
    <message>
        <source>The %s developers</source>
        <translation>%s kehittäjät</translation>
=======
        <source>Bitcoin Core</source>
        <translation>Bitcoin-ydin</translation>
>>>>>>> a7b486d6
    </message>
    <message>
        <source>The %s developers</source>
        <translation>%s kehittäjät</translation>
    </message>
    <message>
        <source>Bind to given address and always listen on it. Use [host]:port notation for IPv6</source>
        <translation>Kytkeydy annettuun osoitteeseen ja pidä linja aina auki. Käytä [host]:portin merkintätapaa IPv6:lle.</translation>
    </message>
    <message>
        <source>Cannot obtain a lock on data directory %s. %s is probably already running.</source>
        <translation>Ei voida lukita data-hakemistoa %s. %s on luultavasti jo käynnissä.</translation>
    </message>
    <message>
<<<<<<< HEAD
        <source>Distributed under the MIT software license, see the accompanying file COPYING or &lt;http://www.opensource.org/licenses/mit-license.php&gt;.</source>
        <translation>Jaettu MIT-ohjelmistolisenssin alla, katso mukana tullut tiedosto COPYING tai &lt;http://www.opensource.org/licenses/mit-license.php&gt;.</translation>
    </message>
    <message>
=======
>>>>>>> a7b486d6
        <source>Execute command when a wallet transaction changes (%s in cmd is replaced by TxID)</source>
        <translation>Suorita käsky kun lompakossa rahansiirto muuttuu (%s cmd on vaihdettu TxID kanssa)</translation>
    </message>
    <message>
        <source>Please check that your computer's date and time are correct! If your clock is wrong, %s will not work properly.</source>
        <translation>Tarkistathan että tietokoneesi päivämäärä ja kellonaika ovat oikeassa! Jos kellosi on väärässä, %s ei toimi oikein.</translation>
    </message>
    <message>
        <source>Please contribute if you find %s useful. Visit %s for further information about the software.</source>
        <translation>Ole hyvä ja avusta, jos %s on mielestäsi hyödyllinen. Vieraile %s saadaksesi lisää tietoa ohjelmistosta.</translation>
    </message>
    <message>
        <source>Set the number of script verification threads (%u to %d, 0 = auto, &lt;0 = leave that many cores free, default: %d)</source>
        <translation>Aseta script varmistuksen threadien lukumäärä (%u - %d, 0= auto, &lt;0 = jätä näin monta ydintä vapaaksi, oletus: %d)</translation>
    </message>
    <message>
        <source>The block database contains a block which appears to be from the future. This may be due to your computer's date and time being set incorrectly. Only rebuild the block database if you are sure that your computer's date and time are correct</source>
        <translation>Lohkotietokanta sisältää lohkon, joka vaikuttaa olevan tulevaisuudesta. Tämä saattaa johtua tietokoneesi virheellisesti asetetuista aika-asetuksista. Rakenna lohkotietokanta uudelleen vain jos olet varma, että tietokoneesi päivämäärä ja aika ovat oikein.</translation>
<<<<<<< HEAD
    </message>
    <message>
        <source>This is a pre-release test build - use at your own risk - do not use for mining or merchant applications</source>
        <translation>Tämä on esi-julkaistu testiversio - Käytä omalla riskillä - Ei saa käytää louhimiseen tai kauppasovelluksiin.</translation>
=======
>>>>>>> a7b486d6
    </message>
    <message>
        <source>Use UPnP to map the listening port (default: 1 when listening and no -proxy)</source>
        <translation>Käytä UPnP:ta kuuntelevan portin kartoitukseen (oletus: 1 kun kuunnellaan ja -proxy ei käytössä)</translation>
    </message>
    <message>
        <source>You need to rebuild the database using -reindex-chainstate to change -txindex</source>
        <translation>Sinun tulee uudelleenrakentaa tietokanta käyttäen -reindex-chainstate vaihtaaksesi -txindex</translation>
    </message>
    <message>
        <source>%s corrupt, salvage failed</source>
        <translation>%s korruptoitunut, korjaaminen epäonnistui</translation>
    </message>
    <message>
        <source>You need to rebuild the database using -reindex-chainstate to change -txindex</source>
        <translation>Sinun tulee uudelleenrakentaa tietokanta käyttäen -reindex-chainstate vaihtaaksesi -txindex</translation>
    </message>
    <message>
        <source>%s corrupt, salvage failed</source>
        <translation>%s korruptoitunut, korjaaminen epäonnistui</translation>
    </message>
    <message>
        <source>-maxmempool must be at least %d MB</source>
        <translation>-maxmempool on oltava vähintään %d MB</translation>
    </message>
    <message>
        <source>&lt;category&gt; can be:</source>
        <translation>&lt;category&gt; voi olla:</translation>
    </message>
    <message>
        <source>Attempt to recover private keys from a corrupt wallet on startup</source>
        <translation>Yritä palauttaa yksityiset avaimet korruptoituneesta lompakosta käynnistyksen yhteydessä</translation>
    </message>
    <message>
        <source>Block creation options:</source>
        <translation>Lohkon luonnin asetukset:</translation>
    </message>
    <message>
        <source>Cannot resolve -%s address: '%s'</source>
        <translation>-%s -osoitteen '%s' selvittäminen epäonnistui</translation>
<<<<<<< HEAD
    </message>
    <message>
        <source>Connect only to the specified node(s)</source>
        <translation>Yhidstä ainoastaan määrättyihin noodeihin</translation>
=======
>>>>>>> a7b486d6
    </message>
    <message>
        <source>Connection options:</source>
        <translation>Yhteyden valinnat:</translation>
    </message>
    <message>
        <source>Copyright (C) %i-%i</source>
        <translation>Tekijänoikeus (C) %i-%i</translation>
    </message>
    <message>
        <source>Corrupted block database detected</source>
        <translation>Vioittunut lohkotietokanta havaittu</translation>
    </message>
    <message>
        <source>Debugging/Testing options:</source>
        <translation>Debuggaus/Testauksen valinnat:</translation>
    </message>
    <message>
        <source>Do not load the wallet and disable wallet RPC calls</source>
        <translation>Älä lataa lompakkoa ja poista lompakon RPC kutsut</translation>
    </message>
    <message>
        <source>Do you want to rebuild the block database now?</source>
        <translation>Haluatko uudelleenrakentaa lohkotietokannan nyt?</translation>
    </message>
    <message>
        <source>Enable publish raw transaction in &lt;address&gt;</source>
        <translation>Ota rahansiirtojen raakavedosten julkaisu käyttöön osoitteessa &lt;address&gt;</translation>
    </message>
    <message>
        <source>Error initializing block database</source>
        <translation>Virhe alustaessa lohkotietokantaa</translation>
    </message>
    <message>
        <source>Error initializing wallet database environment %s!</source>
        <translation>Virhe alustaessa lompakon tietokantaympäristöä %s!</translation>
    </message>
    <message>
        <source>Error loading %s</source>
        <translation>Virhe ladattaessa %s</translation>
    </message>
    <message>
        <source>Error loading %s: Wallet corrupted</source>
        <translation>Virhe ladattaessa %s: Lompakko vioittunut</translation>
    </message>
    <message>
        <source>Error loading %s: Wallet requires newer version of %s</source>
        <translation>Virhe ladattaessa %s: Tarvitset uudemman %s -version</translation>
    </message>
    <message>
        <source>Error loading block database</source>
        <translation>Virhe avattaessa lohkoketjua</translation>
    </message>
    <message>
        <source>Error opening block database</source>
        <translation>Virhe avattaessa lohkoindeksiä</translation>
    </message>
    <message>
        <source>Error: Disk space is low!</source>
        <translation>Varoitus: Levytila on vähissä!</translation>
    </message>
    <message>
        <source>Failed to listen on any port. Use -listen=0 if you want this.</source>
        <translation>Ei onnistuttu kuuntelemaan missään portissa. Käytä -listen=0 jos haluat tätä.</translation>
    </message>
    <message>
        <source>Importing...</source>
        <translation>Tuodaan...</translation>
    </message>
    <message>
        <source>Incorrect or no genesis block found. Wrong datadir for network?</source>
        <translation>Virheellinen tai olematon alkulohko löydetty. Väärä data-hakemisto verkolle?</translation>
    </message>
    <message>
        <source>Invalid -onion address: '%s'</source>
        <translation>Virheellinen -onion osoite: '%s'</translation>
    </message>
    <message>
        <source>Invalid amount for -%s=&lt;amount&gt;: '%s'</source>
        <translation>Virheellinen määrä -%s=&lt;amount&gt;: '%s'</translation>
    </message>
    <message>
        <source>Invalid amount for -fallbackfee=&lt;amount&gt;: '%s'</source>
        <translation>Virheellinen määrä -fallbackfee=&lt;amount&gt;: '%s'</translation>
    </message>
    <message>
        <source>Loading banlist...</source>
        <translation>Ladataan kieltolistaa...</translation>
    </message>
    <message>
        <source>Location of the auth cookie (default: data dir)</source>
        <translation>Todennusevästeen sijainti (oletus: datahakemisto)</translation>
    </message>
    <message>
        <source>Not enough file descriptors available.</source>
        <translation>Ei tarpeeksi tiedostomerkintöjä vapaana.</translation>
    </message>
    <message>
        <source>Only connect to nodes in network &lt;net&gt; (ipv4, ipv6 or onion)</source>
        <translation>Yhdistä vain solmukohtiin &lt;net&gt;-verkossa (ipv4, ipv6 tai onion)</translation>
    </message>
    <message>
        <source>Print this help message and exit</source>
        <translation>Näytä tämä ohjeviesti ja poistu</translation>
    </message>
    <message>
        <source>Print version and exit</source>
        <translation>Näytä versio ja poistu.</translation>
    </message>
    <message>
        <source>Prune mode is incompatible with -txindex.</source>
        <translation>Karsittu tila ei ole yhteensopiva -txindex:n kanssa.</translation>
    </message>
    <message>
        <source>Set database cache size in megabytes (%d to %d, default: %d)</source>
        <translation>Aseta tietokannan välimuistin koko megatavuissa (%d - %d, oletus: %d</translation>
    </message>
    <message>
        <source>Set maximum BIP141 block weight (default: %d)</source>
        <translation>Aseta suurin BIP141-lohkopaino (oletus: %d)</translation>
    </message>
    <message>
        <source>Set maximum block size in bytes (default: %d)</source>
        <translation>Aseta lohkon maksimikoko tavuissa (oletus: %d)</translation>
    </message>
    <message>
        <source>Specify wallet file (within data directory)</source>
        <translation>Aseta lompakkotiedosto (data-hakemiston sisällä)</translation>
    </message>
    <message>
        <source>The source code is available from %s.</source>
        <translation>Lähdekoodi löytyy %s.</translation>
    </message>
    <message>
        <source>Unsupported argument -benchmark ignored, use -debug=bench.</source>
        <translation>Argumenttia -benchmark ei tueta, käytä -debug=bench.</translation>
    </message>
    <message>
        <source>Unsupported argument -debugnet ignored, use -debug=net.</source>
        <translation>Argumenttia -debugnet ei tueta, käytä -debug=net.</translation>
    </message>
    <message>
        <source>Unsupported argument -tor found, use -onion.</source>
        <translation>Argumenttia -tor ei tueta, käytä -onion.</translation>
    </message>
    <message>
        <source>Use UPnP to map the listening port (default: %u)</source>
        <translation>Käytä UPnP:ta kuuntelevan portin kartoittamiseen (oletus: %u)</translation>
    </message>
    <message>
        <source>Verifying blocks...</source>
        <translation>Varmistetaan lohkoja...</translation>
    </message>
    <message>
        <source>Verifying wallet...</source>
        <translation>Varmistetaan lompakko...</translation>
    </message>
    <message>
        <source>Wallet %s resides outside data directory %s</source>
        <translation>Lompakko %s sijaitsee data-hakemiston ulkopuolella %s</translation>
    </message>
    <message>
        <source>Wallet needed to be rewritten: restart %s to complete</source>
        <translation>Lompakko tarvitsee uudelleenkirjoittaa: käynnistä %s uudelleen</translation>
    </message>
    <message>
        <source>Wallet options:</source>
        <translation>Lompakon valinnat:</translation>
    </message>
    <message>
        <source>Allow JSON-RPC connections from specified source. Valid for &lt;ip&gt; are a single IP (e.g. 1.2.3.4), a network/netmask (e.g. 1.2.3.4/255.255.255.0) or a network/CIDR (e.g. 1.2.3.4/24). This option can be specified multiple times</source>
        <translation>Salli JSON-RPC-yhteydet määritetystä lähteestä. Kelvolliset arvot &lt;ip&gt; ovat yksittäinen IP (esim. 1.2.3.4), verkko/verkkomaski (esim. 1.2.3.4/255.255.255.0) tai verkko/luokaton reititys (esim. 1.2.3.4/24). Tätä valintatapaa voidaan käyttää useita kertoja</translation>
    </message>
    <message>
        <source>Discover own IP addresses (default: 1 when listening and no -externalip or -proxy)</source>
        <translation>Paljasta omat IP-osoitteet (oletus: 1 kun kuunnellaan ja -externalip tai -proxy ei ole käytössä)</translation>
    </message>
    <message>
        <source>Error: Listening for incoming connections failed (listen returned error %s)</source>
        <translation>Virhe: Saapuvien yhteyksien kuuntelu epäonnistui (kuuntelu palautti virheen %s)</translation>
    </message>
    <message>
        <source>Execute command when a relevant alert is received or we see a really long fork (%s in cmd is replaced by message)</source>
        <translation>Aja komento kun olennainen hälytys vastaanotetaan tai nähdään todella pitkä haara (%s komennossa korvataan viestillä)</translation>
    </message>
    <message>
        <source>Set maximum size of high-priority/low-fee transactions in bytes (default: %d)</source>
        <translation>Aseta maksimikoko korkea prioriteetti/pieni palkkio rahansiirtoihin tavuissa (oletus: %d)</translation>
    </message>
    <message>
        <source>The transaction amount is too small to send after the fee has been deducted</source>
        <translation>Siirtomäärä on liian pieni lähetettäväksi kulun vähentämisen jälkeen.</translation>
    </message>
    <message>
<<<<<<< HEAD
        <source>This product includes software developed by the OpenSSL Project for use in the OpenSSL Toolkit &lt;https://www.openssl.org/&gt; and cryptographic software written by Eric Young and UPnP software written by Thomas Bernard.</source>
        <translation>Tämä tuote sisältää ohjelmistoa, jonka on kehittänyt OpenSSL Project käytettäväksi OpenSSL Toolkit -ohjelmistossa &lt;https://www.openssl.org/&gt;, ja Eric Youngin kirjoittamaa salausohjelmistoa sekä Thomas Bernardin kirjoittamaa UPnP-ohjelmistoa.</translation>
    </message>
    <message>
=======
>>>>>>> a7b486d6
        <source>(default: %u)</source>
        <translation>(oletus: %u)</translation>
    </message>
    <message>
        <source>Accept public REST requests (default: %u)</source>
        <translation>Hyväksy julkisia REST-pyyntöjä (oletus: %u)</translation>
    </message>
    <message>
        <source>Automatically create Tor hidden service (default: %d)</source>
        <translation>Luo Tor-salattu palvelu automaattisesti (oletus: %d)</translation>
    </message>
    <message>
        <source>Connect through SOCKS5 proxy</source>
        <translation>Yhdistä SOCKS5 proxin kautta</translation>
    </message>
    <message>
        <source>Error reading from database, shutting down.</source>
        <translation>Virheitä tietokantaa luettaessa, ohjelma pysäytetään.</translation>
    </message>
    <message>
        <source>Imports blocks from external blk000??.dat file on startup</source>
        <translation>Tuo lohkot ulkoisesta blk000??.dat -tiedostosta käynnistettäessä</translation>
    </message>
    <message>
        <source>Information</source>
        <translation>Tietoa</translation>
    </message>
    <message>
        <source>Invalid amount for -paytxfee=&lt;amount&gt;: '%s' (must be at least %s)</source>
        <translation>Kelvoton määrä argumentille -paytxfee=&lt;amount&gt;: '%s' (pitää olla vähintään %s)</translation>
    </message>
    <message>
        <source>Invalid netmask specified in -whitelist: '%s'</source>
        <translation>Kelvoton verkkopeite määritelty argumentissa -whitelist: '%s'</translation>
    </message>
    <message>
        <source>Keep at most &lt;n&gt; unconnectable transactions in memory (default: %u)</source>
        <translation>Pidä enimmillään &lt;n&gt; yhdistämiskelvotonta rahansiirtoa muistissa (oletus: %u)</translation>
    </message>
    <message>
        <source>Need to specify a port with -whitebind: '%s'</source>
        <translation>Pitää määritellä portti argumentilla -whitebind: '%s'</translation>
    </message>
    <message>
        <source>Node relay options:</source>
        <translation>Välityssolmukohdan asetukset:</translation>
    </message>
    <message>
        <source>RPC server options:</source>
        <translation>RPC-palvelimen valinnat:</translation>
    </message>
    <message>
        <source>Rescan the block chain for missing wallet transactions on startup</source>
        <translation>Uudelleenskannaa lohkoketju käynnistyksen yhteydessä puuttuvien lompakon rahansiirtojen vuoksi</translation>
    </message>
    <message>
        <source>Send trace/debug info to console instead of debug.log file</source>
        <translation>Lähetä jäljitys/debug-tieto konsoliin, debug.log-tiedoston sijaan</translation>
    </message>
    <message>
        <source>Show all debugging options (usage: --help -help-debug)</source>
        <translation>Näytä kaikki debuggaus valinnat: (käyttö: --help -help-debug)</translation>
    </message>
    <message>
        <source>Shrink debug.log file on client startup (default: 1 when no -debug)</source>
        <translation>Pienennä debug.log tiedosto käynnistyksen yhteydessä (vakioasetus: 1 kun ei -debug)</translation>
    </message>
    <message>
        <source>Signing transaction failed</source>
        <translation>Siirron vahvistus epäonnistui</translation>
    </message>
    <message>
        <source>The transaction amount is too small to pay the fee</source>
        <translation>Rahansiirron määrä on liian pieni kattaakseen maksukulun</translation>
    </message>
    <message>
        <source>This is experimental software.</source>
        <translation>Tämä on ohjelmistoa kokeelliseen käyttöön.</translation>
    </message>
    <message>
        <source>Tor control port password (default: empty)</source>
        <translation>Tor-hallintaportin salasana (oletus: tyhjä)</translation>
    </message>
    <message>
        <source>Tor control port to use if onion listening enabled (default: %s)</source>
        <translation>Tor-hallintaportti jota käytetään jos onion-kuuntelu on käytössä (oletus: %s)</translation>
    </message>
    <message>
        <source>Transaction amount too small</source>
        <translation>Siirtosumma liian pieni</translation>
    </message>
    <message>
        <source>Transaction too large for fee policy</source>
        <translation>Rahansiirto on liian suuri maksukulukäytännölle</translation>
    </message>
    <message>
        <source>Transaction too large</source>
        <translation>Siirtosumma liian iso</translation>
    </message>
    <message>
        <source>Upgrade wallet to latest format on startup</source>
        <translation>Päivitä lompakko viimeisimpään formaattiin käynnistyksen yhteydessä</translation>
    </message>
    <message>
        <source>Username for JSON-RPC connections</source>
        <translation>Käyttäjätunnus JSON-RPC-yhteyksille</translation>
    </message>
    <message>
        <source>Warning</source>
        <translation>Varoitus</translation>
    </message>
    <message>
        <source>Whether to operate in a blocks only mode (default: %u)</source>
        <translation>Toimitaanko tilassa jossa ainoastaan lohkot sallitaan (oletus: %u)</translation>
    </message>
    <message>
        <source>Zapping all transactions from wallet...</source>
        <translation>Tyhjennetään kaikki rahansiirrot lompakosta....</translation>
    </message>
    <message>
        <source>ZeroMQ notification options:</source>
        <translation>ZeroMQ-ilmoitusasetukset:</translation>
    </message>
    <message>
        <source>Password for JSON-RPC connections</source>
        <translation>Salasana JSON-RPC-yhteyksille</translation>
    </message>
    <message>
        <source>Execute command when the best block changes (%s in cmd is replaced by block hash)</source>
        <translation>Suorita käsky kun paras lohko muuttuu (%s cmd on vaihdettu block hashin kanssa)</translation>
    </message>
    <message>
        <source>Allow DNS lookups for -addnode, -seednode and -connect</source>
        <translation>Salli DNS kyselyt -addnode, -seednode ja -connect yhteydessä</translation>
    </message>
    <message>
        <source>Loading addresses...</source>
        <translation>Ladataan osoitteita...</translation>
    </message>
    <message>
        <source>-maxtxfee is set very high! Fees this large could be paid on a single transaction.</source>
        <translation>-maxtxfee on asetettu erittäin suureksi! Tämänkokoisia kuluja saatetaan maksaa yhdessä rahansiirrossa.</translation>
    </message>
    <message>
        <source>Do not keep transactions in the mempool longer than &lt;n&gt; hours (default: %u)</source>
        <translation>Älä pidä rahansiirtoja muistivarannoissa kauemmin kuin &lt;n&gt; tuntia (oletus: %u)</translation>
    </message>
    <message>
        <source>How thorough the block verification of -checkblocks is (0-4, default: %u)</source>
        <translation>Kuinka läpikäyvä lohkojen -checkblocks -todennus on (0-4, oletus: %u)</translation>
    </message>
    <message>
        <source>Output debugging information (default: %u, supplying &lt;category&gt; is optional)</source>
        <translation>Tulosta debuggaustieto (oletus: %u, annettu &lt;category&gt; valinnainen)</translation>
    </message>
    <message>
        <source>Use separate SOCKS5 proxy to reach peers via Tor hidden services (default: %s)</source>
        <translation>Käytä erillistä SOCKS5-proxyä tavoittaaksesi vertaisia Tor-piilopalveluiden kautta (oletus: %s)</translation>
    </message>
    <message>
        <source>(default: %s)</source>
        <translation>(oletus: %s)</translation>
    </message>
    <message>
        <source>Always query for peer addresses via DNS lookup (default: %u)</source>
        <translation>Pyydä vertaisten osoitteita aina DNS-kyselyjen avulla (oletus: %u)</translation>
    </message>
    <message>
        <source>How many blocks to check at startup (default: %u, 0 = all)</source>
        <translation>Kuinka monta lohkoa tarkistetaan käynnistyksessä (oletus: %u, 0 = kaikki)</translation>
    </message>
    <message>
        <source>Include IP addresses in debug output (default: %u)</source>
        <translation>Sisällytä IP-osoitteet virheenkorjauslokissa (oletus: %u)</translation>
    </message>
    <message>
        <source>Invalid -proxy address: '%s'</source>
        <translation>Virheellinen proxy-osoite '%s'</translation>
    </message>
    <message>
        <source>Listen for JSON-RPC connections on &lt;port&gt; (default: %u or testnet: %u)</source>
        <translation>Kuuntele JSON-RPC-yhteyksiä portissa &lt;port&gt; (oletus: %u tai testnet: %u)</translation>
    </message>
    <message>
        <source>Listen for connections on &lt;port&gt; (default: %u or testnet: %u)</source>
        <translation>Kuuntele yhteyksiä portissa &lt;port&gt; (oletus: %u tai testnet: %u)</translation>
    </message>
    <message>
        <source>Maintain at most &lt;n&gt; connections to peers (default: %u)</source>
        <translation>Ylläpidä enimmillään &lt;n&gt; yhteyttä vertaisiin (oletus: %u)</translation>
    </message>
    <message>
        <source>Make the wallet broadcast transactions</source>
        <translation>Aseta lompakko kuuluttamaan rahansiirtoja</translation>
    </message>
    <message>
        <source>Maximum per-connection receive buffer, &lt;n&gt;*1000 bytes (default: %u)</source>
        <translation>Maksimi yhteyttä kohden käytettävä vastaanottopuskurin koko, &lt;n&gt;*1000 tavua (oletus: %u)</translation>
    </message>
    <message>
        <source>Maximum per-connection send buffer, &lt;n&gt;*1000 bytes (default: %u)</source>
        <translation>Maksimi yhteyttä kohden käytettävä lähetyspuskurin koko, &lt;n&gt;*1000 tavua (oletus: %u)</translation>
    </message>
    <message>
        <source>Prepend debug output with timestamp (default: %u)</source>
        <translation>Lisää debug-tietojen alkuun aikaleimat (oletus: %u)</translation>
    </message>
    <message>
        <source>Relay and mine data carrier transactions (default: %u)</source>
        <translation>Välitä ja louhi dataa kantavia rahansiirtoja (oletus: %u)</translation>
    </message>
    <message>
        <source>Relay non-P2SH multisig (default: %u)</source>
        <translation>Välitä ei-P2SH-multisig (oletus: %u)</translation>
    </message>
    <message>
        <source>Set key pool size to &lt;n&gt; (default: %u)</source>
        <translation>Aseta avainaltaan kooksi &lt;n&gt; (oletus: %u)</translation>
    </message>
    <message>
<<<<<<< HEAD
=======
        <source>Set maximum BIP141 block weight (default: %d)</source>
        <translation>Aseta suurin BIP141-lohkopaino (oletus: %d)</translation>
    </message>
    <message>
>>>>>>> a7b486d6
        <source>Set the number of threads to service RPC calls (default: %d)</source>
        <translation>Aseta RPC-kutsujen palvelemiseen tarkoitettujen säikeiden lukumäärä (oletus: %d)</translation>
    </message>
    <message>
        <source>Specify configuration file (default: %s)</source>
        <translation>Määritä asetustiedosto (oletus: %s)</translation>
    </message>
    <message>
        <source>Specify connection timeout in milliseconds (minimum: 1, default: %d)</source>
        <translation>Määritä yhteyden aikakatkaisu millisekunneissa (minimi: 1, oletus: %d)</translation>
    </message>
    <message>
        <source>Specify pid file (default: %s)</source>
        <translation>Määritä pid-tiedosto (oletus: %s)</translation>
    </message>
    <message>
        <source>Spend unconfirmed change when sending transactions (default: %u)</source>
        <translation>Käytä vahvistamattomia vaihtorahoja lähetettäessä rahansiirtoja (oletus: %u)</translation>
    </message>
    <message>
        <source>Threshold for disconnecting misbehaving peers (default: %u)</source>
        <translation>Aikaväli sopimattomien vertaisten yhteyksien katkaisuun (oletus: %u)</translation>
    </message>
    <message>
        <source>Unknown network specified in -onlynet: '%s'</source>
        <translation>Tuntematon verkko -onlynet parametrina: '%s'</translation>
    </message>
    <message>
        <source>Insufficient funds</source>
        <translation>Lompakon saldo ei riitä</translation>
    </message>
    <message>
        <source>Loading block index...</source>
        <translation>Ladataan lohkoindeksiä...</translation>
    </message>
    <message>
        <source>Add a node to connect to and attempt to keep the connection open</source>
        <translation>Linää solmu mihin liittyä pitääksesi yhteyden auki</translation>
    </message>
    <message>
        <source>Loading wallet...</source>
        <translation>Ladataan lompakkoa...</translation>
    </message>
    <message>
        <source>Cannot downgrade wallet</source>
        <translation>Et voi päivittää lompakkoasi vanhempaan versioon</translation>
    </message>
    <message>
        <source>Cannot write default address</source>
        <translation>Oletusosoitetta ei voi kirjoittaa</translation>
    </message>
    <message>
        <source>Rescanning...</source>
        <translation>Skannataan uudelleen...</translation>
    </message>
    <message>
        <source>Done loading</source>
        <translation>Lataus on valmis</translation>
    </message>
    <message>
        <source>Error</source>
        <translation>Virhe</translation>
    </message>
</context>
</TS><|MERGE_RESOLUTION|>--- conflicted
+++ resolved
@@ -273,14 +273,6 @@
         <source>Processing blocks on disk...</source>
         <translation>Käsitellään lohkoja levyllä...</translation>
     </message>
-    <message>
-        <source>Indexing blocks on disk...</source>
-        <translation>Ladataan lohkoindeksiä...</translation>
-    </message>
-    <message>
-        <source>Processing blocks on disk...</source>
-        <translation>Käsitellään lohkoja levyllä...</translation>
-    </message>
     <message numerus="yes">
         <source>Processed %n block(s) of transaction history.</source>
         <translation><numerusform>Prosessoitu %n lohko rahansiirtohistoriasta.</numerusform><numerusform>Prosessoitu %n lohkoa rahansiirtohistoriasta.</numerusform></translation>
@@ -314,13 +306,8 @@
         <translation>Rahansiirtohistoria on ajan tasalla</translation>
     </message>
     <message>
-<<<<<<< HEAD
         <source>Show the %1 help message to get a list with possible Zcoin command-line options</source>
         <translation>Näytä %1 ohjeet saadaksesi listan mahdollisista Zcoinin komentorivivalinnoista</translation>
-=======
-        <source>Show the %1 help message to get a list with possible Bitcoin command-line options</source>
-        <translation>Näytä %1 ohjeet saadaksesi listan mahdollisista Bitcoinin komentorivivalinnoista</translation>
->>>>>>> a7b486d6
     </message>
     <message>
         <source>%1 client</source>
@@ -447,13 +434,6 @@
         <source>Confirmed</source>
         <translation>Vahvistettu</translation>
     </message>
-<<<<<<< HEAD
-    <message>
-        <source>Priority</source>
-        <translation>Prioriteetti</translation>
-    </message>
-=======
->>>>>>> a7b486d6
     </context>
 <context>
     <name>EditAddressDialog</name>
@@ -571,13 +551,8 @@
         <translation>Tämä on ensimmäinen kerta, kun %1 on käynnistetty, joten voit valita data-hakemiston paikan.</translation>
     </message>
     <message>
-<<<<<<< HEAD
         <source>%1 will download and store a copy of the Zcoin block chain. At least %2GB of data will be stored in this directory, and it will grow over time. The wallet will also be stored in this directory.</source>
         <translation>%1 lataa ja tallentaa kopion Zcoinin lohkoketjusta. Vähintään %2Gt dataa tullaan tallentamaan tähän hakemistoon, ja tarve kasvaa ajan myötä. Lompakko tullaan myös tallentamaan tähän hakemistoon.</translation>
-=======
-        <source>%1 will download and store a copy of the Bitcoin block chain. At least %2GB of data will be stored in this directory, and it will grow over time. The wallet will also be stored in this directory.</source>
-        <translation>%1 lataa ja tallentaa kopion Bitcoinin lohkoketjusta. Vähintään %2Gt dataa tullaan tallentamaan tähän hakemistoon, ja tarve kasvaa ajan myötä. Lompakko tullaan myös tallentamaan tähän hakemistoon.</translation>
->>>>>>> a7b486d6
     </message>
     <message>
         <source>Use the default data directory</source>
@@ -873,7 +848,7 @@
     </message>
     <message>
         <source>The displayed information may be out of date. Your wallet automatically synchronizes with the Zcoin network after a connection is established, but this process has not completed yet.</source>
-        <translation>Näytetyt tiedot eivät välttämättä ole ajantasalla. Lompakkosi synkronoituu zcoin-verkon kanssa automaattisesti yhteyden muodostamisen jälkeen, mutta synkronointi on vielä meneillään.</translation>
+        <translation>Näytetyt tiedot eivät välttämättä ole ajantasalla. Lompakkosi synkronoituu Zcoin-verkon kanssa automaattisesti yhteyden muodostamisen jälkeen, mutta synkronointi on vielä meneillään.</translation>
     </message>
     <message>
         <source>Watch-only:</source>
@@ -1004,9 +979,6 @@
     <name>QRImageWidget</name>
     </context>
 <context>
-    <name>QRImageWidget</name>
-    </context>
-<context>
     <name>RPCConsole</name>
     <message>
         <source>N/A</source>
@@ -1373,13 +1345,10 @@
     </context>
 <context>
     <name>RecentRequestsTableModel</name>
-<<<<<<< HEAD
-=======
     <message>
         <source>Date</source>
         <translation>Aika</translation>
     </message>
->>>>>>> a7b486d6
     </context>
 <context>
     <name>SendCoinsDialog</name>
@@ -1559,13 +1528,8 @@
         <translation>Poista tämä alkio</translation>
     </message>
     <message>
-<<<<<<< HEAD
         <source>The fee will be deducted from the amount being sent. The recipient will receive less zcoins than you enter in the amount field. If multiple recipients are selected, the fee is split equally.</source>
         <translation>Kulu vähennetään lähetettävästä määrästä. Saaja vastaanottaa vähemmän zcoineja kuin merkitset Määrä-kenttään. Jos saajia on monia, kulu jaetaan tasan.</translation>
-=======
-        <source>The fee will be deducted from the amount being sent. The recipient will receive less bitcoins than you enter in the amount field. If multiple recipients are selected, the fee is split equally.</source>
-        <translation>Kulu vähennetään lähetettävästä määrästä. Saaja vastaanottaa vähemmän bitcoineja kuin merkitset Määrä-kenttään. Jos saajia on monia, kulu jaetaan tasan.</translation>
->>>>>>> a7b486d6
     </message>
     <message>
         <source>S&amp;ubtract fee from amount</source>
@@ -1709,13 +1673,10 @@
 </context>
 <context>
     <name>TransactionDesc</name>
-<<<<<<< HEAD
-=======
     <message>
         <source>Date</source>
         <translation>Aika</translation>
     </message>
->>>>>>> a7b486d6
     </context>
 <context>
     <name>TransactionDescDialog</name>
@@ -1726,11 +1687,6 @@
     </context>
 <context>
     <name>TransactionTableModel</name>
-<<<<<<< HEAD
-    </context>
-<context>
-    <name>TransactionView</name>
-=======
     <message>
         <source>Date</source>
         <translation>Aika</translation>
@@ -1742,7 +1698,6 @@
         <source>Date</source>
         <translation>Aika</translation>
     </message>
->>>>>>> a7b486d6
     </context>
 <context>
     <name>UnitDisplayStatusBarControl</name>
@@ -1759,19 +1714,13 @@
     </context>
 <context>
     <name>WalletView</name>
-<<<<<<< HEAD
-    </context>
-<context>
-    <name>zcoin-core</name>
-=======
     <message>
         <source>&amp;Export</source>
         <translation>&amp;Vie</translation>
     </message>
     </context>
 <context>
-    <name>bitcoin-core</name>
->>>>>>> a7b486d6
+    <name>zcoin-core</name>
     <message>
         <source>Options:</source>
         <translation>Asetukset:</translation>
@@ -1829,25 +1778,12 @@
         <translation>HTTP-palvelinta ei voitu käynnistää. Katso debug-lokista lisätietoja.</translation>
     </message>
     <message>
-<<<<<<< HEAD
-        <source>Accept connections from outside (default: 1 if no -proxy or -connect)</source>
-        <translation>Hyväksy yhteyksiä ulkopuolelta (vakioasetus: 1 jos -proxy tai -connect ei määritelty)</translation>
-    </message>
-    <message>
         <source>Zcoin Core</source>
         <translation>Zcoin-ydin</translation>
     </message>
     <message>
         <source>The %s developers</source>
         <translation>%s kehittäjät</translation>
-=======
-        <source>Bitcoin Core</source>
-        <translation>Bitcoin-ydin</translation>
->>>>>>> a7b486d6
-    </message>
-    <message>
-        <source>The %s developers</source>
-        <translation>%s kehittäjät</translation>
     </message>
     <message>
         <source>Bind to given address and always listen on it. Use [host]:port notation for IPv6</source>
@@ -1858,13 +1794,6 @@
         <translation>Ei voida lukita data-hakemistoa %s. %s on luultavasti jo käynnissä.</translation>
     </message>
     <message>
-<<<<<<< HEAD
-        <source>Distributed under the MIT software license, see the accompanying file COPYING or &lt;http://www.opensource.org/licenses/mit-license.php&gt;.</source>
-        <translation>Jaettu MIT-ohjelmistolisenssin alla, katso mukana tullut tiedosto COPYING tai &lt;http://www.opensource.org/licenses/mit-license.php&gt;.</translation>
-    </message>
-    <message>
-=======
->>>>>>> a7b486d6
         <source>Execute command when a wallet transaction changes (%s in cmd is replaced by TxID)</source>
         <translation>Suorita käsky kun lompakossa rahansiirto muuttuu (%s cmd on vaihdettu TxID kanssa)</translation>
     </message>
@@ -1883,13 +1812,6 @@
     <message>
         <source>The block database contains a block which appears to be from the future. This may be due to your computer's date and time being set incorrectly. Only rebuild the block database if you are sure that your computer's date and time are correct</source>
         <translation>Lohkotietokanta sisältää lohkon, joka vaikuttaa olevan tulevaisuudesta. Tämä saattaa johtua tietokoneesi virheellisesti asetetuista aika-asetuksista. Rakenna lohkotietokanta uudelleen vain jos olet varma, että tietokoneesi päivämäärä ja aika ovat oikein.</translation>
-<<<<<<< HEAD
-    </message>
-    <message>
-        <source>This is a pre-release test build - use at your own risk - do not use for mining or merchant applications</source>
-        <translation>Tämä on esi-julkaistu testiversio - Käytä omalla riskillä - Ei saa käytää louhimiseen tai kauppasovelluksiin.</translation>
-=======
->>>>>>> a7b486d6
     </message>
     <message>
         <source>Use UPnP to map the listening port (default: 1 when listening and no -proxy)</source>
@@ -1904,14 +1826,6 @@
         <translation>%s korruptoitunut, korjaaminen epäonnistui</translation>
     </message>
     <message>
-        <source>You need to rebuild the database using -reindex-chainstate to change -txindex</source>
-        <translation>Sinun tulee uudelleenrakentaa tietokanta käyttäen -reindex-chainstate vaihtaaksesi -txindex</translation>
-    </message>
-    <message>
-        <source>%s corrupt, salvage failed</source>
-        <translation>%s korruptoitunut, korjaaminen epäonnistui</translation>
-    </message>
-    <message>
         <source>-maxmempool must be at least %d MB</source>
         <translation>-maxmempool on oltava vähintään %d MB</translation>
     </message>
@@ -1930,13 +1844,6 @@
     <message>
         <source>Cannot resolve -%s address: '%s'</source>
         <translation>-%s -osoitteen '%s' selvittäminen epäonnistui</translation>
-<<<<<<< HEAD
-    </message>
-    <message>
-        <source>Connect only to the specified node(s)</source>
-        <translation>Yhidstä ainoastaan määrättyihin noodeihin</translation>
-=======
->>>>>>> a7b486d6
     </message>
     <message>
         <source>Connection options:</source>
@@ -2055,316 +1962,302 @@
         <translation>Aseta tietokannan välimuistin koko megatavuissa (%d - %d, oletus: %d</translation>
     </message>
     <message>
+        <source>Set maximum block size in bytes (default: %d)</source>
+        <translation>Aseta lohkon maksimikoko tavuissa (oletus: %d)</translation>
+    </message>
+    <message>
+        <source>Specify wallet file (within data directory)</source>
+        <translation>Aseta lompakkotiedosto (data-hakemiston sisällä)</translation>
+    </message>
+    <message>
+        <source>The source code is available from %s.</source>
+        <translation>Lähdekoodi löytyy %s.</translation>
+    </message>
+    <message>
+        <source>Unsupported argument -benchmark ignored, use -debug=bench.</source>
+        <translation>Argumenttia -benchmark ei tueta, käytä -debug=bench.</translation>
+    </message>
+    <message>
+        <source>Unsupported argument -debugnet ignored, use -debug=net.</source>
+        <translation>Argumenttia -debugnet ei tueta, käytä -debug=net.</translation>
+    </message>
+    <message>
+        <source>Unsupported argument -tor found, use -onion.</source>
+        <translation>Argumenttia -tor ei tueta, käytä -onion.</translation>
+    </message>
+    <message>
+        <source>Use UPnP to map the listening port (default: %u)</source>
+        <translation>Käytä UPnP:ta kuuntelevan portin kartoittamiseen (oletus: %u)</translation>
+    </message>
+    <message>
+        <source>Verifying blocks...</source>
+        <translation>Varmistetaan lohkoja...</translation>
+    </message>
+    <message>
+        <source>Verifying wallet...</source>
+        <translation>Varmistetaan lompakko...</translation>
+    </message>
+    <message>
+        <source>Wallet %s resides outside data directory %s</source>
+        <translation>Lompakko %s sijaitsee data-hakemiston ulkopuolella %s</translation>
+    </message>
+    <message>
+        <source>Wallet needed to be rewritten: restart %s to complete</source>
+        <translation>Lompakko tarvitsee uudelleenkirjoittaa: käynnistä %s uudelleen</translation>
+    </message>
+    <message>
+        <source>Wallet options:</source>
+        <translation>Lompakon valinnat:</translation>
+    </message>
+    <message>
+        <source>Allow JSON-RPC connections from specified source. Valid for &lt;ip&gt; are a single IP (e.g. 1.2.3.4), a network/netmask (e.g. 1.2.3.4/255.255.255.0) or a network/CIDR (e.g. 1.2.3.4/24). This option can be specified multiple times</source>
+        <translation>Salli JSON-RPC-yhteydet määritetystä lähteestä. Kelvolliset arvot &lt;ip&gt; ovat yksittäinen IP (esim. 1.2.3.4), verkko/verkkomaski (esim. 1.2.3.4/255.255.255.0) tai verkko/luokaton reititys (esim. 1.2.3.4/24). Tätä valintatapaa voidaan käyttää useita kertoja</translation>
+    </message>
+    <message>
+        <source>Discover own IP addresses (default: 1 when listening and no -externalip or -proxy)</source>
+        <translation>Paljasta omat IP-osoitteet (oletus: 1 kun kuunnellaan ja -externalip tai -proxy ei ole käytössä)</translation>
+    </message>
+    <message>
+        <source>Error: Listening for incoming connections failed (listen returned error %s)</source>
+        <translation>Virhe: Saapuvien yhteyksien kuuntelu epäonnistui (kuuntelu palautti virheen %s)</translation>
+    </message>
+    <message>
+        <source>Execute command when a relevant alert is received or we see a really long fork (%s in cmd is replaced by message)</source>
+        <translation>Aja komento kun olennainen hälytys vastaanotetaan tai nähdään todella pitkä haara (%s komennossa korvataan viestillä)</translation>
+    </message>
+    <message>
+        <source>Set maximum size of high-priority/low-fee transactions in bytes (default: %d)</source>
+        <translation>Aseta maksimikoko korkea prioriteetti/pieni palkkio rahansiirtoihin tavuissa (oletus: %d)</translation>
+    </message>
+    <message>
+        <source>The transaction amount is too small to send after the fee has been deducted</source>
+        <translation>Siirtomäärä on liian pieni lähetettäväksi kulun vähentämisen jälkeen.</translation>
+    </message>
+    <message>
+        <source>(default: %u)</source>
+        <translation>(oletus: %u)</translation>
+    </message>
+    <message>
+        <source>Accept public REST requests (default: %u)</source>
+        <translation>Hyväksy julkisia REST-pyyntöjä (oletus: %u)</translation>
+    </message>
+    <message>
+        <source>Automatically create Tor hidden service (default: %d)</source>
+        <translation>Luo Tor-salattu palvelu automaattisesti (oletus: %d)</translation>
+    </message>
+    <message>
+        <source>Connect through SOCKS5 proxy</source>
+        <translation>Yhdistä SOCKS5 proxin kautta</translation>
+    </message>
+    <message>
+        <source>Error reading from database, shutting down.</source>
+        <translation>Virheitä tietokantaa luettaessa, ohjelma pysäytetään.</translation>
+    </message>
+    <message>
+        <source>Imports blocks from external blk000??.dat file on startup</source>
+        <translation>Tuo lohkot ulkoisesta blk000??.dat -tiedostosta käynnistettäessä</translation>
+    </message>
+    <message>
+        <source>Information</source>
+        <translation>Tietoa</translation>
+    </message>
+    <message>
+        <source>Invalid amount for -paytxfee=&lt;amount&gt;: '%s' (must be at least %s)</source>
+        <translation>Kelvoton määrä argumentille -paytxfee=&lt;amount&gt;: '%s' (pitää olla vähintään %s)</translation>
+    </message>
+    <message>
+        <source>Invalid netmask specified in -whitelist: '%s'</source>
+        <translation>Kelvoton verkkopeite määritelty argumentissa -whitelist: '%s'</translation>
+    </message>
+    <message>
+        <source>Keep at most &lt;n&gt; unconnectable transactions in memory (default: %u)</source>
+        <translation>Pidä enimmillään &lt;n&gt; yhdistämiskelvotonta rahansiirtoa muistissa (oletus: %u)</translation>
+    </message>
+    <message>
+        <source>Need to specify a port with -whitebind: '%s'</source>
+        <translation>Pitää määritellä portti argumentilla -whitebind: '%s'</translation>
+    </message>
+    <message>
+        <source>Node relay options:</source>
+        <translation>Välityssolmukohdan asetukset:</translation>
+    </message>
+    <message>
+        <source>RPC server options:</source>
+        <translation>RPC-palvelimen valinnat:</translation>
+    </message>
+    <message>
+        <source>Rescan the block chain for missing wallet transactions on startup</source>
+        <translation>Uudelleenskannaa lohkoketju käynnistyksen yhteydessä puuttuvien lompakon rahansiirtojen vuoksi</translation>
+    </message>
+    <message>
+        <source>Send trace/debug info to console instead of debug.log file</source>
+        <translation>Lähetä jäljitys/debug-tieto konsoliin, debug.log-tiedoston sijaan</translation>
+    </message>
+    <message>
+        <source>Show all debugging options (usage: --help -help-debug)</source>
+        <translation>Näytä kaikki debuggaus valinnat: (käyttö: --help -help-debug)</translation>
+    </message>
+    <message>
+        <source>Shrink debug.log file on client startup (default: 1 when no -debug)</source>
+        <translation>Pienennä debug.log tiedosto käynnistyksen yhteydessä (vakioasetus: 1 kun ei -debug)</translation>
+    </message>
+    <message>
+        <source>Signing transaction failed</source>
+        <translation>Siirron vahvistus epäonnistui</translation>
+    </message>
+    <message>
+        <source>The transaction amount is too small to pay the fee</source>
+        <translation>Rahansiirron määrä on liian pieni kattaakseen maksukulun</translation>
+    </message>
+    <message>
+        <source>This is experimental software.</source>
+        <translation>Tämä on ohjelmistoa kokeelliseen käyttöön.</translation>
+    </message>
+    <message>
+        <source>Tor control port password (default: empty)</source>
+        <translation>Tor-hallintaportin salasana (oletus: tyhjä)</translation>
+    </message>
+    <message>
+        <source>Tor control port to use if onion listening enabled (default: %s)</source>
+        <translation>Tor-hallintaportti jota käytetään jos onion-kuuntelu on käytössä (oletus: %s)</translation>
+    </message>
+    <message>
+        <source>Transaction amount too small</source>
+        <translation>Siirtosumma liian pieni</translation>
+    </message>
+    <message>
+        <source>Transaction too large for fee policy</source>
+        <translation>Rahansiirto on liian suuri maksukulukäytännölle</translation>
+    </message>
+    <message>
+        <source>Transaction too large</source>
+        <translation>Siirtosumma liian iso</translation>
+    </message>
+    <message>
+        <source>Upgrade wallet to latest format on startup</source>
+        <translation>Päivitä lompakko viimeisimpään formaattiin käynnistyksen yhteydessä</translation>
+    </message>
+    <message>
+        <source>Username for JSON-RPC connections</source>
+        <translation>Käyttäjätunnus JSON-RPC-yhteyksille</translation>
+    </message>
+    <message>
+        <source>Warning</source>
+        <translation>Varoitus</translation>
+    </message>
+    <message>
+        <source>Whether to operate in a blocks only mode (default: %u)</source>
+        <translation>Toimitaanko tilassa jossa ainoastaan lohkot sallitaan (oletus: %u)</translation>
+    </message>
+    <message>
+        <source>Zapping all transactions from wallet...</source>
+        <translation>Tyhjennetään kaikki rahansiirrot lompakosta....</translation>
+    </message>
+    <message>
+        <source>ZeroMQ notification options:</source>
+        <translation>ZeroMQ-ilmoitusasetukset:</translation>
+    </message>
+    <message>
+        <source>Password for JSON-RPC connections</source>
+        <translation>Salasana JSON-RPC-yhteyksille</translation>
+    </message>
+    <message>
+        <source>Execute command when the best block changes (%s in cmd is replaced by block hash)</source>
+        <translation>Suorita käsky kun paras lohko muuttuu (%s cmd on vaihdettu block hashin kanssa)</translation>
+    </message>
+    <message>
+        <source>Allow DNS lookups for -addnode, -seednode and -connect</source>
+        <translation>Salli DNS kyselyt -addnode, -seednode ja -connect yhteydessä</translation>
+    </message>
+    <message>
+        <source>Loading addresses...</source>
+        <translation>Ladataan osoitteita...</translation>
+    </message>
+    <message>
+        <source>-maxtxfee is set very high! Fees this large could be paid on a single transaction.</source>
+        <translation>-maxtxfee on asetettu erittäin suureksi! Tämänkokoisia kuluja saatetaan maksaa yhdessä rahansiirrossa.</translation>
+    </message>
+    <message>
+        <source>Do not keep transactions in the mempool longer than &lt;n&gt; hours (default: %u)</source>
+        <translation>Älä pidä rahansiirtoja muistivarannoissa kauemmin kuin &lt;n&gt; tuntia (oletus: %u)</translation>
+    </message>
+    <message>
+        <source>How thorough the block verification of -checkblocks is (0-4, default: %u)</source>
+        <translation>Kuinka läpikäyvä lohkojen -checkblocks -todennus on (0-4, oletus: %u)</translation>
+    </message>
+    <message>
+        <source>Output debugging information (default: %u, supplying &lt;category&gt; is optional)</source>
+        <translation>Tulosta debuggaustieto (oletus: %u, annettu &lt;category&gt; valinnainen)</translation>
+    </message>
+    <message>
+        <source>Use separate SOCKS5 proxy to reach peers via Tor hidden services (default: %s)</source>
+        <translation>Käytä erillistä SOCKS5-proxyä tavoittaaksesi vertaisia Tor-piilopalveluiden kautta (oletus: %s)</translation>
+    </message>
+    <message>
+        <source>(default: %s)</source>
+        <translation>(oletus: %s)</translation>
+    </message>
+    <message>
+        <source>Always query for peer addresses via DNS lookup (default: %u)</source>
+        <translation>Pyydä vertaisten osoitteita aina DNS-kyselyjen avulla (oletus: %u)</translation>
+    </message>
+    <message>
+        <source>How many blocks to check at startup (default: %u, 0 = all)</source>
+        <translation>Kuinka monta lohkoa tarkistetaan käynnistyksessä (oletus: %u, 0 = kaikki)</translation>
+    </message>
+    <message>
+        <source>Include IP addresses in debug output (default: %u)</source>
+        <translation>Sisällytä IP-osoitteet virheenkorjauslokissa (oletus: %u)</translation>
+    </message>
+    <message>
+        <source>Invalid -proxy address: '%s'</source>
+        <translation>Virheellinen proxy-osoite '%s'</translation>
+    </message>
+    <message>
+        <source>Listen for JSON-RPC connections on &lt;port&gt; (default: %u or testnet: %u)</source>
+        <translation>Kuuntele JSON-RPC-yhteyksiä portissa &lt;port&gt; (oletus: %u tai testnet: %u)</translation>
+    </message>
+    <message>
+        <source>Listen for connections on &lt;port&gt; (default: %u or testnet: %u)</source>
+        <translation>Kuuntele yhteyksiä portissa &lt;port&gt; (oletus: %u tai testnet: %u)</translation>
+    </message>
+    <message>
+        <source>Maintain at most &lt;n&gt; connections to peers (default: %u)</source>
+        <translation>Ylläpidä enimmillään &lt;n&gt; yhteyttä vertaisiin (oletus: %u)</translation>
+    </message>
+    <message>
+        <source>Make the wallet broadcast transactions</source>
+        <translation>Aseta lompakko kuuluttamaan rahansiirtoja</translation>
+    </message>
+    <message>
+        <source>Maximum per-connection receive buffer, &lt;n&gt;*1000 bytes (default: %u)</source>
+        <translation>Maksimi yhteyttä kohden käytettävä vastaanottopuskurin koko, &lt;n&gt;*1000 tavua (oletus: %u)</translation>
+    </message>
+    <message>
+        <source>Maximum per-connection send buffer, &lt;n&gt;*1000 bytes (default: %u)</source>
+        <translation>Maksimi yhteyttä kohden käytettävä lähetyspuskurin koko, &lt;n&gt;*1000 tavua (oletus: %u)</translation>
+    </message>
+    <message>
+        <source>Prepend debug output with timestamp (default: %u)</source>
+        <translation>Lisää debug-tietojen alkuun aikaleimat (oletus: %u)</translation>
+    </message>
+    <message>
+        <source>Relay and mine data carrier transactions (default: %u)</source>
+        <translation>Välitä ja louhi dataa kantavia rahansiirtoja (oletus: %u)</translation>
+    </message>
+    <message>
+        <source>Relay non-P2SH multisig (default: %u)</source>
+        <translation>Välitä ei-P2SH-multisig (oletus: %u)</translation>
+    </message>
+    <message>
+        <source>Set key pool size to &lt;n&gt; (default: %u)</source>
+        <translation>Aseta avainaltaan kooksi &lt;n&gt; (oletus: %u)</translation>
+    </message>
+    <message>
         <source>Set maximum BIP141 block weight (default: %d)</source>
         <translation>Aseta suurin BIP141-lohkopaino (oletus: %d)</translation>
     </message>
     <message>
-        <source>Set maximum block size in bytes (default: %d)</source>
-        <translation>Aseta lohkon maksimikoko tavuissa (oletus: %d)</translation>
-    </message>
-    <message>
-        <source>Specify wallet file (within data directory)</source>
-        <translation>Aseta lompakkotiedosto (data-hakemiston sisällä)</translation>
-    </message>
-    <message>
-        <source>The source code is available from %s.</source>
-        <translation>Lähdekoodi löytyy %s.</translation>
-    </message>
-    <message>
-        <source>Unsupported argument -benchmark ignored, use -debug=bench.</source>
-        <translation>Argumenttia -benchmark ei tueta, käytä -debug=bench.</translation>
-    </message>
-    <message>
-        <source>Unsupported argument -debugnet ignored, use -debug=net.</source>
-        <translation>Argumenttia -debugnet ei tueta, käytä -debug=net.</translation>
-    </message>
-    <message>
-        <source>Unsupported argument -tor found, use -onion.</source>
-        <translation>Argumenttia -tor ei tueta, käytä -onion.</translation>
-    </message>
-    <message>
-        <source>Use UPnP to map the listening port (default: %u)</source>
-        <translation>Käytä UPnP:ta kuuntelevan portin kartoittamiseen (oletus: %u)</translation>
-    </message>
-    <message>
-        <source>Verifying blocks...</source>
-        <translation>Varmistetaan lohkoja...</translation>
-    </message>
-    <message>
-        <source>Verifying wallet...</source>
-        <translation>Varmistetaan lompakko...</translation>
-    </message>
-    <message>
-        <source>Wallet %s resides outside data directory %s</source>
-        <translation>Lompakko %s sijaitsee data-hakemiston ulkopuolella %s</translation>
-    </message>
-    <message>
-        <source>Wallet needed to be rewritten: restart %s to complete</source>
-        <translation>Lompakko tarvitsee uudelleenkirjoittaa: käynnistä %s uudelleen</translation>
-    </message>
-    <message>
-        <source>Wallet options:</source>
-        <translation>Lompakon valinnat:</translation>
-    </message>
-    <message>
-        <source>Allow JSON-RPC connections from specified source. Valid for &lt;ip&gt; are a single IP (e.g. 1.2.3.4), a network/netmask (e.g. 1.2.3.4/255.255.255.0) or a network/CIDR (e.g. 1.2.3.4/24). This option can be specified multiple times</source>
-        <translation>Salli JSON-RPC-yhteydet määritetystä lähteestä. Kelvolliset arvot &lt;ip&gt; ovat yksittäinen IP (esim. 1.2.3.4), verkko/verkkomaski (esim. 1.2.3.4/255.255.255.0) tai verkko/luokaton reititys (esim. 1.2.3.4/24). Tätä valintatapaa voidaan käyttää useita kertoja</translation>
-    </message>
-    <message>
-        <source>Discover own IP addresses (default: 1 when listening and no -externalip or -proxy)</source>
-        <translation>Paljasta omat IP-osoitteet (oletus: 1 kun kuunnellaan ja -externalip tai -proxy ei ole käytössä)</translation>
-    </message>
-    <message>
-        <source>Error: Listening for incoming connections failed (listen returned error %s)</source>
-        <translation>Virhe: Saapuvien yhteyksien kuuntelu epäonnistui (kuuntelu palautti virheen %s)</translation>
-    </message>
-    <message>
-        <source>Execute command when a relevant alert is received or we see a really long fork (%s in cmd is replaced by message)</source>
-        <translation>Aja komento kun olennainen hälytys vastaanotetaan tai nähdään todella pitkä haara (%s komennossa korvataan viestillä)</translation>
-    </message>
-    <message>
-        <source>Set maximum size of high-priority/low-fee transactions in bytes (default: %d)</source>
-        <translation>Aseta maksimikoko korkea prioriteetti/pieni palkkio rahansiirtoihin tavuissa (oletus: %d)</translation>
-    </message>
-    <message>
-        <source>The transaction amount is too small to send after the fee has been deducted</source>
-        <translation>Siirtomäärä on liian pieni lähetettäväksi kulun vähentämisen jälkeen.</translation>
-    </message>
-    <message>
-<<<<<<< HEAD
-        <source>This product includes software developed by the OpenSSL Project for use in the OpenSSL Toolkit &lt;https://www.openssl.org/&gt; and cryptographic software written by Eric Young and UPnP software written by Thomas Bernard.</source>
-        <translation>Tämä tuote sisältää ohjelmistoa, jonka on kehittänyt OpenSSL Project käytettäväksi OpenSSL Toolkit -ohjelmistossa &lt;https://www.openssl.org/&gt;, ja Eric Youngin kirjoittamaa salausohjelmistoa sekä Thomas Bernardin kirjoittamaa UPnP-ohjelmistoa.</translation>
-    </message>
-    <message>
-=======
->>>>>>> a7b486d6
-        <source>(default: %u)</source>
-        <translation>(oletus: %u)</translation>
-    </message>
-    <message>
-        <source>Accept public REST requests (default: %u)</source>
-        <translation>Hyväksy julkisia REST-pyyntöjä (oletus: %u)</translation>
-    </message>
-    <message>
-        <source>Automatically create Tor hidden service (default: %d)</source>
-        <translation>Luo Tor-salattu palvelu automaattisesti (oletus: %d)</translation>
-    </message>
-    <message>
-        <source>Connect through SOCKS5 proxy</source>
-        <translation>Yhdistä SOCKS5 proxin kautta</translation>
-    </message>
-    <message>
-        <source>Error reading from database, shutting down.</source>
-        <translation>Virheitä tietokantaa luettaessa, ohjelma pysäytetään.</translation>
-    </message>
-    <message>
-        <source>Imports blocks from external blk000??.dat file on startup</source>
-        <translation>Tuo lohkot ulkoisesta blk000??.dat -tiedostosta käynnistettäessä</translation>
-    </message>
-    <message>
-        <source>Information</source>
-        <translation>Tietoa</translation>
-    </message>
-    <message>
-        <source>Invalid amount for -paytxfee=&lt;amount&gt;: '%s' (must be at least %s)</source>
-        <translation>Kelvoton määrä argumentille -paytxfee=&lt;amount&gt;: '%s' (pitää olla vähintään %s)</translation>
-    </message>
-    <message>
-        <source>Invalid netmask specified in -whitelist: '%s'</source>
-        <translation>Kelvoton verkkopeite määritelty argumentissa -whitelist: '%s'</translation>
-    </message>
-    <message>
-        <source>Keep at most &lt;n&gt; unconnectable transactions in memory (default: %u)</source>
-        <translation>Pidä enimmillään &lt;n&gt; yhdistämiskelvotonta rahansiirtoa muistissa (oletus: %u)</translation>
-    </message>
-    <message>
-        <source>Need to specify a port with -whitebind: '%s'</source>
-        <translation>Pitää määritellä portti argumentilla -whitebind: '%s'</translation>
-    </message>
-    <message>
-        <source>Node relay options:</source>
-        <translation>Välityssolmukohdan asetukset:</translation>
-    </message>
-    <message>
-        <source>RPC server options:</source>
-        <translation>RPC-palvelimen valinnat:</translation>
-    </message>
-    <message>
-        <source>Rescan the block chain for missing wallet transactions on startup</source>
-        <translation>Uudelleenskannaa lohkoketju käynnistyksen yhteydessä puuttuvien lompakon rahansiirtojen vuoksi</translation>
-    </message>
-    <message>
-        <source>Send trace/debug info to console instead of debug.log file</source>
-        <translation>Lähetä jäljitys/debug-tieto konsoliin, debug.log-tiedoston sijaan</translation>
-    </message>
-    <message>
-        <source>Show all debugging options (usage: --help -help-debug)</source>
-        <translation>Näytä kaikki debuggaus valinnat: (käyttö: --help -help-debug)</translation>
-    </message>
-    <message>
-        <source>Shrink debug.log file on client startup (default: 1 when no -debug)</source>
-        <translation>Pienennä debug.log tiedosto käynnistyksen yhteydessä (vakioasetus: 1 kun ei -debug)</translation>
-    </message>
-    <message>
-        <source>Signing transaction failed</source>
-        <translation>Siirron vahvistus epäonnistui</translation>
-    </message>
-    <message>
-        <source>The transaction amount is too small to pay the fee</source>
-        <translation>Rahansiirron määrä on liian pieni kattaakseen maksukulun</translation>
-    </message>
-    <message>
-        <source>This is experimental software.</source>
-        <translation>Tämä on ohjelmistoa kokeelliseen käyttöön.</translation>
-    </message>
-    <message>
-        <source>Tor control port password (default: empty)</source>
-        <translation>Tor-hallintaportin salasana (oletus: tyhjä)</translation>
-    </message>
-    <message>
-        <source>Tor control port to use if onion listening enabled (default: %s)</source>
-        <translation>Tor-hallintaportti jota käytetään jos onion-kuuntelu on käytössä (oletus: %s)</translation>
-    </message>
-    <message>
-        <source>Transaction amount too small</source>
-        <translation>Siirtosumma liian pieni</translation>
-    </message>
-    <message>
-        <source>Transaction too large for fee policy</source>
-        <translation>Rahansiirto on liian suuri maksukulukäytännölle</translation>
-    </message>
-    <message>
-        <source>Transaction too large</source>
-        <translation>Siirtosumma liian iso</translation>
-    </message>
-    <message>
-        <source>Upgrade wallet to latest format on startup</source>
-        <translation>Päivitä lompakko viimeisimpään formaattiin käynnistyksen yhteydessä</translation>
-    </message>
-    <message>
-        <source>Username for JSON-RPC connections</source>
-        <translation>Käyttäjätunnus JSON-RPC-yhteyksille</translation>
-    </message>
-    <message>
-        <source>Warning</source>
-        <translation>Varoitus</translation>
-    </message>
-    <message>
-        <source>Whether to operate in a blocks only mode (default: %u)</source>
-        <translation>Toimitaanko tilassa jossa ainoastaan lohkot sallitaan (oletus: %u)</translation>
-    </message>
-    <message>
-        <source>Zapping all transactions from wallet...</source>
-        <translation>Tyhjennetään kaikki rahansiirrot lompakosta....</translation>
-    </message>
-    <message>
-        <source>ZeroMQ notification options:</source>
-        <translation>ZeroMQ-ilmoitusasetukset:</translation>
-    </message>
-    <message>
-        <source>Password for JSON-RPC connections</source>
-        <translation>Salasana JSON-RPC-yhteyksille</translation>
-    </message>
-    <message>
-        <source>Execute command when the best block changes (%s in cmd is replaced by block hash)</source>
-        <translation>Suorita käsky kun paras lohko muuttuu (%s cmd on vaihdettu block hashin kanssa)</translation>
-    </message>
-    <message>
-        <source>Allow DNS lookups for -addnode, -seednode and -connect</source>
-        <translation>Salli DNS kyselyt -addnode, -seednode ja -connect yhteydessä</translation>
-    </message>
-    <message>
-        <source>Loading addresses...</source>
-        <translation>Ladataan osoitteita...</translation>
-    </message>
-    <message>
-        <source>-maxtxfee is set very high! Fees this large could be paid on a single transaction.</source>
-        <translation>-maxtxfee on asetettu erittäin suureksi! Tämänkokoisia kuluja saatetaan maksaa yhdessä rahansiirrossa.</translation>
-    </message>
-    <message>
-        <source>Do not keep transactions in the mempool longer than &lt;n&gt; hours (default: %u)</source>
-        <translation>Älä pidä rahansiirtoja muistivarannoissa kauemmin kuin &lt;n&gt; tuntia (oletus: %u)</translation>
-    </message>
-    <message>
-        <source>How thorough the block verification of -checkblocks is (0-4, default: %u)</source>
-        <translation>Kuinka läpikäyvä lohkojen -checkblocks -todennus on (0-4, oletus: %u)</translation>
-    </message>
-    <message>
-        <source>Output debugging information (default: %u, supplying &lt;category&gt; is optional)</source>
-        <translation>Tulosta debuggaustieto (oletus: %u, annettu &lt;category&gt; valinnainen)</translation>
-    </message>
-    <message>
-        <source>Use separate SOCKS5 proxy to reach peers via Tor hidden services (default: %s)</source>
-        <translation>Käytä erillistä SOCKS5-proxyä tavoittaaksesi vertaisia Tor-piilopalveluiden kautta (oletus: %s)</translation>
-    </message>
-    <message>
-        <source>(default: %s)</source>
-        <translation>(oletus: %s)</translation>
-    </message>
-    <message>
-        <source>Always query for peer addresses via DNS lookup (default: %u)</source>
-        <translation>Pyydä vertaisten osoitteita aina DNS-kyselyjen avulla (oletus: %u)</translation>
-    </message>
-    <message>
-        <source>How many blocks to check at startup (default: %u, 0 = all)</source>
-        <translation>Kuinka monta lohkoa tarkistetaan käynnistyksessä (oletus: %u, 0 = kaikki)</translation>
-    </message>
-    <message>
-        <source>Include IP addresses in debug output (default: %u)</source>
-        <translation>Sisällytä IP-osoitteet virheenkorjauslokissa (oletus: %u)</translation>
-    </message>
-    <message>
-        <source>Invalid -proxy address: '%s'</source>
-        <translation>Virheellinen proxy-osoite '%s'</translation>
-    </message>
-    <message>
-        <source>Listen for JSON-RPC connections on &lt;port&gt; (default: %u or testnet: %u)</source>
-        <translation>Kuuntele JSON-RPC-yhteyksiä portissa &lt;port&gt; (oletus: %u tai testnet: %u)</translation>
-    </message>
-    <message>
-        <source>Listen for connections on &lt;port&gt; (default: %u or testnet: %u)</source>
-        <translation>Kuuntele yhteyksiä portissa &lt;port&gt; (oletus: %u tai testnet: %u)</translation>
-    </message>
-    <message>
-        <source>Maintain at most &lt;n&gt; connections to peers (default: %u)</source>
-        <translation>Ylläpidä enimmillään &lt;n&gt; yhteyttä vertaisiin (oletus: %u)</translation>
-    </message>
-    <message>
-        <source>Make the wallet broadcast transactions</source>
-        <translation>Aseta lompakko kuuluttamaan rahansiirtoja</translation>
-    </message>
-    <message>
-        <source>Maximum per-connection receive buffer, &lt;n&gt;*1000 bytes (default: %u)</source>
-        <translation>Maksimi yhteyttä kohden käytettävä vastaanottopuskurin koko, &lt;n&gt;*1000 tavua (oletus: %u)</translation>
-    </message>
-    <message>
-        <source>Maximum per-connection send buffer, &lt;n&gt;*1000 bytes (default: %u)</source>
-        <translation>Maksimi yhteyttä kohden käytettävä lähetyspuskurin koko, &lt;n&gt;*1000 tavua (oletus: %u)</translation>
-    </message>
-    <message>
-        <source>Prepend debug output with timestamp (default: %u)</source>
-        <translation>Lisää debug-tietojen alkuun aikaleimat (oletus: %u)</translation>
-    </message>
-    <message>
-        <source>Relay and mine data carrier transactions (default: %u)</source>
-        <translation>Välitä ja louhi dataa kantavia rahansiirtoja (oletus: %u)</translation>
-    </message>
-    <message>
-        <source>Relay non-P2SH multisig (default: %u)</source>
-        <translation>Välitä ei-P2SH-multisig (oletus: %u)</translation>
-    </message>
-    <message>
-        <source>Set key pool size to &lt;n&gt; (default: %u)</source>
-        <translation>Aseta avainaltaan kooksi &lt;n&gt; (oletus: %u)</translation>
-    </message>
-    <message>
-<<<<<<< HEAD
-=======
-        <source>Set maximum BIP141 block weight (default: %d)</source>
-        <translation>Aseta suurin BIP141-lohkopaino (oletus: %d)</translation>
-    </message>
-    <message>
->>>>>>> a7b486d6
         <source>Set the number of threads to service RPC calls (default: %d)</source>
         <translation>Aseta RPC-kutsujen palvelemiseen tarkoitettujen säikeiden lukumäärä (oletus: %d)</translation>
     </message>
