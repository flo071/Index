<TS language="vi_VN" version="2.1">
<context>
    <name>AddressBookPage</name>
    <message>
        <source>Right-click to edit address or label</source>
        <translation>Nhấn chuột phải để sửa địa chỉ hoặc nhãn</translation>
    </message>
    <message>
        <source>Create a new address</source>
        <translation>Tạo một địa chỉ mới</translation>
    </message>
    <message>
        <source>&amp;New</source>
        <translation>&amp;Mới</translation>
    </message>
    <message>
        <source>Copy the currently selected address to the system clipboard</source>
        <translation>Copy địa chỉ được chọn vào clipboard</translation>
    </message>
    <message>
        <source>&amp;Copy</source>
        <translation>&amp;Copy</translation>
    </message>
    <message>
        <source>C&amp;lose</source>
        <translation>Đó&amp;ng</translation>
    </message>
    <message>
        <source>Delete the currently selected address from the list</source>
        <translation>Xóa địa chỉ hiện tại từ danh sách</translation>
    </message>
    <message>
        <source>Export the data in the current tab to a file</source>
        <translation>Xuất dữ liệu trong mục hiện tại ra file</translation>
    </message>
    <message>
        <source>&amp;Export</source>
        <translation>X&amp;uất</translation>
    </message>
    <message>
        <source>&amp;Delete</source>
        <translation>&amp;Xó&amp;a</translation>
    </message>
<<<<<<< HEAD
=======
    <message>
        <source>Choose the address to send coins to</source>
        <translation>Chọn địa chỉ để gửi coin đến</translation>
    </message>
    <message>
        <source>Choose the address to receive coins with</source>
        <translation>Chọn địa chỉ để nhận coin</translation>
    </message>
    <message>
        <source>C&amp;hoose</source>
        <translation>Chọn</translation>
    </message>
    <message>
        <source>Sending addresses</source>
        <translation>Địa chỉ gửi đến</translation>
    </message>
    <message>
        <source>Receiving addresses</source>
        <translation>Địa chỉ nhận</translation>
    </message>
>>>>>>> a7b486d6
    </context>
<context>
    <name>AddressTableModel</name>
    </context>
<context>
    <name>AskPassphraseDialog</name>
    <message>
        <source>Passphrase Dialog</source>
        <translation>Hội thoại Passphrase</translation>
    </message>
    <message>
        <source>Enter passphrase</source>
        <translation>Điền passphrase</translation>
    </message>
    <message>
        <source>New passphrase</source>
        <translation>Passphrase mới</translation>
    </message>
    <message>
        <source>Repeat new passphrase</source>
        <translation>Điền lại passphrase</translation>
    </message>
    </context>
<context>
    <name>BanTableModel</name>
    <message>
        <source>IP/Netmask</source>
        <translation>IP/Netmask</translation>
    </message>
    <message>
        <source>Banned Until</source>
        <translation>Bị cấm đến</translation>
    </message>
</context>
<context>
    <name>ZcoinGUI</name>
    <message>
        <source>Sign &amp;message...</source>
        <translation>Chứ ký &amp; Tin nhắn...</translation>
    </message>
    <message>
        <source>Synchronizing with network...</source>
        <translation>Đồng bộ hóa với mạng</translation>
    </message>
    <message>
        <source>Sign &amp;message...</source>
        <translation>Chứ ký &amp; Tin nhắn...</translation>
    </message>
    <message>
        <source>Synchronizing with network...</source>
        <translation>Đồng bộ hóa với mạng</translation>
    </message>
    <message>
        <source>&amp;Overview</source>
        <translation>&amp;Tổng quan</translation>
    </message>
    <message>
        <source>Node</source>
        <translation>Node</translation>
    </message>
    <message>
        <source>Show general overview of wallet</source>
        <translation>Hiện thỉ thông tin sơ lược chung về Ví</translation>
    </message>
    <message>
        <source>&amp;Transactions</source>
        <translation>&amp;Giao dịch</translation>
    </message>
    <message>
        <source>Browse transaction history</source>
        <translation>Duyệt tìm lịch sử giao dịch</translation>
    </message>
    <message>
        <source>E&amp;xit</source>
        <translation>T&amp;hoát</translation>
    </message>
    <message>
        <source>Quit application</source>
        <translation>Thoát chương trình</translation>
    </message>
    <message>
        <source>&amp;About %1</source>
        <translation>&amp;Thông tin về %1</translation>
    </message>
    <message>
        <source>Show information about %1</source>
        <translation>Hiện thông tin về %1</translation>
    </message>
    <message>
        <source>About &amp;Qt</source>
        <translation>Về &amp;Qt</translation>
    </message>
    <message>
        <source>Show information about Qt</source>
        <translation>Xem thông tin về Qt</translation>
    </message>
    <message>
        <source>&amp;Options...</source>
        <translation>&amp;Tùy chọn...</translation>
    </message>
    <message>
        <source>Modify configuration options for %1</source>
        <translation>Chỉnh sửa thiết đặt tùy chọn cho %1</translation>
    </message>
    <message>
        <source>&amp;Encrypt Wallet...</source>
        <translation>&amp;Mã hóa ví tiền</translation>
    </message>
    <message>
        <source>&amp;Backup Wallet...</source>
        <translation>&amp;Sao lưu ví tiền...</translation>
    </message>
    <message>
        <source>&amp;Change Passphrase...</source>
        <translation>&amp;Thay đổi mật khẩu...</translation>
    </message>
    <message>
        <source>&amp;Sending addresses...</source>
        <translation>&amp;Địa chỉ gửi</translation>
    </message>
    <message>
        <source>&amp;Receiving addresses...</source>
        <translation>Địa chỉ nhận</translation>
    </message>
    <message>
        <source>Open &amp;URI...</source>
        <translation>Mở &amp;URI...</translation>
    </message>
    <message>
        <source>Reindexing blocks on disk...</source>
        <translation>Đánh chỉ số (indexing) lại các khối (blocks) trên ổ đĩa ...</translation>
    </message>
    <message>
<<<<<<< HEAD
        <source>Send coins to a Zcoin address</source>
        <translation>Gửi coins đến tài khoản Zcoin</translation>
=======
        <source>Send coins to a Bitcoin address</source>
        <translation>Gửi coins đến tài khoản Bitcoin</translation>
>>>>>>> a7b486d6
    </message>
    <message>
        <source>Backup wallet to another location</source>
        <translation>Sao lưu ví tiền ở vị trí khác</translation>
    </message>
    <message>
        <source>Change the passphrase used for wallet encryption</source>
        <translation>Thay đổi cụm mật mã dùng cho mã hoá Ví</translation>
    </message>
    <message>
        <source>&amp;Debug window</source>
        <translation>&amp;Cửa sổ xử lý lỗi (debug)</translation>
    </message>
    <message>
        <source>&amp;Verify message...</source>
        <translation>&amp;Tin nhắn xác thực</translation>
    </message>
    <message>
<<<<<<< HEAD
        <source>Zcoin</source>
        <translation>Zcoin</translation>
=======
        <source>Bitcoin</source>
        <translation>Bitcoin</translation>
>>>>>>> a7b486d6
    </message>
    <message>
        <source>Wallet</source>
        <translation>Ví</translation>
    </message>
    <message>
        <source>&amp;Send</source>
        <translation>&amp;Gửi</translation>
    </message>
    <message>
        <source>&amp;Receive</source>
        <translation>&amp;Nhận</translation>
    </message>
    <message>
        <source>&amp;Show / Hide</source>
        <translation>Ẩn / H&amp;iện</translation>
    </message>
    <message>
        <source>Show or hide the main Window</source>
        <translation>Hiện hoặc ẩn cửa sổ chính</translation>
    </message>
    <message>
        <source>Encrypt the private keys that belong to your wallet</source>
        <translation>Mã hoá các khoá bí mật trong Ví của bạn.</translation>
    </message>
    <message>
<<<<<<< HEAD
        <source>Sign messages with your Zcoin addresses to prove you own them</source>
        <translation>Dùng địa chỉ Zcoin của bạn ký các tin nhắn để xác minh những nội dung tin nhắn đó là của bạn.</translation>
    </message>
    <message>
        <source>Verify messages to ensure they were signed with specified Zcoin addresses</source>
        <translation>Kiểm tra các tin nhắn để chắc chắn rằng chúng được ký bằng các địa chỉ Zcoin xác định.</translation>
=======
        <source>Sign messages with your Bitcoin addresses to prove you own them</source>
        <translation>Dùng địa chỉ Bitcoin của bạn ký các tin nhắn để xác minh những nội dung tin nhắn đó là của bạn.</translation>
    </message>
    <message>
        <source>Verify messages to ensure they were signed with specified Bitcoin addresses</source>
        <translation>Kiểm tra các tin nhắn để chắc chắn rằng chúng được ký bằng các địa chỉ Bitcoin xác định.</translation>
>>>>>>> a7b486d6
    </message>
    <message>
        <source>&amp;File</source>
        <translation>&amp;File</translation>
    </message>
    <message>
        <source>&amp;Settings</source>
        <translation>&amp;Thiết lập</translation>
    </message>
    <message>
        <source>&amp;Help</source>
        <translation>Trợ &amp;giúp</translation>
    </message>
    <message>
        <source>Tabs toolbar</source>
        <translation>Thanh công cụ (toolbar)</translation>
<<<<<<< HEAD
    </message>
    <message>
        <source>Request payments (generates QR codes and zcoin: URIs)</source>
        <translation>Yêu cầu thanh toán(tạo mã QR và địa chỉ zcoin: URIs)</translation>
    </message>
    <message>
        <source>Show the list of used sending addresses and labels</source>
        <translation>Hiện thỉ danh sách các địa chỉ và nhãn đã dùng để gửi.</translation>
    </message>
    <message>
        <source>Show the list of used receiving addresses and labels</source>
        <translation>Hiện thỉ danh sách các địa chỉ và nhãn đã dùng để nhận.</translation>
    </message>
    <message>
        <source>Open a zcoin: URI or payment request</source>
        <translation>Mở zcoin: URI hoặc yêu cầu thanh toán</translation>
    </message>
    <message>
        <source>&amp;Command-line options</source>
        <translation>7Tùy chọn dòng lệnh</translation>
    </message>
    <message numerus="yes">
        <source>%n hour(s)</source>
        <translation><numerusform>%n giờ</numerusform></translation>
=======
>>>>>>> a7b486d6
    </message>
    <message>
        <source>Request payments (generates QR codes and bitcoin: URIs)</source>
        <translation>Yêu cầu thanh toán(tạo mã QR và địa chỉ Bitcoin: URLs)</translation>
    </message>
    <message>
        <source>Show the list of used sending addresses and labels</source>
        <translation>Hiện thỉ danh sách các địa chỉ và nhãn đã dùng để gửi.</translation>
    </message>
    <message>
        <source>Show the list of used receiving addresses and labels</source>
        <translation>Hiện thỉ danh sách các địa chỉ và nhãn đã dùng để nhận.</translation>
    </message>
    <message>
        <source>Open a bitcoin: URI or payment request</source>
        <translation>Mở bitcoin:URL hoặc yêu cầu thanh toán</translation>
    </message>
    <message>
        <source>&amp;Command-line options</source>
        <translation>7Tùy chọn dòng lệnh</translation>
    </message>
    <message>
        <source>%1 behind</source>
        <translation>%1 chậm trễ</translation>
    </message>
    <message>
        <source>Last received block was generated %1 ago.</source>
        <translation>Khối (block) cuối cùng nhận được cách đây %1</translation>
    </message>
    <message>
        <source>Transactions after this will not yet be visible.</source>
        <translation>Những giao dịch sau đó sẽ không hiện thị.</translation>
    </message>
    <message>
        <source>%1 behind</source>
        <translation>%1 chậm trễ</translation>
    </message>
    <message>
        <source>Last received block was generated %1 ago.</source>
        <translation>Khối (block) cuối cùng nhận được cách đây %1</translation>
    </message>
    <message>
        <source>Transactions after this will not yet be visible.</source>
        <translation>Những giao dịch sau đó sẽ không hiện thị.</translation>
    </message>
    <message>
        <source>Error</source>
        <translation>Lỗi</translation>
    </message>
    <message>
        <source>Warning</source>
        <translation>Chú ý</translation>
    </message>
    <message>
        <source>Information</source>
        <translation>Thông tin</translation>
    </message>
    <message>
        <source>Up to date</source>
        <translation>Đã cập nhật</translation>
    </message>
    <message>
        <source>Catching up...</source>
        <translation>Bắt kịp...</translation>
    </message>
    <message>
        <source>Date: %1
</source>
        <translation>Ngày: %1
</translation>
    </message>
    <message>
        <source>Amount: %1
</source>
        <translation>Số lượng: %1
</translation>
    </message>
    <message>
        <source>Type: %1
</source>
        <translation>Loại: %1
</translation>
    </message>
    <message>
        <source>Label: %1
</source>
        <translation>Nhãn hiệu: %1
</translation>
    </message>
    <message>
        <source>Address: %1
</source>
        <translation>Địa chỉ: %1
</translation>
    </message>
    <message>
        <source>Sent transaction</source>
        <translation>Giao dịch đã gửi</translation>
    </message>
    <message>
        <source>Incoming transaction</source>
        <translation>Giao dịch đang tới</translation>
    </message>
    <message>
        <source>Wallet is &lt;b&gt;encrypted&lt;/b&gt; and currently &lt;b&gt;unlocked&lt;/b&gt;</source>
        <translation>Ví tiền &lt;b&gt; đã được mã hóa&lt;/b&gt;và hiện &lt;b&gt;đang mở&lt;/b&gt;</translation>
    </message>
    <message>
        <source>Wallet is &lt;b&gt;encrypted&lt;/b&gt; and currently &lt;b&gt;locked&lt;/b&gt;</source>
        <translation>Ví tiền &lt;b&gt; đã được mã hóa&lt;/b&gt;và hiện &lt;b&gt;đang khóa&lt;/b&gt;</translation>
    </message>
<<<<<<< HEAD
</context>
=======
    </context>
>>>>>>> a7b486d6
<context>
    <name>CoinControlDialog</name>
    <message>
        <source>Quantity:</source>
        <translation>Lượng:</translation>
    </message>
    <message>
        <source>Bytes:</source>
        <translation>Bytes:</translation>
    </message>
    <message>
        <source>Amount:</source>
        <translation>Lượng:</translation>
    </message>
    <message>
        <source>Fee:</source>
        <translation>Phí:</translation>
    </message>
    <message>
        <source>After Fee:</source>
        <translation>Sau thuế, phí:</translation>
    </message>
    <message>
        <source>Change:</source>
        <translation>Thay đổi:</translation>
    </message>
    <message>
        <source>(un)select all</source>
        <translation>(bỏ)chọn tất cả</translation>
    </message>
    <message>
        <source>Tree mode</source>
        <translation>Chế độ cây</translation>
    </message>
    <message>
        <source>List mode</source>
        <translation>Chế độ danh sách</translation>
    </message>
    <message>
        <source>Amount</source>
        <translation>Lượng</translation>
    </message>
    <message>
        <source>Date</source>
        <translation>Ngày tháng</translation>
    </message>
    <message>
        <source>Confirmations</source>
        <translation>Lần xác nhận</translation>
    </message>
    <message>
        <source>Confirmed</source>
        <translation>Đã xác nhận</translation>
    </message>
<<<<<<< HEAD
    <message>
        <source>Priority</source>
        <translation>Tầm quan trọng</translation>
    </message>
=======
>>>>>>> a7b486d6
    </context>
<context>
    <name>EditAddressDialog</name>
    <message>
        <source>Edit Address</source>
        <translation>Thay đổi địa chỉ</translation>
    </message>
    <message>
        <source>&amp;Label</source>
        <translation>Nhãn</translation>
    </message>
    <message>
        <source>&amp;Address</source>
        <translation>Địa chỉ</translation>
    </message>
    </context>
<context>
    <name>FreespaceChecker</name>
    <message>
        <source>name</source>
        <translation>tên</translation>
    </message>
    </context>
<context>
    <name>HelpMessageDialog</name>
    <message>
        <source>version</source>
        <translation>version</translation>
    </message>
    <message>
        <source>(%1-bit)</source>
        <translation>(%1-bit)</translation>
    </message>
    <message>
        <source>Command-line options</source>
        <translation>&amp;Tùy chọn dòng lệnh</translation>
    </message>
    <message>
        <source>Usage:</source>
        <translation>Mức sử dụng</translation>
    </message>
    <message>
        <source>command-line options</source>
        <translation>tùy chọn dòng lệnh</translation>
    </message>
    <message>
        <source>Set language, for example "de_DE" (default: system locale)</source>
        <translation>Chọn ngôn ngữ, ví dụ "de_DE" (mặc định: Vị trí hệ thống)</translation>
    </message>
    <message>
        <source>Set SSL root certificates for payment request (default: -system-)</source>
        <translation>Đặt chứng nhận SSL gốc cho yêu cầu giao dịch (mặc định: -hệ thống-)</translation>
    </message>
    </context>
<context>
    <name>Intro</name>
    <message>
        <source>Welcome</source>
        <translation>Chào mừng</translation>
    </message>
    <message>
        <source>Use the default data directory</source>
        <translation>Sử dụng vị trí dữ liệu mặc định</translation>
    </message>
    <message>
        <source>Error</source>
        <translation>Lỗi</translation>
    </message>
    </context>
<context>
    <name>ModalOverlay</name>
    <message>
        <source>Form</source>
        <translation>Form</translation>
    </message>
    <message>
        <source>Hide</source>
        <translation>Ẩn</translation>
    </message>
    </context>
<context>
    <name>OpenURIDialog</name>
    <message>
        <source>Open URI</source>
        <translation>Mở URI</translation>
    </message>
    <message>
        <source>URI:</source>
        <translation>URI:</translation>
    </message>
    </context>
<context>
    <name>OptionsDialog</name>
    <message>
        <source>Options</source>
        <translation>Lựa chọn</translation>
    </message>
    <message>
        <source>&amp;Main</source>
        <translation>&amp;Chính</translation>
    </message>
    <message>
        <source>MB</source>
        <translation>MB</translation>
    </message>
    <message>
        <source>Accept connections from outside</source>
        <translation>Chấp nhận các kết nối từ bên ngoài</translation>
    </message>
    <message>
        <source>Allow incoming connections</source>
        <translation>Cho phép nhận kết nối</translation>
    </message>
    <message>
        <source>IP address of the proxy (e.g. IPv4: 127.0.0.1 / IPv6: ::1)</source>
        <translation>Địa chỉ IP của proxy (ví dụ IPv4: 127.0.0.1 / IPv6: ::1)</translation>
    </message>
    <message>
        <source>Third party transaction URLs</source>
        <translation>Phần mềm giao dịch bên thứ ba URLs</translation>
    </message>
    <message>
        <source>W&amp;allet</source>
        <translation>Ví</translation>
    </message>
    <message>
<<<<<<< HEAD
        <source>Connect to the Zcoin network through a SOCKS5 proxy.</source>
        <translation>Kết nối đến máy chủ Zcoin thông qua SOCKS5 proxy.</translation>
=======
        <source>Connect to the Bitcoin network through a SOCKS5 proxy.</source>
        <translation>Kết nối đến máy chủ Bitcoin thông qua SOCKS5 proxy.</translation>
>>>>>>> a7b486d6
    </message>
    <message>
        <source>Proxy &amp;IP:</source>
        <translation>Proxy &amp;IP:</translation>
    </message>
    <message>
        <source>&amp;Port:</source>
        <translation>&amp;Cổng:</translation>
    </message>
    <message>
        <source>Port of the proxy (e.g. 9050)</source>
        <translation>Cổng proxy (e.g. 9050) </translation>
    </message>
    <message>
        <source>IPv4</source>
        <translation>IPv4</translation>
    </message>
    <message>
        <source>IPv6</source>
        <translation>IPv6</translation>
    </message>
    <message>
        <source>&amp;Display</source>
        <translation>&amp;Hiển thị</translation>
    </message>
    <message>
        <source>User Interface &amp;language:</source>
        <translation>Giao diện người dùng &amp; ngôn ngữ</translation>
    </message>
    <message>
        <source>&amp;OK</source>
        <translation>&amp;OK</translation>
    </message>
    <message>
        <source>&amp;Cancel</source>
        <translation>&amp;Từ chối</translation>
    </message>
    <message>
        <source>default</source>
        <translation>mặc định</translation>
    </message>
    <message>
        <source>none</source>
        <translation>Trống</translation>
    </message>
    </context>
<context>
    <name>OverviewPage</name>
    <message>
        <source>Form</source>
        <translation>Form</translation>
    </message>
    <message>
        <source>Available:</source>
        <translation>Khả dụng</translation>
    </message>
    <message>
        <source>Pending:</source>
        <translation>Đang chờ</translation>
    </message>
    <message>
        <source>Total:</source>
        <translation>Tổng:</translation>
    </message>
    </context>
<context>
    <name>PaymentServer</name>
    </context>
<context>
    <name>PeerTableModel</name>
    <message>
        <source>User Agent</source>
        <translation>User Agent</translation>
    </message>
    </context>
<context>
    <name>QObject</name>
    <message>
        <source>Amount</source>
        <translation>Lượng</translation>
    </message>
    <message>
        <source>%1 and %2</source>
        <translation>%1 và %2</translation>
    </message>
    </context>
<context>
    <name>QObject::QObject</name>
    </context>
<context>
    <name>QRImageWidget</name>
    <message>
        <source>&amp;Save Image...</source>
        <translation>$Lưu hình ảnh...</translation>
    </message>
    </context>
<context>
    <name>QRImageWidget</name>
    <message>
        <source>&amp;Save Image...</source>
        <translation>$Lưu hình ảnh...</translation>
    </message>
    </context>
<context>
    <name>RPCConsole</name>
    <message>
        <source>&amp;Information</source>
        <translation>Thông tin</translation>
    </message>
    <message>
        <source>General</source>
        <translation>Nhìn Chung</translation>
    </message>
    <message>
        <source>Name</source>
        <translation>Tên</translation>
    </message>
    <message>
        <source>Block chain</source>
        <translation>Block chain</translation>
    </message>
    <message>
        <source>Sent</source>
        <translation>Đã gửi</translation>
    </message>
    <message>
        <source>User Agent</source>
        <translation>User Agent</translation>
    </message>
    <message>
        <source>1 &amp;hour</source>
        <translation>1&amp;giờ</translation>
    </message>
    <message>
        <source>1 &amp;day</source>
        <translation>1&amp;ngày</translation>
    </message>
    <message>
        <source>1 &amp;week</source>
        <translation>1&amp;tuần</translation>
    </message>
    <message>
        <source>1 &amp;year</source>
        <translation>1&amp;năm</translation>
    </message>
    <message>
        <source>Use up and down arrows to navigate history, and &lt;b&gt;Ctrl-L&lt;/b&gt; to clear screen.</source>
        <translation>Sử dụng phím lên và xuống để di chuyển lịch sử, và &lt;b&gt;Ctrl-L&lt;/b&gt; để xóa màn hình</translation>
    </message>
    <message>
        <source>Type &lt;b&gt;help&lt;/b&gt; for an overview of available commands.</source>
        <translation>Gõ &lt;b&gt;help&lt;/b&gt; để xem nhưng câu lệnh có sẵn</translation>
    </message>
    <message>
        <source>%1 B</source>
        <translation>%1 B</translation>
    </message>
    <message>
        <source>%1 KB</source>
        <translation>%1 KB</translation>
    </message>
    <message>
        <source>%1 MB</source>
        <translation>%1 MB</translation>
    </message>
    <message>
        <source>%1 GB</source>
        <translation>%1 GB</translation>
    </message>
    <message>
        <source>never</source>
        <translation>không bao giờ</translation>
    </message>
    <message>
        <source>Yes</source>
        <translation>Đồng ý</translation>
    </message>
    <message>
        <source>No</source>
        <translation>Không</translation>
    </message>
    </context>
<context>
    <name>ReceiveCoinsDialog</name>
    <message>
        <source>&amp;Amount:</source>
        <translation>Lượng:</translation>
    </message>
    <message>
        <source>&amp;Label:</source>
        <translation>&amp;Nhãn</translation>
    </message>
    <message>
        <source>&amp;Message:</source>
        <translation>&amp;Tin nhắn:</translation>
    </message>
    <message>
        <source>Use this form to request payments. All fields are &lt;b&gt;optional&lt;/b&gt;.</source>
        <translation>Sử dụng form này để yêu cầu thanh toán. Tất cả các trường &lt;b&gt;không bắt buộc&lt;b&gt;</translation>
    </message>
    <message>
        <source>Clear all fields of the form.</source>
        <translation>Xóa tất cả các trường trong biểu mẫu</translation>
    </message>
    <message>
        <source>Clear</source>
        <translation>Xóa</translation>
    </message>
    <message>
        <source>Requested payments history</source>
        <translation>Lịch sử yêu cầu thanh toán</translation>
    </message>
    <message>
        <source>&amp;Request payment</source>
        <translation>&amp;Yêu cầu thanh toán</translation>
    </message>
    <message>
        <source>Show</source>
        <translation>Hiển thị</translation>
    </message>
    <message>
        <source>Remove the selected entries from the list</source>
        <translation>Xóa khỏi danh sách</translation>
    </message>
    <message>
        <source>Remove</source>
        <translation>Xóa</translation>
    </message>
    <message>
        <source>Copy message</source>
        <translation>Copy tin nhắn</translation>
    </message>
    </context>
<context>
    <name>ReceiveRequestDialog</name>
    <message>
        <source>QR Code</source>
        <translation>QR Code</translation>
    </message>
    <message>
        <source>Copy &amp;URI</source>
        <translation>Copy &amp;URI</translation>
    </message>
    <message>
        <source>Copy &amp;Address</source>
        <translation>&amp;Copy Địa Chỉ</translation>
    </message>
    <message>
        <source>&amp;Save Image...</source>
        <translation>$Lưu hình ảnh...</translation>
    </message>
    <message>
        <source>Request payment to %1</source>
        <translation>Yêu cầu thanh toán cho %1</translation>
    </message>
    <message>
        <source>Payment information</source>
        <translation>Thông tin thanh toán</translation>
    </message>
    <message>
        <source>URI</source>
        <translation>URI</translation>
    </message>
    <message>
<<<<<<< HEAD
=======
        <source>Amount</source>
        <translation>Lượng</translation>
    </message>
    <message>
>>>>>>> a7b486d6
        <source>Message</source>
        <translation>Tin nhắn</translation>
    </message>
    <message>
        <source>Error encoding URI into QR Code.</source>
        <translation>Lỗi khi encode từ URI thành QR Code</translation>
    </message>
</context>
<context>
    <name>RecentRequestsTableModel</name>
    <message>
        <source>Message</source>
        <translation>Tin nhắn</translation>
    </message>
    <message>
        <source>(no message)</source>
        <translation>(không tin nhắn)</translation>
    </message>
    </context>
<context>
    <name>SendCoinsDialog</name>
    <message>
        <source>Send Coins</source>
        <translation>Gửi Coins</translation>
    </message>
    <message>
        <source>Coin Control Features</source>
        <translation>Tính năng Control Coin</translation>
    </message>
    <message>
        <source>Inputs...</source>
        <translation>Nhập...</translation>
    </message>
    <message>
        <source>automatically selected</source>
        <translation>Tự động chọn</translation>
    </message>
    <message>
        <source>Insufficient funds!</source>
        <translation>Không đủ tiền</translation>
    </message>
    <message>
        <source>Quantity:</source>
        <translation>Lượng:</translation>
    </message>
    <message>
        <source>Bytes:</source>
        <translation>Bytes:</translation>
    </message>
    <message>
        <source>Amount:</source>
        <translation>Lượng:</translation>
    </message>
    <message>
        <source>Fee:</source>
        <translation>Phí:</translation>
    </message>
    <message>
        <source>After Fee:</source>
        <translation>Sau thuế, phí:</translation>
    </message>
    <message>
        <source>Change:</source>
        <translation>Thay đổi:</translation>
    </message>
    <message>
        <source>Transaction Fee:</source>
        <translation>Phí giao dịch</translation>
    </message>
    <message>
        <source>Choose...</source>
        <translation>Chọn...</translation>
    </message>
    <message>
        <source>collapse fee-settings</source>
        <translation>Thu gọn fee-settings</translation>
    </message>
    <message>
        <source>per kilobyte</source>
        <translation>trên KB</translation>
    </message>
    <message>
        <source>Hide</source>
        <translation>Ẩn</translation>
    </message>
    <message>
        <source>total at least</source>
        <translation>Tổng cộng ít nhất</translation>
    </message>
    <message>
        <source>(read the tooltip)</source>
        <translation>(Đọc hướng dẫn)</translation>
    </message>
    <message>
<<<<<<< HEAD
        <source>Confirmation time:</source>
        <translation>Thời gian xác nhận</translation>
    </message>
    <message>
=======
>>>>>>> a7b486d6
        <source>normal</source>
        <translation>Bình thường</translation>
    </message>
    <message>
        <source>fast</source>
        <translation>Nhanh</translation>
    </message>
    <message>
        <source>Send to multiple recipients at once</source>
        <translation>Gửi đến nhiều người nhận trong một lần</translation>
    </message>
    <message>
        <source>Add &amp;Recipient</source>
        <translation>Thêm &amp;Người nhận</translation>
    </message>
    <message>
        <source>Clear all fields of the form.</source>
        <translation>Xóa tất cả các trường trong biểu mẫu</translation>
    </message>
    <message>
        <source>Clear &amp;All</source>
        <translation>Xóa &amp;Tất cả</translation>
    </message>
    <message>
        <source>Balance:</source>
        <translation>Tài khoản</translation>
    </message>
    <message>
        <source>Confirm the send action</source>
        <translation>Xác nhận sự gửi</translation>
    </message>
    <message>
        <source>%1 to %2</source>
        <translation>%1 đến %2</translation>
    </message>
    <message>
        <source>Total Amount %1</source>
        <translation>Tổng cộng %1</translation>
    </message>
    <message>
        <source>or</source>
        <translation>hoặc</translation>
    </message>
    <message>
        <source>Confirm send coins</source>
        <translation>Xác nhận gửi coins</translation>
    </message>
    </context>
<context>
    <name>SendCoinsEntry</name>
    <message>
        <source>A&amp;mount:</source>
        <translation>Lượng:</translation>
    </message>
    <message>
        <source>&amp;Label:</source>
        <translation>&amp;Nhãn</translation>
    </message>
    </context>
<context>
    <name>SendConfirmationDialog</name>
    <message>
        <source>Yes</source>
        <translation>Đồng ý</translation>
    </message>
</context>
<context>
    <name>ShutdownWindow</name>
    </context>
<context>
    <name>SignVerifyMessageDialog</name>
    <message>
        <source>Clear &amp;All</source>
        <translation>Xóa &amp;Tất cả</translation>
    </message>
    </context>
<context>
    <name>SplashScreen</name>
    </context>
<context>
    <name>TrafficGraphWidget</name>
    </context>
<context>
    <name>TransactionDesc</name>
    <message>
        <source>Message</source>
        <translation>Tin nhắn</translation>
    </message>
<<<<<<< HEAD
=======
    <message>
        <source>Amount</source>
        <translation>Lượng</translation>
    </message>
>>>>>>> a7b486d6
    </context>
<context>
    <name>TransactionDescDialog</name>
    </context>
<context>
    <name>TransactionTableModel</name>
    </context>
<context>
    <name>TransactionView</name>
    </context>
<context>
    <name>UnitDisplayStatusBarControl</name>
    </context>
<context>
    <name>WalletFrame</name>
    </context>
<context>
    <name>WalletModel</name>
    <message>
        <source>Send Coins</source>
        <translation>Gửi Coins</translation>
    </message>
</context>
<context>
    <name>WalletView</name>
    </context>
<context>
<<<<<<< HEAD
    <name>zcoin-core</name>
=======
    <name>bitcoin-core</name>
>>>>>>> a7b486d6
    <message>
        <source>Options:</source>
        <translation>Lựa chọn:</translation>
    </message>
    <message>
        <source>Zcoin Core</source>
        <translation>Zcoin Core</translation>
    </message>
    <message>
        <source>(default: %u)</source>
        <translation>(mặc định: %u)</translation>
    </message>
    <message>
        <source>Information</source>
        <translation>Thông tin</translation>
    </message>
    <message>
        <source>Transaction too large</source>
        <translation>Giao dịch quá lớn</translation>
    </message>
    <message>
        <source>Warning</source>
        <translation>Chú ý</translation>
    </message>
    <message>
        <source>Loading addresses...</source>
        <translation>Đang đọc các địa chỉ...</translation>
    </message>
    <message>
        <source>(default: %s)</source>
        <translation>(mặc định: %s)</translation>
    </message>
    <message>
        <source>Insufficient funds</source>
        <translation>Không đủ tiền</translation>
    </message>
    <message>
        <source>Loading block index...</source>
        <translation>Đang đọc block index...</translation>
    </message>
    <message>
        <source>Loading wallet...</source>
        <translation>Đang đọc ví...</translation>
    </message>
    <message>
        <source>Cannot downgrade wallet</source>
        <translation>Không downgrade được ví</translation>
    </message>
    <message>
        <source>Cannot write default address</source>
        <translation>Không ghi được địa chỉ mặc định</translation>
    </message>
    <message>
        <source>Rescanning...</source>
        <translation>Đang quét lại...</translation>
    </message>
    <message>
        <source>Done loading</source>
        <translation>Đã nạp xong</translation>
    </message>
    <message>
        <source>Error</source>
        <translation>Lỗi</translation>
    </message>
</context>
</TS><|MERGE_RESOLUTION|>--- conflicted
+++ resolved
@@ -41,8 +41,6 @@
         <source>&amp;Delete</source>
         <translation>&amp;Xó&amp;a</translation>
     </message>
-<<<<<<< HEAD
-=======
     <message>
         <source>Choose the address to send coins to</source>
         <translation>Chọn địa chỉ để gửi coin đến</translation>
@@ -63,7 +61,6 @@
         <source>Receiving addresses</source>
         <translation>Địa chỉ nhận</translation>
     </message>
->>>>>>> a7b486d6
     </context>
 <context>
     <name>AddressTableModel</name>
@@ -109,14 +106,6 @@
         <translation>Đồng bộ hóa với mạng</translation>
     </message>
     <message>
-        <source>Sign &amp;message...</source>
-        <translation>Chứ ký &amp; Tin nhắn...</translation>
-    </message>
-    <message>
-        <source>Synchronizing with network...</source>
-        <translation>Đồng bộ hóa với mạng</translation>
-    </message>
-    <message>
         <source>&amp;Overview</source>
         <translation>&amp;Tổng quan</translation>
     </message>
@@ -197,13 +186,8 @@
         <translation>Đánh chỉ số (indexing) lại các khối (blocks) trên ổ đĩa ...</translation>
     </message>
     <message>
-<<<<<<< HEAD
         <source>Send coins to a Zcoin address</source>
         <translation>Gửi coins đến tài khoản Zcoin</translation>
-=======
-        <source>Send coins to a Bitcoin address</source>
-        <translation>Gửi coins đến tài khoản Bitcoin</translation>
->>>>>>> a7b486d6
     </message>
     <message>
         <source>Backup wallet to another location</source>
@@ -222,13 +206,8 @@
         <translation>&amp;Tin nhắn xác thực</translation>
     </message>
     <message>
-<<<<<<< HEAD
         <source>Zcoin</source>
         <translation>Zcoin</translation>
-=======
-        <source>Bitcoin</source>
-        <translation>Bitcoin</translation>
->>>>>>> a7b486d6
     </message>
     <message>
         <source>Wallet</source>
@@ -255,21 +234,12 @@
         <translation>Mã hoá các khoá bí mật trong Ví của bạn.</translation>
     </message>
     <message>
-<<<<<<< HEAD
         <source>Sign messages with your Zcoin addresses to prove you own them</source>
         <translation>Dùng địa chỉ Zcoin của bạn ký các tin nhắn để xác minh những nội dung tin nhắn đó là của bạn.</translation>
     </message>
     <message>
         <source>Verify messages to ensure they were signed with specified Zcoin addresses</source>
         <translation>Kiểm tra các tin nhắn để chắc chắn rằng chúng được ký bằng các địa chỉ Zcoin xác định.</translation>
-=======
-        <source>Sign messages with your Bitcoin addresses to prove you own them</source>
-        <translation>Dùng địa chỉ Bitcoin của bạn ký các tin nhắn để xác minh những nội dung tin nhắn đó là của bạn.</translation>
-    </message>
-    <message>
-        <source>Verify messages to ensure they were signed with specified Bitcoin addresses</source>
-        <translation>Kiểm tra các tin nhắn để chắc chắn rằng chúng được ký bằng các địa chỉ Bitcoin xác định.</translation>
->>>>>>> a7b486d6
     </message>
     <message>
         <source>&amp;File</source>
@@ -286,11 +256,10 @@
     <message>
         <source>Tabs toolbar</source>
         <translation>Thanh công cụ (toolbar)</translation>
-<<<<<<< HEAD
     </message>
     <message>
         <source>Request payments (generates QR codes and zcoin: URIs)</source>
-        <translation>Yêu cầu thanh toán(tạo mã QR và địa chỉ zcoin: URIs)</translation>
+        <translation>Yêu cầu thanh toán(tạo mã QR và địa chỉ Zcoin: URLs)</translation>
     </message>
     <message>
         <source>Show the list of used sending addresses and labels</source>
@@ -302,49 +271,11 @@
     </message>
     <message>
         <source>Open a zcoin: URI or payment request</source>
-        <translation>Mở zcoin: URI hoặc yêu cầu thanh toán</translation>
+        <translation>Mở zcoin:URL hoặc yêu cầu thanh toán</translation>
     </message>
     <message>
         <source>&amp;Command-line options</source>
         <translation>7Tùy chọn dòng lệnh</translation>
-    </message>
-    <message numerus="yes">
-        <source>%n hour(s)</source>
-        <translation><numerusform>%n giờ</numerusform></translation>
-=======
->>>>>>> a7b486d6
-    </message>
-    <message>
-        <source>Request payments (generates QR codes and bitcoin: URIs)</source>
-        <translation>Yêu cầu thanh toán(tạo mã QR và địa chỉ Bitcoin: URLs)</translation>
-    </message>
-    <message>
-        <source>Show the list of used sending addresses and labels</source>
-        <translation>Hiện thỉ danh sách các địa chỉ và nhãn đã dùng để gửi.</translation>
-    </message>
-    <message>
-        <source>Show the list of used receiving addresses and labels</source>
-        <translation>Hiện thỉ danh sách các địa chỉ và nhãn đã dùng để nhận.</translation>
-    </message>
-    <message>
-        <source>Open a bitcoin: URI or payment request</source>
-        <translation>Mở bitcoin:URL hoặc yêu cầu thanh toán</translation>
-    </message>
-    <message>
-        <source>&amp;Command-line options</source>
-        <translation>7Tùy chọn dòng lệnh</translation>
-    </message>
-    <message>
-        <source>%1 behind</source>
-        <translation>%1 chậm trễ</translation>
-    </message>
-    <message>
-        <source>Last received block was generated %1 ago.</source>
-        <translation>Khối (block) cuối cùng nhận được cách đây %1</translation>
-    </message>
-    <message>
-        <source>Transactions after this will not yet be visible.</source>
-        <translation>Những giao dịch sau đó sẽ không hiện thị.</translation>
     </message>
     <message>
         <source>%1 behind</source>
@@ -424,11 +355,7 @@
         <source>Wallet is &lt;b&gt;encrypted&lt;/b&gt; and currently &lt;b&gt;locked&lt;/b&gt;</source>
         <translation>Ví tiền &lt;b&gt; đã được mã hóa&lt;/b&gt;và hiện &lt;b&gt;đang khóa&lt;/b&gt;</translation>
     </message>
-<<<<<<< HEAD
-</context>
-=======
-    </context>
->>>>>>> a7b486d6
+    </context>
 <context>
     <name>CoinControlDialog</name>
     <message>
@@ -483,13 +410,6 @@
         <source>Confirmed</source>
         <translation>Đã xác nhận</translation>
     </message>
-<<<<<<< HEAD
-    <message>
-        <source>Priority</source>
-        <translation>Tầm quan trọng</translation>
-    </message>
-=======
->>>>>>> a7b486d6
     </context>
 <context>
     <name>EditAddressDialog</name>
@@ -616,13 +536,8 @@
         <translation>Ví</translation>
     </message>
     <message>
-<<<<<<< HEAD
         <source>Connect to the Zcoin network through a SOCKS5 proxy.</source>
         <translation>Kết nối đến máy chủ Zcoin thông qua SOCKS5 proxy.</translation>
-=======
-        <source>Connect to the Bitcoin network through a SOCKS5 proxy.</source>
-        <translation>Kết nối đến máy chủ Bitcoin thông qua SOCKS5 proxy.</translation>
->>>>>>> a7b486d6
     </message>
     <message>
         <source>Proxy &amp;IP:</source>
@@ -720,408 +635,384 @@
     </message>
     </context>
 <context>
-    <name>QRImageWidget</name>
+    <name>RPCConsole</name>
+    <message>
+        <source>&amp;Information</source>
+        <translation>Thông tin</translation>
+    </message>
+    <message>
+        <source>General</source>
+        <translation>Nhìn Chung</translation>
+    </message>
+    <message>
+        <source>Name</source>
+        <translation>Tên</translation>
+    </message>
+    <message>
+        <source>Block chain</source>
+        <translation>Block chain</translation>
+    </message>
+    <message>
+        <source>Sent</source>
+        <translation>Đã gửi</translation>
+    </message>
+    <message>
+        <source>User Agent</source>
+        <translation>User Agent</translation>
+    </message>
+    <message>
+        <source>1 &amp;hour</source>
+        <translation>1&amp;giờ</translation>
+    </message>
+    <message>
+        <source>1 &amp;day</source>
+        <translation>1&amp;ngày</translation>
+    </message>
+    <message>
+        <source>1 &amp;week</source>
+        <translation>1&amp;tuần</translation>
+    </message>
+    <message>
+        <source>1 &amp;year</source>
+        <translation>1&amp;năm</translation>
+    </message>
+    <message>
+        <source>Use up and down arrows to navigate history, and &lt;b&gt;Ctrl-L&lt;/b&gt; to clear screen.</source>
+        <translation>Sử dụng phím lên và xuống để di chuyển lịch sử, và &lt;b&gt;Ctrl-L&lt;/b&gt; để xóa màn hình</translation>
+    </message>
+    <message>
+        <source>Type &lt;b&gt;help&lt;/b&gt; for an overview of available commands.</source>
+        <translation>Gõ &lt;b&gt;help&lt;/b&gt; để xem nhưng câu lệnh có sẵn</translation>
+    </message>
+    <message>
+        <source>%1 B</source>
+        <translation>%1 B</translation>
+    </message>
+    <message>
+        <source>%1 KB</source>
+        <translation>%1 KB</translation>
+    </message>
+    <message>
+        <source>%1 MB</source>
+        <translation>%1 MB</translation>
+    </message>
+    <message>
+        <source>%1 GB</source>
+        <translation>%1 GB</translation>
+    </message>
+    <message>
+        <source>never</source>
+        <translation>không bao giờ</translation>
+    </message>
+    <message>
+        <source>Yes</source>
+        <translation>Đồng ý</translation>
+    </message>
+    <message>
+        <source>No</source>
+        <translation>Không</translation>
+    </message>
+    </context>
+<context>
+    <name>ReceiveCoinsDialog</name>
+    <message>
+        <source>&amp;Amount:</source>
+        <translation>Lượng:</translation>
+    </message>
+    <message>
+        <source>&amp;Label:</source>
+        <translation>&amp;Nhãn</translation>
+    </message>
+    <message>
+        <source>&amp;Message:</source>
+        <translation>&amp;Tin nhắn:</translation>
+    </message>
+    <message>
+        <source>Use this form to request payments. All fields are &lt;b&gt;optional&lt;/b&gt;.</source>
+        <translation>Sử dụng form này để yêu cầu thanh toán. Tất cả các trường &lt;b&gt;không bắt buộc&lt;b&gt;</translation>
+    </message>
+    <message>
+        <source>Clear all fields of the form.</source>
+        <translation>Xóa tất cả các trường trong biểu mẫu</translation>
+    </message>
+    <message>
+        <source>Clear</source>
+        <translation>Xóa</translation>
+    </message>
+    <message>
+        <source>Requested payments history</source>
+        <translation>Lịch sử yêu cầu thanh toán</translation>
+    </message>
+    <message>
+        <source>&amp;Request payment</source>
+        <translation>&amp;Yêu cầu thanh toán</translation>
+    </message>
+    <message>
+        <source>Show</source>
+        <translation>Hiển thị</translation>
+    </message>
+    <message>
+        <source>Remove the selected entries from the list</source>
+        <translation>Xóa khỏi danh sách</translation>
+    </message>
+    <message>
+        <source>Remove</source>
+        <translation>Xóa</translation>
+    </message>
+    <message>
+        <source>Copy message</source>
+        <translation>Copy tin nhắn</translation>
+    </message>
+    </context>
+<context>
+    <name>ReceiveRequestDialog</name>
+    <message>
+        <source>QR Code</source>
+        <translation>QR Code</translation>
+    </message>
+    <message>
+        <source>Copy &amp;URI</source>
+        <translation>Copy &amp;URI</translation>
+    </message>
+    <message>
+        <source>Copy &amp;Address</source>
+        <translation>&amp;Copy Địa Chỉ</translation>
+    </message>
     <message>
         <source>&amp;Save Image...</source>
         <translation>$Lưu hình ảnh...</translation>
     </message>
-    </context>
-<context>
-    <name>RPCConsole</name>
-    <message>
-        <source>&amp;Information</source>
-        <translation>Thông tin</translation>
-    </message>
-    <message>
-        <source>General</source>
-        <translation>Nhìn Chung</translation>
-    </message>
-    <message>
-        <source>Name</source>
-        <translation>Tên</translation>
-    </message>
-    <message>
-        <source>Block chain</source>
-        <translation>Block chain</translation>
-    </message>
-    <message>
-        <source>Sent</source>
-        <translation>Đã gửi</translation>
-    </message>
-    <message>
-        <source>User Agent</source>
-        <translation>User Agent</translation>
-    </message>
-    <message>
-        <source>1 &amp;hour</source>
-        <translation>1&amp;giờ</translation>
-    </message>
-    <message>
-        <source>1 &amp;day</source>
-        <translation>1&amp;ngày</translation>
-    </message>
-    <message>
-        <source>1 &amp;week</source>
-        <translation>1&amp;tuần</translation>
-    </message>
-    <message>
-        <source>1 &amp;year</source>
-        <translation>1&amp;năm</translation>
-    </message>
-    <message>
-        <source>Use up and down arrows to navigate history, and &lt;b&gt;Ctrl-L&lt;/b&gt; to clear screen.</source>
-        <translation>Sử dụng phím lên và xuống để di chuyển lịch sử, và &lt;b&gt;Ctrl-L&lt;/b&gt; để xóa màn hình</translation>
-    </message>
-    <message>
-        <source>Type &lt;b&gt;help&lt;/b&gt; for an overview of available commands.</source>
-        <translation>Gõ &lt;b&gt;help&lt;/b&gt; để xem nhưng câu lệnh có sẵn</translation>
-    </message>
-    <message>
-        <source>%1 B</source>
-        <translation>%1 B</translation>
-    </message>
-    <message>
-        <source>%1 KB</source>
-        <translation>%1 KB</translation>
-    </message>
-    <message>
-        <source>%1 MB</source>
-        <translation>%1 MB</translation>
-    </message>
-    <message>
-        <source>%1 GB</source>
-        <translation>%1 GB</translation>
-    </message>
-    <message>
-        <source>never</source>
-        <translation>không bao giờ</translation>
-    </message>
+    <message>
+        <source>Request payment to %1</source>
+        <translation>Yêu cầu thanh toán cho %1</translation>
+    </message>
+    <message>
+        <source>Payment information</source>
+        <translation>Thông tin thanh toán</translation>
+    </message>
+    <message>
+        <source>URI</source>
+        <translation>URI</translation>
+    </message>
+    <message>
+        <source>Amount</source>
+        <translation>Lượng</translation>
+    </message>
+    <message>
+        <source>Message</source>
+        <translation>Tin nhắn</translation>
+    </message>
+    <message>
+        <source>Error encoding URI into QR Code.</source>
+        <translation>Lỗi khi encode từ URI thành QR Code</translation>
+    </message>
+</context>
+<context>
+    <name>RecentRequestsTableModel</name>
+    <message>
+        <source>Message</source>
+        <translation>Tin nhắn</translation>
+    </message>
+    <message>
+        <source>(no message)</source>
+        <translation>(không tin nhắn)</translation>
+    </message>
+    </context>
+<context>
+    <name>SendCoinsDialog</name>
+    <message>
+        <source>Send Coins</source>
+        <translation>Gửi Coins</translation>
+    </message>
+    <message>
+        <source>Coin Control Features</source>
+        <translation>Tính năng Control Coin</translation>
+    </message>
+    <message>
+        <source>Inputs...</source>
+        <translation>Nhập...</translation>
+    </message>
+    <message>
+        <source>automatically selected</source>
+        <translation>Tự động chọn</translation>
+    </message>
+    <message>
+        <source>Insufficient funds!</source>
+        <translation>Không đủ tiền</translation>
+    </message>
+    <message>
+        <source>Quantity:</source>
+        <translation>Lượng:</translation>
+    </message>
+    <message>
+        <source>Bytes:</source>
+        <translation>Bytes:</translation>
+    </message>
+    <message>
+        <source>Amount:</source>
+        <translation>Lượng:</translation>
+    </message>
+    <message>
+        <source>Fee:</source>
+        <translation>Phí:</translation>
+    </message>
+    <message>
+        <source>After Fee:</source>
+        <translation>Sau thuế, phí:</translation>
+    </message>
+    <message>
+        <source>Change:</source>
+        <translation>Thay đổi:</translation>
+    </message>
+    <message>
+        <source>Transaction Fee:</source>
+        <translation>Phí giao dịch</translation>
+    </message>
+    <message>
+        <source>Choose...</source>
+        <translation>Chọn...</translation>
+    </message>
+    <message>
+        <source>collapse fee-settings</source>
+        <translation>Thu gọn fee-settings</translation>
+    </message>
+    <message>
+        <source>per kilobyte</source>
+        <translation>trên KB</translation>
+    </message>
+    <message>
+        <source>Hide</source>
+        <translation>Ẩn</translation>
+    </message>
+    <message>
+        <source>total at least</source>
+        <translation>Tổng cộng ít nhất</translation>
+    </message>
+    <message>
+        <source>(read the tooltip)</source>
+        <translation>(Đọc hướng dẫn)</translation>
+    </message>
+    <message>
+        <source>normal</source>
+        <translation>Bình thường</translation>
+    </message>
+    <message>
+        <source>fast</source>
+        <translation>Nhanh</translation>
+    </message>
+    <message>
+        <source>Send to multiple recipients at once</source>
+        <translation>Gửi đến nhiều người nhận trong một lần</translation>
+    </message>
+    <message>
+        <source>Add &amp;Recipient</source>
+        <translation>Thêm &amp;Người nhận</translation>
+    </message>
+    <message>
+        <source>Clear all fields of the form.</source>
+        <translation>Xóa tất cả các trường trong biểu mẫu</translation>
+    </message>
+    <message>
+        <source>Clear &amp;All</source>
+        <translation>Xóa &amp;Tất cả</translation>
+    </message>
+    <message>
+        <source>Balance:</source>
+        <translation>Tài khoản</translation>
+    </message>
+    <message>
+        <source>Confirm the send action</source>
+        <translation>Xác nhận sự gửi</translation>
+    </message>
+    <message>
+        <source>%1 to %2</source>
+        <translation>%1 đến %2</translation>
+    </message>
+    <message>
+        <source>Total Amount %1</source>
+        <translation>Tổng cộng %1</translation>
+    </message>
+    <message>
+        <source>or</source>
+        <translation>hoặc</translation>
+    </message>
+    <message>
+        <source>Confirm send coins</source>
+        <translation>Xác nhận gửi coins</translation>
+    </message>
+    </context>
+<context>
+    <name>SendCoinsEntry</name>
+    <message>
+        <source>A&amp;mount:</source>
+        <translation>Lượng:</translation>
+    </message>
+    <message>
+        <source>&amp;Label:</source>
+        <translation>&amp;Nhãn</translation>
+    </message>
+    </context>
+<context>
+    <name>SendConfirmationDialog</name>
     <message>
         <source>Yes</source>
         <translation>Đồng ý</translation>
     </message>
-    <message>
-        <source>No</source>
-        <translation>Không</translation>
-    </message>
-    </context>
-<context>
-    <name>ReceiveCoinsDialog</name>
-    <message>
-        <source>&amp;Amount:</source>
-        <translation>Lượng:</translation>
-    </message>
-    <message>
-        <source>&amp;Label:</source>
-        <translation>&amp;Nhãn</translation>
-    </message>
-    <message>
-        <source>&amp;Message:</source>
-        <translation>&amp;Tin nhắn:</translation>
-    </message>
-    <message>
-        <source>Use this form to request payments. All fields are &lt;b&gt;optional&lt;/b&gt;.</source>
-        <translation>Sử dụng form này để yêu cầu thanh toán. Tất cả các trường &lt;b&gt;không bắt buộc&lt;b&gt;</translation>
-    </message>
-    <message>
-        <source>Clear all fields of the form.</source>
-        <translation>Xóa tất cả các trường trong biểu mẫu</translation>
-    </message>
-    <message>
-        <source>Clear</source>
-        <translation>Xóa</translation>
-    </message>
-    <message>
-        <source>Requested payments history</source>
-        <translation>Lịch sử yêu cầu thanh toán</translation>
-    </message>
-    <message>
-        <source>&amp;Request payment</source>
-        <translation>&amp;Yêu cầu thanh toán</translation>
-    </message>
-    <message>
-        <source>Show</source>
-        <translation>Hiển thị</translation>
-    </message>
-    <message>
-        <source>Remove the selected entries from the list</source>
-        <translation>Xóa khỏi danh sách</translation>
-    </message>
-    <message>
-        <source>Remove</source>
-        <translation>Xóa</translation>
-    </message>
-    <message>
-        <source>Copy message</source>
-        <translation>Copy tin nhắn</translation>
-    </message>
-    </context>
-<context>
-    <name>ReceiveRequestDialog</name>
-    <message>
-        <source>QR Code</source>
-        <translation>QR Code</translation>
-    </message>
-    <message>
-        <source>Copy &amp;URI</source>
-        <translation>Copy &amp;URI</translation>
-    </message>
-    <message>
-        <source>Copy &amp;Address</source>
-        <translation>&amp;Copy Địa Chỉ</translation>
-    </message>
-    <message>
-        <source>&amp;Save Image...</source>
-        <translation>$Lưu hình ảnh...</translation>
-    </message>
-    <message>
-        <source>Request payment to %1</source>
-        <translation>Yêu cầu thanh toán cho %1</translation>
-    </message>
-    <message>
-        <source>Payment information</source>
-        <translation>Thông tin thanh toán</translation>
-    </message>
-    <message>
-        <source>URI</source>
-        <translation>URI</translation>
-    </message>
-    <message>
-<<<<<<< HEAD
-=======
+</context>
+<context>
+    <name>ShutdownWindow</name>
+    </context>
+<context>
+    <name>SignVerifyMessageDialog</name>
+    <message>
+        <source>Clear &amp;All</source>
+        <translation>Xóa &amp;Tất cả</translation>
+    </message>
+    </context>
+<context>
+    <name>SplashScreen</name>
+    </context>
+<context>
+    <name>TrafficGraphWidget</name>
+    </context>
+<context>
+    <name>TransactionDesc</name>
+    <message>
+        <source>Message</source>
+        <translation>Tin nhắn</translation>
+    </message>
+    <message>
         <source>Amount</source>
         <translation>Lượng</translation>
     </message>
-    <message>
->>>>>>> a7b486d6
-        <source>Message</source>
-        <translation>Tin nhắn</translation>
-    </message>
-    <message>
-        <source>Error encoding URI into QR Code.</source>
-        <translation>Lỗi khi encode từ URI thành QR Code</translation>
-    </message>
-</context>
-<context>
-    <name>RecentRequestsTableModel</name>
-    <message>
-        <source>Message</source>
-        <translation>Tin nhắn</translation>
-    </message>
-    <message>
-        <source>(no message)</source>
-        <translation>(không tin nhắn)</translation>
-    </message>
-    </context>
-<context>
-    <name>SendCoinsDialog</name>
+    </context>
+<context>
+    <name>TransactionDescDialog</name>
+    </context>
+<context>
+    <name>TransactionTableModel</name>
+    </context>
+<context>
+    <name>TransactionView</name>
+    </context>
+<context>
+    <name>UnitDisplayStatusBarControl</name>
+    </context>
+<context>
+    <name>WalletFrame</name>
+    </context>
+<context>
+    <name>WalletModel</name>
     <message>
         <source>Send Coins</source>
         <translation>Gửi Coins</translation>
     </message>
-    <message>
-        <source>Coin Control Features</source>
-        <translation>Tính năng Control Coin</translation>
-    </message>
-    <message>
-        <source>Inputs...</source>
-        <translation>Nhập...</translation>
-    </message>
-    <message>
-        <source>automatically selected</source>
-        <translation>Tự động chọn</translation>
-    </message>
-    <message>
-        <source>Insufficient funds!</source>
-        <translation>Không đủ tiền</translation>
-    </message>
-    <message>
-        <source>Quantity:</source>
-        <translation>Lượng:</translation>
-    </message>
-    <message>
-        <source>Bytes:</source>
-        <translation>Bytes:</translation>
-    </message>
-    <message>
-        <source>Amount:</source>
-        <translation>Lượng:</translation>
-    </message>
-    <message>
-        <source>Fee:</source>
-        <translation>Phí:</translation>
-    </message>
-    <message>
-        <source>After Fee:</source>
-        <translation>Sau thuế, phí:</translation>
-    </message>
-    <message>
-        <source>Change:</source>
-        <translation>Thay đổi:</translation>
-    </message>
-    <message>
-        <source>Transaction Fee:</source>
-        <translation>Phí giao dịch</translation>
-    </message>
-    <message>
-        <source>Choose...</source>
-        <translation>Chọn...</translation>
-    </message>
-    <message>
-        <source>collapse fee-settings</source>
-        <translation>Thu gọn fee-settings</translation>
-    </message>
-    <message>
-        <source>per kilobyte</source>
-        <translation>trên KB</translation>
-    </message>
-    <message>
-        <source>Hide</source>
-        <translation>Ẩn</translation>
-    </message>
-    <message>
-        <source>total at least</source>
-        <translation>Tổng cộng ít nhất</translation>
-    </message>
-    <message>
-        <source>(read the tooltip)</source>
-        <translation>(Đọc hướng dẫn)</translation>
-    </message>
-    <message>
-<<<<<<< HEAD
-        <source>Confirmation time:</source>
-        <translation>Thời gian xác nhận</translation>
-    </message>
-    <message>
-=======
->>>>>>> a7b486d6
-        <source>normal</source>
-        <translation>Bình thường</translation>
-    </message>
-    <message>
-        <source>fast</source>
-        <translation>Nhanh</translation>
-    </message>
-    <message>
-        <source>Send to multiple recipients at once</source>
-        <translation>Gửi đến nhiều người nhận trong một lần</translation>
-    </message>
-    <message>
-        <source>Add &amp;Recipient</source>
-        <translation>Thêm &amp;Người nhận</translation>
-    </message>
-    <message>
-        <source>Clear all fields of the form.</source>
-        <translation>Xóa tất cả các trường trong biểu mẫu</translation>
-    </message>
-    <message>
-        <source>Clear &amp;All</source>
-        <translation>Xóa &amp;Tất cả</translation>
-    </message>
-    <message>
-        <source>Balance:</source>
-        <translation>Tài khoản</translation>
-    </message>
-    <message>
-        <source>Confirm the send action</source>
-        <translation>Xác nhận sự gửi</translation>
-    </message>
-    <message>
-        <source>%1 to %2</source>
-        <translation>%1 đến %2</translation>
-    </message>
-    <message>
-        <source>Total Amount %1</source>
-        <translation>Tổng cộng %1</translation>
-    </message>
-    <message>
-        <source>or</source>
-        <translation>hoặc</translation>
-    </message>
-    <message>
-        <source>Confirm send coins</source>
-        <translation>Xác nhận gửi coins</translation>
-    </message>
-    </context>
-<context>
-    <name>SendCoinsEntry</name>
-    <message>
-        <source>A&amp;mount:</source>
-        <translation>Lượng:</translation>
-    </message>
-    <message>
-        <source>&amp;Label:</source>
-        <translation>&amp;Nhãn</translation>
-    </message>
-    </context>
-<context>
-    <name>SendConfirmationDialog</name>
-    <message>
-        <source>Yes</source>
-        <translation>Đồng ý</translation>
-    </message>
 </context>
 <context>
-    <name>ShutdownWindow</name>
-    </context>
-<context>
-    <name>SignVerifyMessageDialog</name>
-    <message>
-        <source>Clear &amp;All</source>
-        <translation>Xóa &amp;Tất cả</translation>
-    </message>
-    </context>
-<context>
-    <name>SplashScreen</name>
-    </context>
-<context>
-    <name>TrafficGraphWidget</name>
-    </context>
-<context>
-    <name>TransactionDesc</name>
-    <message>
-        <source>Message</source>
-        <translation>Tin nhắn</translation>
-    </message>
-<<<<<<< HEAD
-=======
-    <message>
-        <source>Amount</source>
-        <translation>Lượng</translation>
-    </message>
->>>>>>> a7b486d6
-    </context>
-<context>
-    <name>TransactionDescDialog</name>
-    </context>
-<context>
-    <name>TransactionTableModel</name>
-    </context>
-<context>
-    <name>TransactionView</name>
-    </context>
-<context>
-    <name>UnitDisplayStatusBarControl</name>
-    </context>
-<context>
-    <name>WalletFrame</name>
-    </context>
-<context>
-    <name>WalletModel</name>
-    <message>
-        <source>Send Coins</source>
-        <translation>Gửi Coins</translation>
-    </message>
-</context>
-<context>
     <name>WalletView</name>
     </context>
 <context>
-<<<<<<< HEAD
     <name>zcoin-core</name>
-=======
-    <name>bitcoin-core</name>
->>>>>>> a7b486d6
     <message>
         <source>Options:</source>
         <translation>Lựa chọn:</translation>
