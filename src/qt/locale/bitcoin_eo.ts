<TS language="eo" version="2.1">
<context>
    <name>AddressBookPage</name>
    <message>
        <source>Right-click to edit address or label</source>
        <translation>Dekstre-klaku por redakti adreson aŭ etikedon</translation>
    </message>
    <message>
        <source>Create a new address</source>
        <translation>Krei novan adreson</translation>
    </message>
    <message>
        <source>&amp;New</source>
        <translation>&amp;Nova</translation>
    </message>
    <message>
        <source>Copy the currently selected address to the system clipboard</source>
        <translation>Kopii elektitan adreson al la tondejo</translation>
    </message>
    <message>
        <source>&amp;Copy</source>
        <translation>&amp;Kopii</translation>
    </message>
    <message>
        <source>C&amp;lose</source>
        <translation>&amp;Fermi</translation>
    </message>
    <message>
        <source>Delete the currently selected address from the list</source>
        <translation>Forigi la elektitan adreson el la listo</translation>
    </message>
    <message>
        <source>Export the data in the current tab to a file</source>
        <translation>Eksporti la datumojn el la aktuala langeto al dosiero</translation>
    </message>
    <message>
        <source>&amp;Export</source>
        <translation>&amp;Eksporti</translation>
    </message>
    <message>
        <source>&amp;Delete</source>
        <translation>&amp;Forigi</translation>
    </message>
<<<<<<< HEAD
    </context>
<context>
    <name>AddressTableModel</name>
    </context>
=======
    <message>
        <source>Choose the address to send coins to</source>
        <translation>Elekti la adreson por sendi monerojn</translation>
    </message>
    <message>
        <source>Choose the address to receive coins with</source>
        <translation>Elekti la adreson ricevi monerojn kun</translation>
    </message>
    <message>
        <source>C&amp;hoose</source>
        <translation>&amp;Elekti</translation>
    </message>
    <message>
        <source>Sending addresses</source>
        <translation>Sendaj adresoj</translation>
    </message>
    <message>
        <source>Receiving addresses</source>
        <translation>Ricevaj adresoj</translation>
    </message>
    <message>
        <source>These are your Bitcoin addresses for sending payments. Always check the amount and the receiving address before sending coins.</source>
        <translation>Jen viaj Bitmon-adresoj por sendi pagojn. Zorge kontrolu la sumon kaj la alsendan adreson antaŭ ol sendi.</translation>
    </message>
    <message>
        <source>These are your Bitcoin addresses for receiving payments. It is recommended to use a new receiving address for each transaction.</source>
        <translation>Jen viaj bitmonaj adresoj por ricevi pagojn. Estas konsilinde uzi apartan ricevan adreson por ĉiu transakcio.</translation>
    </message>
    <message>
        <source>&amp;Copy Address</source>
        <translation>&amp;Kopii Adreson</translation>
    </message>
    <message>
        <source>Copy &amp;Label</source>
        <translation>Kopii &amp;Etikedon</translation>
    </message>
    <message>
        <source>&amp;Edit</source>
        <translation>&amp;Redakti</translation>
    </message>
    <message>
        <source>Export Address List</source>
        <translation>Eksporti Adresliston</translation>
    </message>
    <message>
        <source>Comma separated file (*.csv)</source>
        <translation>Perkome disigita dosiero (*.csv)</translation>
    </message>
    <message>
        <source>Exporting Failed</source>
        <translation>ekspotado malsukcesinta</translation>
    </message>
    <message>
        <source>There was an error trying to save the address list to %1. Please try again.</source>
        <translation>Okazis eraron dum konservo de adreslisto al %1. Bonvolu provi denove.</translation>
    </message>
</context>
<context>
    <name>AddressTableModel</name>
    <message>
        <source>Label</source>
        <translation>Etikedo</translation>
    </message>
    <message>
        <source>Address</source>
        <translation>Adreso</translation>
    </message>
    <message>
        <source>(no label)</source>
        <translation>(neniu etikedo)</translation>
    </message>
</context>
>>>>>>> a7b486d6
<context>
    <name>AskPassphraseDialog</name>
    <message>
        <source>Passphrase Dialog</source>
        <translation>Dialogo pri pasfrazo</translation>
    </message>
    <message>
        <source>Enter passphrase</source>
        <translation>Enigu pasfrazon</translation>
    </message>
    <message>
        <source>New passphrase</source>
        <translation>Nova pasfrazo</translation>
    </message>
    <message>
        <source>Repeat new passphrase</source>
        <translation>Ripetu la novan pasfrazon</translation>
    </message>
    </context>
<context>
    <name>BanTableModel</name>
    </context>
<context>
    <name>ZcoinGUI</name>
    <message>
        <source>Sign &amp;message...</source>
        <translation>Subskribi &amp;mesaĝon...</translation>
    </message>
    <message>
        <source>Synchronizing with network...</source>
        <translation>Sinkronigante kun reto...</translation>
    </message>
    <message>
        <source>&amp;Overview</source>
        <translation>&amp;Superrigardo</translation>
    </message>
    <message>
        <source>Node</source>
        <translation>Nodo</translation>
    </message>
    <message>
        <source>Show general overview of wallet</source>
        <translation>Vidigi ĝeneralan superrigardon de la monujo</translation>
    </message>
    <message>
        <source>&amp;Transactions</source>
        <translation>&amp;Transakcioj</translation>
    </message>
    <message>
        <source>Browse transaction history</source>
        <translation>Esplori historion de transakcioj</translation>
    </message>
    <message>
        <source>E&amp;xit</source>
        <translation>&amp;Eliri</translation>
    </message>
    <message>
        <source>Quit application</source>
        <translation>Eliri la aplikaĵon</translation>
    </message>
    <message>
        <source>About &amp;Qt</source>
        <translation>Pri &amp;Qt</translation>
    </message>
    <message>
        <source>Show information about Qt</source>
        <translation>Vidigi informojn pri Qt</translation>
    </message>
    <message>
        <source>&amp;Options...</source>
        <translation>&amp;Agordoj...</translation>
    </message>
    <message>
        <source>&amp;Encrypt Wallet...</source>
        <translation>Ĉifri &amp;Monujon...</translation>
    </message>
    <message>
        <source>&amp;Backup Wallet...</source>
        <translation>&amp;Krei sekurkopion de la monujo...</translation>
    </message>
    <message>
        <source>&amp;Change Passphrase...</source>
        <translation>Ŝanĝi &amp;Pasfrazon...</translation>
    </message>
    <message>
        <source>&amp;Sending addresses...</source>
        <translation>&amp;Sendaj adresoj...</translation>
    </message>
    <message>
        <source>&amp;Receiving addresses...</source>
        <translation>&amp;Ricevaj adresoj...</translation>
    </message>
    <message>
        <source>Open &amp;URI...</source>
        <translation>Malfermi &amp;URI-on...</translation>
    </message>
    <message>
        <source>Reindexing blocks on disk...</source>
        <translation>Reindeksado de blokoj sur disko...</translation>
    </message>
    <message>
        <source>Send coins to a Zcoin address</source>
        <translation>Sendi monon al Bitmon-adreso</translation>
    </message>
    <message>
        <source>Backup wallet to another location</source>
        <translation>Krei alilokan sekurkopion de monujo</translation>
    </message>
    <message>
        <source>Change the passphrase used for wallet encryption</source>
        <translation>Ŝanĝi la pasfrazon por ĉifri la monujon</translation>
    </message>
    <message>
        <source>&amp;Debug window</source>
        <translation>Sen&amp;cimiga fenestro</translation>
    </message>
    <message>
        <source>Open debugging and diagnostic console</source>
        <translation>Malfermi konzolon de sencimigo kaj diagnozo</translation>
    </message>
    <message>
        <source>&amp;Verify message...</source>
        <translation>&amp;Kontroli mesaĝon...</translation>
    </message>
    <message>
        <source>Zcoin</source>
        <translation>Bitmono</translation>
    </message>
    <message>
        <source>Wallet</source>
        <translation>Monujo</translation>
    </message>
    <message>
        <source>&amp;Send</source>
        <translation>&amp;Sendi</translation>
    </message>
    <message>
        <source>&amp;Receive</source>
        <translation>&amp;Ricevi</translation>
    </message>
    <message>
        <source>&amp;Show / Hide</source>
        <translation>&amp;Montri / Kaŝi</translation>
    </message>
    <message>
        <source>Show or hide the main Window</source>
        <translation>Montri aŭ kaŝi la ĉefan fenestron</translation>
    </message>
    <message>
        <source>Encrypt the private keys that belong to your wallet</source>
        <translation>Ĉifri la privatajn ŝlosilojn de via monujo</translation>
    </message>
    <message>
        <source>Sign messages with your Zcoin addresses to prove you own them</source>
        <translation>Subskribi mesaĝojn per via Bitmon-adresoj por pravigi, ke vi estas la posedanto</translation>
    </message>
    <message>
        <source>Verify messages to ensure they were signed with specified Zcoin addresses</source>
        <translation>Kontroli mesaĝojn por kontroli ĉu ili estas subskribitaj per specifaj Bitmon-adresoj</translation>
    </message>
    <message>
        <source>&amp;File</source>
        <translation>&amp;Dosiero</translation>
    </message>
    <message>
        <source>&amp;Settings</source>
        <translation>&amp;Agordoj</translation>
    </message>
    <message>
        <source>&amp;Help</source>
        <translation>&amp;Helpo</translation>
    </message>
    <message>
        <source>Tabs toolbar</source>
        <translation>Langeto-breto</translation>
    </message>
    <message>
        <source>Request payments (generates QR codes and zcoin: URIs)</source>
        <translation>Peti pagon (kreas QR-kodojn kaj URI-ojn kun prefikso zcoin:)</translation>
    </message>
    <message>
        <source>Show the list of used sending addresses and labels</source>
        <translation>Vidigi la liston de uzitaj sendaj adresoj kaj etikedoj</translation>
    </message>
    <message>
        <source>Show the list of used receiving addresses and labels</source>
        <translation>Vidigi la liston de uzitaj ricevaj adresoj kaj etikedoj</translation>
    </message>
    <message>
        <source>Open a zcoin: URI or payment request</source>
        <translation>Malfermi zcoin:-URI-on aŭ pagpeton</translation>
    </message>
    <message>
        <source>&amp;Command-line options</source>
        <translation>&amp;Komandliniaj agordaĵoj</translation>
    </message>
    <message>
        <source>%1 behind</source>
        <translation>mankas %1</translation>
    </message>
    <message>
        <source>Last received block was generated %1 ago.</source>
        <translation>Lasta ricevita bloko kreiĝis antaŭ %1.</translation>
    </message>
    <message>
        <source>Transactions after this will not yet be visible.</source>
        <translation>Transakcioj por tio ankoraŭ ne videblas.</translation>
    </message>
    <message>
        <source>Error</source>
        <translation>Eraro</translation>
    </message>
    <message>
        <source>Warning</source>
        <translation>Averto</translation>
    </message>
    <message>
        <source>Information</source>
        <translation>Informoj</translation>
    </message>
    <message>
        <source>Up to date</source>
        <translation>Ĝisdata</translation>
    </message>
    <message>
        <source>Catching up...</source>
        <translation>Ĝisdatigante...</translation>
    </message>
    <message>
        <source>Date: %1
</source>
        <translation>Dato: %1
</translation>
    </message>
    <message>
        <source>Amount: %1
</source>
        <translation>Sumo: %1
</translation>
    </message>
    <message>
        <source>Type: %1
</source>
        <translation>Tipo: %1
</translation>
    </message>
    <message>
        <source>Label: %1
</source>
        <translation>Etikedo: %1
</translation>
    </message>
    <message>
        <source>Address: %1
</source>
        <translation>Adreso: %1
</translation>
    </message>
    <message>
        <source>Sent transaction</source>
        <translation>Sendita transakcio</translation>
    </message>
    <message>
        <source>Incoming transaction</source>
        <translation>Envenanta transakcio</translation>
    </message>
    <message>
        <source>Wallet is &lt;b&gt;encrypted&lt;/b&gt; and currently &lt;b&gt;unlocked&lt;/b&gt;</source>
        <translation>Monujo estas &lt;b&gt;ĉifrita&lt;/b&gt; kaj aktuale &lt;b&gt;malŝlosita&lt;/b&gt;</translation>
    </message>
    <message>
        <source>Wallet is &lt;b&gt;encrypted&lt;/b&gt; and currently &lt;b&gt;locked&lt;/b&gt;</source>
        <translation>Monujo estas &lt;b&gt;ĉifrita&lt;/b&gt; kaj aktuale &lt;b&gt;ŝlosita&lt;/b&gt;</translation>
    </message>
    </context>
<context>
    <name>CoinControlDialog</name>
    <message>
        <source>Quantity:</source>
        <translation>Kvanto:</translation>
    </message>
    <message>
        <source>Bytes:</source>
        <translation>Bajtoj:</translation>
    </message>
    <message>
        <source>Amount:</source>
        <translation>Sumo:</translation>
    </message>
    <message>
        <source>Fee:</source>
        <translation>Krompago:</translation>
    </message>
    <message>
        <source>Dust:</source>
        <translation>Polvo:</translation>
    </message>
    <message>
        <source>After Fee:</source>
        <translation>Post krompago:</translation>
    </message>
    <message>
        <source>Change:</source>
        <translation>Restmono:</translation>
    </message>
    <message>
        <source>(un)select all</source>
        <translation>(mal)elekti ĉion</translation>
    </message>
    <message>
        <source>Tree mode</source>
        <translation>Arboreĝimo</translation>
    </message>
    <message>
        <source>List mode</source>
        <translation>Listreĝimo</translation>
    </message>
    <message>
        <source>Amount</source>
        <translation>Sumo</translation>
    </message>
    <message>
        <source>Received with label</source>
        <translation>Ricevita kun etikedo</translation>
    </message>
    <message>
        <source>Received with address</source>
        <translation>Ricevita kun adreso</translation>
    </message>
    <message>
        <source>Date</source>
        <translation>Dato</translation>
    </message>
    <message>
        <source>Confirmations</source>
        <translation>Konfirmoj</translation>
    </message>
    <message>
        <source>Confirmed</source>
        <translation>Konfirmita</translation>
    </message>
    <message>
        <source>(no label)</source>
        <translation>(neniu etikedo)</translation>
    </message>
    </context>
<context>
    <name>EditAddressDialog</name>
    <message>
        <source>Edit Address</source>
        <translation>Redakti Adreson</translation>
    </message>
    <message>
        <source>&amp;Label</source>
        <translation>&amp;Etikedo</translation>
    </message>
    <message>
        <source>The label associated with this address list entry</source>
        <translation>La etikedo ligita al tiu ĉi adreslistero</translation>
    </message>
    <message>
        <source>The address associated with this address list entry. This can only be modified for sending addresses.</source>
        <translation>La adreso ligita al tiu ĉi adreslistero. Eblas modifi tion nur por sendaj adresoj.</translation>
    </message>
    <message>
        <source>&amp;Address</source>
        <translation>&amp;Adreso</translation>
    </message>
    </context>
<context>
    <name>FreespaceChecker</name>
    <message>
        <source>A new data directory will be created.</source>
        <translation>Kreiĝos nova dosierujo por la datumoj.</translation>
    </message>
    <message>
        <source>name</source>
        <translation>nomo</translation>
    </message>
    <message>
        <source>Directory already exists. Add %1 if you intend to create a new directory here.</source>
        <translation>Tiu dosierujo jam ekzistas. Aldonu %1 si vi volas krei novan dosierujon ĉi tie.</translation>
    </message>
    <message>
        <source>Path already exists, and is not a directory.</source>
        <translation>Vojo jam ekzistas, kaj ne estas dosierujo.</translation>
    </message>
    <message>
        <source>Cannot create data directory here.</source>
        <translation>Ne eblas krei dosierujon por datumoj ĉi tie.</translation>
    </message>
</context>
<context>
    <name>HelpMessageDialog</name>
    <message>
        <source>version</source>
        <translation>versio</translation>
    </message>
    <message>
        <source>Command-line options</source>
        <translation>Komandliniaj agordaĵoj</translation>
    </message>
    <message>
        <source>Usage:</source>
        <translation>Uzado:</translation>
    </message>
    <message>
        <source>command-line options</source>
        <translation>komandliniaj agordaĵoj</translation>
    </message>
    <message>
        <source>UI Options:</source>
        <translation>Uzantinterfaco ebloj:</translation>
    </message>
    </context>
<context>
    <name>Intro</name>
    <message>
        <source>Welcome</source>
        <translation>Bonvenon</translation>
    </message>
    <message>
        <source>Use the default data directory</source>
        <translation>Uzi la defaŭltan dosierujon por datumoj</translation>
    </message>
    <message>
        <source>Use a custom data directory:</source>
        <translation>Uzi alian dosierujon por datumoj:</translation>
    </message>
    <message>
        <source>Error</source>
        <translation>Eraro</translation>
    </message>
    <message numerus="yes">
        <source>%n GB of free space available</source>
        <translation><numerusform>%n gigabajto de libera loko disponeble</numerusform><numerusform>%n gigabajtoj de libera loko disponebla.</numerusform></translation>
    </message>
    </context>
<context>
    <name>ModalOverlay</name>
    <message>
        <source>Form</source>
        <translation>Formularo</translation>
    </message>
    <message>
        <source>Last block time</source>
        <translation>Horo de la lasta bloko</translation>
    </message>
    </context>
<context>
    <name>OpenURIDialog</name>
    <message>
        <source>Open URI</source>
        <translation>Malfermi URI-on</translation>
    </message>
    <message>
        <source>Open payment request from URI or file</source>
        <translation>Malfermi pagpeton el URI aŭ dosiero</translation>
    </message>
    <message>
        <source>URI:</source>
        <translation>URI:</translation>
    </message>
    <message>
        <source>Select payment request file</source>
        <translation>Elektu la dosieron de la pagpeto</translation>
    </message>
    </context>
<context>
    <name>OptionsDialog</name>
    <message>
        <source>Options</source>
        <translation>Agordaĵoj</translation>
    </message>
    <message>
        <source>&amp;Main</source>
        <translation>Ĉ&amp;efa</translation>
    </message>
    <message>
        <source>Size of &amp;database cache</source>
        <translation>Dosiergrando de &amp;datumbasa kaŝmemoro</translation>
    </message>
    <message>
        <source>MB</source>
        <translation>MB</translation>
    </message>
    <message>
        <source>Accept connections from outside</source>
        <translation>Akcepti konektojn el ekstere</translation>
    </message>
    <message>
        <source>Allow incoming connections</source>
        <translation>Permesi envenantajn konektojn</translation>
    </message>
    <message>
        <source>Reset all client options to default.</source>
        <translation>Reagordi ĉion al defaŭlataj valoroj.</translation>
    </message>
    <message>
        <source>&amp;Reset Options</source>
        <translation>&amp;Rekomenci agordadon</translation>
    </message>
    <message>
        <source>&amp;Network</source>
        <translation>&amp;Reto</translation>
    </message>
    <message>
        <source>W&amp;allet</source>
        <translation>Monujo</translation>
    </message>
    <message>
        <source>Expert</source>
        <translation>Fakulo</translation>
    </message>
    <message>
        <source>Automatically open the Zcoin client port on the router. This only works when your router supports UPnP and it is enabled.</source>
        <translation>Aŭtomate malfermi la kursilan pordon por Bitmono. Tio funkcias nur se via kursilo havas la UPnP-funkcion, kaj se tiu ĉi estas ŝaltita.</translation>
    </message>
    <message>
        <source>Map port using &amp;UPnP</source>
        <translation>Mapigi pordon per &amp;UPnP</translation>
    </message>
    <message>
        <source>Proxy &amp;IP:</source>
        <translation>Prokurila &amp;IP:</translation>
    </message>
    <message>
        <source>&amp;Port:</source>
        <translation>&amp;Pordo:</translation>
    </message>
    <message>
        <source>Port of the proxy (e.g. 9050)</source>
        <translation>la pordo de la prokurilo (ekz. 9050)</translation>
    </message>
    <message>
        <source>IPv4</source>
        <translation>IPv4</translation>
    </message>
    <message>
        <source>IPv6</source>
        <translation>IPv6</translation>
    </message>
    <message>
        <source>&amp;Window</source>
        <translation>&amp;Fenestro</translation>
    </message>
    <message>
        <source>Show only a tray icon after minimizing the window.</source>
        <translation>Montri nur sistempletan piktogramon post minimumigo de la fenestro.</translation>
    </message>
    <message>
        <source>&amp;Minimize to the tray instead of the taskbar</source>
        <translation>&amp;Minimumigi al la sistempleto anstataŭ al la taskopleto</translation>
    </message>
    <message>
        <source>M&amp;inimize on close</source>
        <translation>M&amp;inimumigi je fermo</translation>
    </message>
    <message>
        <source>&amp;Display</source>
        <translation>&amp;Aspekto</translation>
    </message>
    <message>
        <source>User Interface &amp;language:</source>
        <translation>&amp;Lingvo de la fasado:</translation>
    </message>
    <message>
        <source>&amp;Unit to show amounts in:</source>
        <translation>&amp;Unuo por vidigi sumojn:</translation>
    </message>
    <message>
        <source>Choose the default subdivision unit to show in the interface and when sending coins.</source>
        <translation>Elekti la defaŭltan manieron por montri bitmonajn sumojn en la interfaco, kaj kiam vi sendos bitmonon.</translation>
    </message>
    <message>
        <source>Whether to show coin control features or not.</source>
        <translation>Ĉu montri detalan adres-regilon, aŭ ne.</translation>
    </message>
    <message>
        <source>&amp;OK</source>
        <translation>&amp;Bone</translation>
    </message>
    <message>
        <source>&amp;Cancel</source>
        <translation>&amp;Nuligi</translation>
    </message>
    <message>
        <source>default</source>
        <translation>defaŭlta</translation>
    </message>
    <message>
        <source>none</source>
        <translation>neniu</translation>
    </message>
    <message>
        <source>Confirm options reset</source>
        <translation>Konfirmi reŝargo de agordoj</translation>
    </message>
    <message>
        <source>The supplied proxy address is invalid.</source>
        <translation>La prokurila adreso estas malvalida.</translation>
    </message>
</context>
<context>
    <name>OverviewPage</name>
    <message>
        <source>Form</source>
        <translation>Formularo</translation>
    </message>
    <message>
        <source>The displayed information may be out of date. Your wallet automatically synchronizes with the Zcoin network after a connection is established, but this process has not completed yet.</source>
        <translation>Eblas, ke la informoj videblaj ĉi tie estas eksdataj. Via monujo aŭtomate sinkoniĝas kun la bitmona reto kiam ili konektiĝas, sed tiu procezo ankoraŭ ne finfariĝis.</translation>
    </message>
    <message>
        <source>Your current spendable balance</source>
        <translation>via aktuala elspezebla saldo</translation>
    </message>
    <message>
        <source>Total of transactions that have yet to be confirmed, and do not yet count toward the spendable balance</source>
        <translation>la sumo de transakcioj ankoraŭ ne konfirmitaj, kiuj ankoraŭ ne elspezeblas</translation>
    </message>
    <message>
        <source>Immature:</source>
        <translation>Nematura:</translation>
    </message>
    <message>
        <source>Mined balance that has not yet matured</source>
        <translation>Minita saldo, kiu ankoraŭ ne maturiĝis</translation>
    </message>
    <message>
        <source>Balances</source>
        <translation>Saldoj</translation>
    </message>
    <message>
        <source>Total:</source>
        <translation>Totalo:</translation>
    </message>
    <message>
        <source>Your current total balance</source>
        <translation>via aktuala totala saldo</translation>
    </message>
    <message>
        <source>Spendable:</source>
        <translation>Elspezebla:</translation>
    </message>
    <message>
        <source>Recent transactions</source>
        <translation>Lastaj transakcioj</translation>
    </message>
    </context>
<context>
    <name>PaymentServer</name>
    </context>
<context>
    <name>PeerTableModel</name>
    <message>
        <source>User Agent</source>
        <translation>Uzanto Agento</translation>
    </message>
    </context>
<context>
    <name>QObject</name>
    <message>
        <source>Amount</source>
        <translation>Sumo</translation>
    </message>
    <message>
        <source>%1 h</source>
        <translation>%1 h</translation>
    </message>
    <message>
        <source>%1 m</source>
        <translation>%1 m</translation>
    </message>
    <message>
        <source>None</source>
        <translation>Neniu</translation>
    </message>
    <message>
        <source>N/A</source>
        <translation>neaplikebla</translation>
    </message>
    <message>
        <source>%1 and %2</source>
        <translation>%1 kaj %2</translation>
    </message>
    </context>
<context>
    <name>QObject::QObject</name>
    </context>
<context>
    <name>QRImageWidget</name>
    </context>
<context>
    <name>QRImageWidget</name>
    </context>
<context>
    <name>RPCConsole</name>
    <message>
        <source>N/A</source>
        <translation>neaplikebla</translation>
    </message>
    <message>
        <source>Client version</source>
        <translation>Versio de kliento</translation>
    </message>
    <message>
        <source>&amp;Information</source>
        <translation>&amp;Informoj</translation>
    </message>
    <message>
        <source>Debug window</source>
        <translation>Sencimiga fenestro</translation>
    </message>
    <message>
        <source>General</source>
        <translation>Ĝenerala</translation>
    </message>
    <message>
        <source>Startup time</source>
        <translation>Horo de lanĉo</translation>
    </message>
    <message>
        <source>Network</source>
        <translation>Reto</translation>
    </message>
    <message>
        <source>Name</source>
        <translation>Nomo</translation>
    </message>
    <message>
        <source>Number of connections</source>
        <translation>Nombro de konektoj</translation>
    </message>
    <message>
        <source>Block chain</source>
        <translation>Blokĉeno</translation>
    </message>
    <message>
        <source>Current number of blocks</source>
        <translation>Aktuala nombro de blokoj</translation>
    </message>
    <message>
        <source>Received</source>
        <translation>Ricevita</translation>
    </message>
    <message>
        <source>Sent</source>
        <translation>Sendita</translation>
    </message>
    <message>
        <source>&amp;Peers</source>
        <translation>&amp;Samuloj</translation>
    </message>
    <message>
        <source>Banned peers</source>
        <translation>Malpermesita samuloj.</translation>
    </message>
    <message>
        <source>Version</source>
        <translation>Versio</translation>
    </message>
    <message>
        <source>User Agent</source>
        <translation>Uzanto Agento</translation>
    </message>
    <message>
        <source>Services</source>
        <translation>Servoj</translation>
    </message>
    <message>
        <source>Last block time</source>
        <translation>Horo de la lasta bloko</translation>
    </message>
    <message>
        <source>&amp;Open</source>
        <translation>&amp;Malfermi</translation>
    </message>
    <message>
        <source>&amp;Console</source>
        <translation>&amp;Konzolo</translation>
    </message>
    <message>
        <source>&amp;Network Traffic</source>
        <translation>&amp;Reta Trafiko</translation>
    </message>
    <message>
        <source>&amp;Clear</source>
        <translation>&amp;Forigi ĉion</translation>
    </message>
    <message>
        <source>Totals</source>
        <translation>Totaloj</translation>
    </message>
    <message>
        <source>In:</source>
        <translation>En:</translation>
    </message>
    <message>
        <source>Out:</source>
        <translation>El:</translation>
    </message>
    <message>
        <source>Debug log file</source>
        <translation>Sencimiga protokoldosiero</translation>
    </message>
    <message>
        <source>Clear console</source>
        <translation>Malplenigi konzolon</translation>
    </message>
    <message>
        <source>Use up and down arrows to navigate history, and &lt;b&gt;Ctrl-L&lt;/b&gt; to clear screen.</source>
        <translation>Uzu la sagojn supran kaj malsupran por esplori la historion, kaj &lt;b&gt;stir-L&lt;/b&gt; por malplenigi la ekranon.</translation>
    </message>
    <message>
        <source>Type &lt;b&gt;help&lt;/b&gt; for an overview of available commands.</source>
        <translation>Tajpu &lt;b&gt;help&lt;/b&gt; por superrigardo de la disponeblaj komandoj.</translation>
    </message>
    <message>
        <source>%1 B</source>
        <translation>%1 B</translation>
    </message>
    <message>
        <source>%1 KB</source>
        <translation>%1 KB</translation>
    </message>
    <message>
        <source>%1 MB</source>
        <translation>%1 MB</translation>
    </message>
    <message>
        <source>%1 GB</source>
        <translation>%1 GB</translation>
    </message>
    </context>
<context>
    <name>ReceiveCoinsDialog</name>
    <message>
        <source>&amp;Amount:</source>
        <translation>&amp;Kvanto:</translation>
    </message>
    <message>
        <source>&amp;Label:</source>
        <translation>&amp;Etikedo:</translation>
    </message>
    <message>
        <source>&amp;Message:</source>
        <translation>&amp;Mesaĝo:</translation>
    </message>
    <message>
        <source>Reuse one of the previously used receiving addresses. Reusing addresses has security and privacy issues. Do not use this unless re-generating a payment request made before.</source>
        <translation>Reuzi unu el la jam uzitaj ricevaj adresoj. Reuzo de adresoj povas krei problemojn pri sekureco kaj privateco. Ne uzu tiun ĉi funkcion krom por rekrei antaŭe faritan pagopeton.</translation>
    </message>
    <message>
        <source>R&amp;euse an existing receiving address (not recommended)</source>
        <translation>R&amp;euzi ekzistantan ricevan adreson (malrekomendinda)</translation>
    </message>
    <message>
        <source>Clear all fields of the form.</source>
        <translation>Malplenigi ĉiujn kampojn de la formularo.</translation>
    </message>
    <message>
        <source>Clear</source>
        <translation>Forigi</translation>
    </message>
    <message>
        <source>&amp;Request payment</source>
        <translation>&amp;Peti pagon</translation>
    </message>
    <message>
        <source>Show</source>
        <translation>Vidigi</translation>
    </message>
    <message>
        <source>Remove</source>
        <translation>Forigi</translation>
    </message>
    </context>
<context>
    <name>ReceiveRequestDialog</name>
    <message>
        <source>QR Code</source>
        <translation>QR-kodo</translation>
    </message>
    <message>
        <source>Copy &amp;URI</source>
        <translation>Kopii &amp;URI</translation>
    </message>
    <message>
        <source>Copy &amp;Address</source>
        <translation>Kopii &amp;Adreson</translation>
    </message>
    <message>
        <source>&amp;Save Image...</source>
        <translation>&amp;Konservi Bildon...</translation>
    </message>
<<<<<<< HEAD
    </context>
<context>
    <name>RecentRequestsTableModel</name>
=======
    <message>
        <source>Address</source>
        <translation>Adreso</translation>
    </message>
    <message>
        <source>Label</source>
        <translation>Etikedo</translation>
    </message>
    </context>
<context>
    <name>RecentRequestsTableModel</name>
    <message>
        <source>Label</source>
        <translation>Etikedo</translation>
    </message>
    <message>
        <source>(no label)</source>
        <translation>(neniu etikedo)</translation>
    </message>
>>>>>>> a7b486d6
    </context>
<context>
    <name>SendCoinsDialog</name>
    <message>
        <source>Send Coins</source>
        <translation>Sendi Bitmonon</translation>
    </message>
    <message>
        <source>Coin Control Features</source>
        <translation>Monregaj Opcioj</translation>
    </message>
    <message>
        <source>Inputs...</source>
        <translation>Enigoj...</translation>
    </message>
    <message>
        <source>Insufficient funds!</source>
        <translation>Nesufiĉa mono!</translation>
    </message>
    <message>
        <source>Quantity:</source>
        <translation>Kvanto:</translation>
    </message>
    <message>
        <source>Bytes:</source>
        <translation>Bajtoj:</translation>
    </message>
    <message>
        <source>Amount:</source>
        <translation>Sumo:</translation>
    </message>
    <message>
        <source>Fee:</source>
        <translation>Krompago:</translation>
    </message>
    <message>
        <source>After Fee:</source>
        <translation>Post krompago:</translation>
    </message>
    <message>
        <source>Change:</source>
        <translation>Restmono:</translation>
    </message>
    <message>
        <source>Transaction Fee:</source>
        <translation>Krompago:</translation>
    </message>
    <message>
        <source>Send to multiple recipients at once</source>
        <translation>Sendi samtempe al pluraj ricevantoj</translation>
    </message>
    <message>
        <source>Add &amp;Recipient</source>
        <translation>Aldoni &amp;Ricevonton</translation>
    </message>
    <message>
        <source>Clear all fields of the form.</source>
        <translation>Malplenigi ĉiujn kampojn de la formularo.</translation>
    </message>
    <message>
        <source>Dust:</source>
        <translation>Polvo:</translation>
    </message>
    <message>
        <source>Clear &amp;All</source>
        <translation>&amp;Forigi Ĉion</translation>
    </message>
    <message>
        <source>Balance:</source>
        <translation>Saldo:</translation>
    </message>
    <message>
        <source>Confirm the send action</source>
        <translation>Konfirmi la sendon</translation>
    </message>
    <message>
        <source>S&amp;end</source>
        <translation>Ŝendi</translation>
    </message>
<<<<<<< HEAD
    </context>
=======
    <message>
        <source>(no label)</source>
        <translation>(neniu etikedo)</translation>
    </message>
</context>
>>>>>>> a7b486d6
<context>
    <name>SendCoinsEntry</name>
    <message>
        <source>A&amp;mount:</source>
        <translation>&amp;Sumo:</translation>
    </message>
    <message>
        <source>Pay &amp;To:</source>
        <translation>&amp;Ricevonto:</translation>
    </message>
    <message>
        <source>&amp;Label:</source>
        <translation>&amp;Etikedo:</translation>
    </message>
    <message>
        <source>Choose previously used address</source>
        <translation>Elektu la jam uzitan adreson</translation>
    </message>
    <message>
        <source>This is a normal payment.</source>
        <translation>Tio estas normala pago.</translation>
    </message>
    <message>
        <source>Alt+A</source>
        <translation>Alt+A</translation>
    </message>
    <message>
        <source>Paste address from clipboard</source>
        <translation>Alglui adreson de tondejo</translation>
    </message>
    <message>
        <source>Alt+P</source>
        <translation>Alt+P</translation>
    </message>
    <message>
        <source>Remove this entry</source>
        <translation>Forigu ĉi tiun enskribon</translation>
    </message>
    <message>
        <source>Message:</source>
        <translation>Mesaĝo:</translation>
    </message>
    <message>
        <source>Enter a label for this address to add it to the list of used addresses</source>
        <translation>Tajpu etikedon por tiu ĉi adreso por aldoni ĝin al la listo de uzitaj adresoj</translation>
    </message>
    <message>
        <source>Pay To:</source>
        <translation>Pagi Al:</translation>
    </message>
    <message>
        <source>Memo:</source>
        <translation>Memorando:</translation>
    </message>
    </context>
<context>
    <name>SendConfirmationDialog</name>
    </context>
<context>
    <name>ShutdownWindow</name>
    <message>
        <source>Do not shut down the computer until this window disappears.</source>
        <translation>Ne sistemfermu ĝis ĉi tiu fenestro malaperas.</translation>
    </message>
</context>
<context>
    <name>SignVerifyMessageDialog</name>
    <message>
        <source>Signatures - Sign / Verify a Message</source>
        <translation>Subskriboj - Subskribi / Kontroli mesaĝon</translation>
    </message>
    <message>
        <source>&amp;Sign Message</source>
        <translation>&amp;Subskribi Mesaĝon</translation>
    </message>
    <message>
        <source>Choose previously used address</source>
        <translation>Elektu la jam uzitan adreson</translation>
    </message>
    <message>
        <source>Alt+A</source>
        <translation>Alt+A</translation>
    </message>
    <message>
        <source>Paste address from clipboard</source>
        <translation>Alglui adreson de tondejo</translation>
    </message>
    <message>
        <source>Alt+P</source>
        <translation>Alt+P</translation>
    </message>
    <message>
        <source>Enter the message you want to sign here</source>
        <translation>Tajpu la mesaĝon, kiun vi volas sendi, cîi tie</translation>
    </message>
    <message>
        <source>Signature</source>
        <translation>Subskribo</translation>
    </message>
    <message>
        <source>Copy the current signature to the system clipboard</source>
        <translation>Kopii la aktualan subskribon al la tondejo</translation>
    </message>
    <message>
        <source>Sign the message to prove you own this Zcoin address</source>
        <translation>Subskribi la mesaĝon por pravigi, ke vi estas la posedanto de tiu Bitmon-adreso</translation>
    </message>
    <message>
        <source>Sign &amp;Message</source>
        <translation>Subskribi &amp;Mesaĝon</translation>
    </message>
    <message>
        <source>Reset all sign message fields</source>
        <translation>Reagordigi ĉiujn prisubskribajn kampojn</translation>
    </message>
    <message>
        <source>Clear &amp;All</source>
        <translation>&amp;Forigi Ĉion</translation>
    </message>
    <message>
        <source>&amp;Verify Message</source>
        <translation>&amp;Kontroli Mesaĝon</translation>
    </message>
    <message>
        <source>Verify the message to ensure it was signed with the specified Zcoin address</source>
        <translation>Kontroli la mesaĝon por pravigi, ke ĝi ja estas subskribita per la specifa Bitmon-adreso</translation>
    </message>
    <message>
        <source>Verify &amp;Message</source>
        <translation>Kontroli &amp;Mesaĝon</translation>
    </message>
    <message>
        <source>Reset all verify message fields</source>
        <translation>Reagordigi ĉiujn prikontrolajn kampojn</translation>
    </message>
    </context>
<context>
    <name>SplashScreen</name>
    <message>
        <source>[testnet]</source>
        <translation>[testnet]</translation>
    </message>
</context>
<context>
    <name>TrafficGraphWidget</name>
    <message>
        <source>KB/s</source>
        <translation>KB/s</translation>
    </message>
</context>
<context>
    <name>TransactionDesc</name>
    </context>
<context>
    <name>TransactionDescDialog</name>
    <message>
        <source>This pane shows a detailed description of the transaction</source>
        <translation>Tiu ĉi panelo montras detalan priskribon de la transakcio</translation>
    </message>
    </context>
<context>
    <name>TransactionTableModel</name>
<<<<<<< HEAD
    </context>
<context>
    <name>TransactionView</name>
=======
    <message>
        <source>Label</source>
        <translation>Etikedo</translation>
    </message>
    <message>
        <source>(no label)</source>
        <translation>(neniu etikedo)</translation>
    </message>
    </context>
<context>
    <name>TransactionView</name>
    <message>
        <source>Comma separated file (*.csv)</source>
        <translation>Perkome disigita dosiero (*.csv)</translation>
    </message>
    <message>
        <source>Label</source>
        <translation>Etikedo</translation>
    </message>
    <message>
        <source>Address</source>
        <translation>Adreso</translation>
    </message>
    <message>
        <source>Exporting Failed</source>
        <translation>ekspotado malsukcesinta</translation>
    </message>
>>>>>>> a7b486d6
    </context>
<context>
    <name>UnitDisplayStatusBarControl</name>
    </context>
<context>
    <name>WalletFrame</name>
    </context>
<context>
    <name>WalletModel</name>
    </context>
<context>
    <name>WalletView</name>
    </context>
<context>
<<<<<<< HEAD
    <name>zcoin-core</name>
=======
    <name>bitcoin-core</name>
>>>>>>> a7b486d6
    <message>
        <source>Options:</source>
        <translation>Agordoj:</translation>
    </message>
    <message>
        <source>Specify data directory</source>
        <translation>Specifi dosieron por datumoj</translation>
    </message>
    <message>
        <source>Connect to a node to retrieve peer addresses, and disconnect</source>
        <translation>Konekti al nodo por ricevi adresojn de samtavolanoj, kaj malkonekti</translation>
    </message>
    <message>
        <source>Specify your own public address</source>
        <translation>Specifi vian propran publikan adreson</translation>
    </message>
    <message>
        <source>Accept command line and JSON-RPC commands</source>
        <translation>Akcepti komandojn JSON-RPC kaj el komandlinio</translation>
    </message>
    <message>
        <source>Run in the background as a daemon and accept commands</source>
        <translation>Ruli fone kiel demono kaj akcepti komandojn</translation>
    </message>
    <message>
<<<<<<< HEAD
        <source>Accept connections from outside (default: 1 if no -proxy or -connect)</source>
        <translation>Akcepti konektojn el ekstere (defaŭlte: 1 se ne estas -proxy nek -connect)</translation>
    </message>
    <message>
        <source>Zcoin Core</source>
=======
        <source>Bitcoin Core</source>
>>>>>>> a7b486d6
        <translation>Kerno de Bitmono</translation>
    </message>
    <message>
        <source>Bind to given address and always listen on it. Use [host]:port notation for IPv6</source>
        <translation>Bindi al donita adreso kaj ĉiam aŭskulti per ĝi. Uzu la formaton [gastigo]:pordo por IPv6</translation>
    </message>
    <message>
        <source>Execute command when a wallet transaction changes (%s in cmd is replaced by TxID)</source>
        <translation>Plenumi komandon kiam monuja transakcio ŝanĝiĝas (%s en cmd anstataŭiĝas per TxID)</translation>
    </message>
    <message>
        <source>&lt;category&gt; can be:</source>
        <translation>&lt;category&gt; povas esti:</translation>
    </message>
    <message>
        <source>Block creation options:</source>
        <translation>Blok-kreaj agordaĵoj:</translation>
    </message>
    <message>
        <source>Corrupted block database detected</source>
        <translation>Difektita blokdatumbazo trovita</translation>
    </message>
    <message>
        <source>Do you want to rebuild the block database now?</source>
        <translation>Ĉu vi volas rekonstrui la blokdatumbazon nun?</translation>
    </message>
    <message>
        <source>Error initializing block database</source>
        <translation>Eraro dum pravalorizado de blokdatumbazo</translation>
    </message>
    <message>
        <source>Error initializing wallet database environment %s!</source>
        <translation>Eraro dum pravalorizado de monuj-datumbaza ĉirkaŭaĵo %s!</translation>
    </message>
    <message>
        <source>Error loading block database</source>
        <translation>Eraro dum ŝargado de blokdatumbazo</translation>
    </message>
    <message>
        <source>Error opening block database</source>
        <translation>Eraro dum malfermado de blokdatumbazo</translation>
    </message>
    <message>
        <source>Error: Disk space is low!</source>
        <translation>Eraro: restas malmulte da diskospaco!</translation>
    </message>
    <message>
        <source>Failed to listen on any port. Use -listen=0 if you want this.</source>
        <translation>Ne sukcesis aŭskulti ajnan pordon. Uzu -listen=0 se tion vi volas.</translation>
    </message>
    <message>
        <source>Incorrect or no genesis block found. Wrong datadir for network?</source>
        <translation>Geneza bloko aŭ netrovita aŭ neĝusta. Ĉu eble la datadir de la reto malĝustas?</translation>
    </message>
    <message>
        <source>Invalid -onion address: '%s'</source>
        <translation>Nevalida -onion-adreso: '%s'</translation>
    </message>
    <message>
        <source>Not enough file descriptors available.</source>
        <translation>Nesufiĉa nombro de dosierpriskribiloj disponeblas.</translation>
    </message>
    <message>
        <source>Specify wallet file (within data directory)</source>
        <translation>Specifi monujan dosieron (ene de dosierujo por datumoj)</translation>
    </message>
    <message>
        <source>Verifying blocks...</source>
        <translation>Kontrolado de blokoj...</translation>
    </message>
    <message>
        <source>Verifying wallet...</source>
        <translation>Kontrolado de monujo...</translation>
    </message>
    <message>
        <source>Wallet %s resides outside data directory %s</source>
        <translation>Monujo %s troviĝas ekster la dosierujo por datumoj %s</translation>
    </message>
    <message>
        <source>Wallet options:</source>
        <translation>Monujaj opcioj:</translation>
    </message>
    <message>
        <source>Execute command when a relevant alert is received or we see a really long fork (%s in cmd is replaced by message)</source>
        <translation>Plenumi komandon kiam rilata alerto riceviĝas, aŭ kiam ni vidas tre longan forkon (%s en cms anstataŭiĝas per mesaĝo)</translation>
    </message>
    <message>
        <source>Information</source>
        <translation>Informoj</translation>
    </message>
    <message>
        <source>Send trace/debug info to console instead of debug.log file</source>
        <translation>Sendi spurajn/sencimigajn informojn al la konzolo anstataŭ al dosiero debug.log</translation>
    </message>
    <message>
        <source>Shrink debug.log file on client startup (default: 1 when no -debug)</source>
        <translation>Malpligrandigi la sencimigan protokol-dosieron kiam kliento lanĉiĝas (defaŭlte: 1 kiam mankas -debug)</translation>
    </message>
    <message>
        <source>Signing transaction failed</source>
        <translation>Subskriba transakcio fiaskis</translation>
    </message>
    <message>
        <source>This is experimental software.</source>
        <translation>ĝi estas eksperimenta programo</translation>
    </message>
    <message>
        <source>Transaction amount too small</source>
        <translation>Transakcia sumo tro malgranda</translation>
    </message>
    <message>
        <source>Transaction too large</source>
        <translation>Transakcio estas tro granda</translation>
    </message>
    <message>
        <source>Username for JSON-RPC connections</source>
        <translation>Salutnomo por konektoj JSON-RPC</translation>
    </message>
    <message>
        <source>Warning</source>
        <translation>Averto</translation>
    </message>
    <message>
        <source>Password for JSON-RPC connections</source>
        <translation>Pasvorto por konektoj JSON-RPC</translation>
    </message>
    <message>
        <source>Execute command when the best block changes (%s in cmd is replaced by block hash)</source>
        <translation>Plenumi komandon kiam plej bona bloko ŝanĝiĝas (%s en cmd anstataŭiĝas per bloka haketaĵo)</translation>
    </message>
    <message>
        <source>Allow DNS lookups for -addnode, -seednode and -connect</source>
        <translation>Permesi DNS-elserĉojn por -addnote, -seednote kaj -connect</translation>
    </message>
    <message>
        <source>Loading addresses...</source>
        <translation>Ŝarĝante adresojn...</translation>
    </message>
    <message>
        <source>Invalid -proxy address: '%s'</source>
        <translation>Nevalid adreso -proxy: '%s'</translation>
    </message>
    <message>
        <source>Unknown network specified in -onlynet: '%s'</source>
        <translation>Nekonata reto specifita en -onlynet: '%s'</translation>
    </message>
    <message>
        <source>Insufficient funds</source>
        <translation>Nesufiĉa mono</translation>
    </message>
    <message>
        <source>Loading block index...</source>
        <translation>Ŝarĝante blok-indekson...</translation>
    </message>
    <message>
        <source>Add a node to connect to and attempt to keep the connection open</source>
        <translation>Aldoni nodon por alkonekti kaj provi daŭrigi la malferman konekton</translation>
    </message>
    <message>
        <source>Loading wallet...</source>
        <translation>Ŝargado de monujo...</translation>
    </message>
    <message>
        <source>Cannot downgrade wallet</source>
        <translation>Ne eblas malpromocii monujon</translation>
    </message>
    <message>
        <source>Cannot write default address</source>
        <translation>Ne eblas skribi defaŭltan adreson</translation>
    </message>
    <message>
        <source>Rescanning...</source>
        <translation>Reskanado...</translation>
    </message>
    <message>
        <source>Done loading</source>
        <translation>Ŝargado finiĝis</translation>
    </message>
    <message>
        <source>Error</source>
        <translation>Eraro</translation>
    </message>
</context>
</TS><|MERGE_RESOLUTION|>--- conflicted
+++ resolved
@@ -41,12 +41,6 @@
         <source>&amp;Delete</source>
         <translation>&amp;Forigi</translation>
     </message>
-<<<<<<< HEAD
-    </context>
-<context>
-    <name>AddressTableModel</name>
-    </context>
-=======
     <message>
         <source>Choose the address to send coins to</source>
         <translation>Elekti la adreson por sendi monerojn</translation>
@@ -68,11 +62,11 @@
         <translation>Ricevaj adresoj</translation>
     </message>
     <message>
-        <source>These are your Bitcoin addresses for sending payments. Always check the amount and the receiving address before sending coins.</source>
+        <source>These are your Zcoin addresses for sending payments. Always check the amount and the receiving address before sending coins.</source>
         <translation>Jen viaj Bitmon-adresoj por sendi pagojn. Zorge kontrolu la sumon kaj la alsendan adreson antaŭ ol sendi.</translation>
     </message>
     <message>
-        <source>These are your Bitcoin addresses for receiving payments. It is recommended to use a new receiving address for each transaction.</source>
+        <source>These are your Zcoin addresses for receiving payments. It is recommended to use a new receiving address for each transaction.</source>
         <translation>Jen viaj bitmonaj adresoj por ricevi pagojn. Estas konsilinde uzi apartan ricevan adreson por ĉiu transakcio.</translation>
     </message>
     <message>
@@ -119,7 +113,6 @@
         <translation>(neniu etikedo)</translation>
     </message>
 </context>
->>>>>>> a7b486d6
 <context>
     <name>AskPassphraseDialog</name>
     <message>
@@ -814,9 +807,6 @@
     <name>QRImageWidget</name>
     </context>
 <context>
-    <name>QRImageWidget</name>
-    </context>
-<context>
     <name>RPCConsole</name>
     <message>
         <source>N/A</source>
@@ -1016,11 +1006,6 @@
         <source>&amp;Save Image...</source>
         <translation>&amp;Konservi Bildon...</translation>
     </message>
-<<<<<<< HEAD
-    </context>
-<context>
-    <name>RecentRequestsTableModel</name>
-=======
     <message>
         <source>Address</source>
         <translation>Adreso</translation>
@@ -1040,7 +1025,6 @@
         <source>(no label)</source>
         <translation>(neniu etikedo)</translation>
     </message>
->>>>>>> a7b486d6
     </context>
 <context>
     <name>SendCoinsDialog</name>
@@ -1120,15 +1104,11 @@
         <source>S&amp;end</source>
         <translation>Ŝendi</translation>
     </message>
-<<<<<<< HEAD
-    </context>
-=======
     <message>
         <source>(no label)</source>
         <translation>(neniu etikedo)</translation>
     </message>
 </context>
->>>>>>> a7b486d6
 <context>
     <name>SendCoinsEntry</name>
     <message>
@@ -1291,11 +1271,6 @@
     </context>
 <context>
     <name>TransactionTableModel</name>
-<<<<<<< HEAD
-    </context>
-<context>
-    <name>TransactionView</name>
-=======
     <message>
         <source>Label</source>
         <translation>Etikedo</translation>
@@ -1323,7 +1298,6 @@
         <source>Exporting Failed</source>
         <translation>ekspotado malsukcesinta</translation>
     </message>
->>>>>>> a7b486d6
     </context>
 <context>
     <name>UnitDisplayStatusBarControl</name>
@@ -1338,11 +1312,7 @@
     <name>WalletView</name>
     </context>
 <context>
-<<<<<<< HEAD
     <name>zcoin-core</name>
-=======
-    <name>bitcoin-core</name>
->>>>>>> a7b486d6
     <message>
         <source>Options:</source>
         <translation>Agordoj:</translation>
@@ -1368,15 +1338,7 @@
         <translation>Ruli fone kiel demono kaj akcepti komandojn</translation>
     </message>
     <message>
-<<<<<<< HEAD
-        <source>Accept connections from outside (default: 1 if no -proxy or -connect)</source>
-        <translation>Akcepti konektojn el ekstere (defaŭlte: 1 se ne estas -proxy nek -connect)</translation>
-    </message>
-    <message>
         <source>Zcoin Core</source>
-=======
-        <source>Bitcoin Core</source>
->>>>>>> a7b486d6
         <translation>Kerno de Bitmono</translation>
     </message>
     <message>
