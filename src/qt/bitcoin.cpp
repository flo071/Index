// Copyright (c) 2011-2016 The Bitcoin Core developers
// Distributed under the MIT software license, see the accompanying
// file COPYING or http://www.opensource.org/licenses/mit-license.php.

#if defined(HAVE_CONFIG_H)
#include "config/bitcoin-config.h"
#endif

#include "bitcoingui.h"

#include "chainparams.h"
#include "clientmodel.h"
#include "guiconstants.h"
#include "guiutil.h"
#include "intro.h"
#include "networkstyle.h"
#include "optionsmodel.h"
#include "platformstyle.h"
#include "splashscreen.h"
#include "utilitydialog.h"
#include "winshutdownmonitor.h"
#include "znodeconfig.h"

#ifdef ENABLE_WALLET
#include "paymentserver.h"
#include "walletmodel.h"
#endif

#include "init.h"
#include "rpc/server.h"
#include "scheduler.h"
#include "ui_interface.h"
#include "util.h"
#include "warnings.h"

#ifdef ENABLE_WALLET
#include "wallet/wallet.h"
#endif

#include <stdint.h>

#include <boost/filesystem/operations.hpp>
#include <boost/thread.hpp>

#include <QApplication>
#include <QDebug>
#include <QLibraryInfo>
#include <QLocale>
#include <QMessageBox>
#include <QSettings>
#include <QThread>
#include <QTimer>
#include <QTranslator>
#include <QSslConfiguration>

#if defined(QT_STATICPLUGIN)
#include <QtPlugin>
#if QT_VERSION < 0x050000
Q_IMPORT_PLUGIN(qcncodecs)
Q_IMPORT_PLUGIN(qjpcodecs)
Q_IMPORT_PLUGIN(qtwcodecs)
Q_IMPORT_PLUGIN(qkrcodecs)
Q_IMPORT_PLUGIN(qtaccessiblewidgets)
#else
#if QT_VERSION < 0x050400
Q_IMPORT_PLUGIN(AccessibleFactory)
#endif
#if defined(QT_QPA_PLATFORM_XCB)
Q_IMPORT_PLUGIN(QXcbIntegrationPlugin);
#elif defined(QT_QPA_PLATFORM_WINDOWS)
Q_IMPORT_PLUGIN(QWindowsIntegrationPlugin);
#elif defined(QT_QPA_PLATFORM_COCOA)
Q_IMPORT_PLUGIN(QCocoaIntegrationPlugin);
#endif
#endif
#endif

#if QT_VERSION < 0x050000
#include <QTextCodec>
#endif

// Declare meta types used for QMetaObject::invokeMethod
Q_DECLARE_METATYPE(bool*)
Q_DECLARE_METATYPE(CAmount)

static void InitMessage(const std::string &message)
{
    LogPrintf("init message: %s\n", message);
}

/*
   Translate string to current locale using Qt.
 */
static std::string Translate(const char* psz)
{
    return QCoreApplication::translate("zcoin-core", psz).toStdString();
}

static QString GetLangTerritory()
{
    QSettings settings;
    // Get desired locale (e.g. "de_DE")
    // 1) System default language
    QString lang_territory = QLocale::system().name();
    // 2) Language from QSettings
    QString lang_territory_qsettings = settings.value("language", "").toString();
    if(!lang_territory_qsettings.isEmpty())
        lang_territory = lang_territory_qsettings;
    // 3) -lang command line argument
    lang_territory = QString::fromStdString(GetArg("-lang", lang_territory.toStdString()));
    return lang_territory;
}

/** Set up translations */
static void initTranslations(QTranslator &qtTranslatorBase, QTranslator &qtTranslator, QTranslator &translatorBase, QTranslator &translator)
{
    // Remove old translators
    QApplication::removeTranslator(&qtTranslatorBase);
    QApplication::removeTranslator(&qtTranslator);
    QApplication::removeTranslator(&translatorBase);
    QApplication::removeTranslator(&translator);

    // Get desired locale (e.g. "de_DE")
    // 1) System default language
    QString lang_territory = GetLangTerritory();

    // Convert to "de" only by truncating "_DE"
    QString lang = lang_territory;
    lang.truncate(lang_territory.lastIndexOf('_'));

    // Load language files for configured locale:
    // - First load the translator for the base language, without territory
    // - Then load the more specific locale translator

    // Load e.g. qt_de.qm
    if (qtTranslatorBase.load("qt_" + lang, QLibraryInfo::location(QLibraryInfo::TranslationsPath)))
        QApplication::installTranslator(&qtTranslatorBase);

    // Load e.g. qt_de_DE.qm
    if (qtTranslator.load("qt_" + lang_territory, QLibraryInfo::location(QLibraryInfo::TranslationsPath)))
        QApplication::installTranslator(&qtTranslator);

    // Load e.g. bitcoin_de.qm (shortcut "de" needs to be defined in bitcoin.qrc)
    if (translatorBase.load(lang, ":/translations/"))
        QApplication::installTranslator(&translatorBase);

    // Load e.g. bitcoin_de_DE.qm (shortcut "de_DE" needs to be defined in bitcoin.qrc)
    if (translator.load(lang_territory, ":/translations/"))
        QApplication::installTranslator(&translator);
}

/* qDebug() message handler --> debug.log */
#if QT_VERSION < 0x050000
void DebugMessageHandler(QtMsgType type, const char *msg)
{
    const char *category = (type == QtDebugMsg) ? "qt" : NULL;
    LogPrint(category, "GUI: %s\n", msg);
}
#else
void DebugMessageHandler(QtMsgType type, const QMessageLogContext& context, const QString &msg)
{
    Q_UNUSED(context);
    const char *category = (type == QtDebugMsg) ? "qt" : NULL;
    LogPrint(category, "GUI: %s\n", msg.toStdString());
}
#endif

/** Class encapsulating Bitcoin Core startup and shutdown.
 * Allows running startup and shutdown in a different thread from the UI thread.
 */
class BitcoinCore: public QObject
{
    Q_OBJECT
public:
    explicit BitcoinCore();

public Q_SLOTS:
    void initialize();
    void shutdown();

Q_SIGNALS:
    void initializeResult(int retval);
    void shutdownResult(int retval);
    void runawayException(const QString &message);

private:
    boost::thread_group threadGroup;
    CScheduler scheduler;

    /// Pass fatal exception message to UI thread
    void handleRunawayException(const std::exception *e);
};

/** Main Bitcoin application object */
class BitcoinApplication: public QApplication
{
    Q_OBJECT
public:
    explicit BitcoinApplication(int &argc, char **argv);
    ~BitcoinApplication();

#ifdef ENABLE_WALLET
    /// Create payment server
    void createPaymentServer();
#endif
    /// parameter interaction/setup based on rules
    void parameterSetup();
    /// Create options model
    void createOptionsModel(bool resetSettings);
    /// Create main window
    void createWindow(const NetworkStyle *networkStyle);
    /// Create splash screen
    void createSplashScreen(const NetworkStyle *networkStyle);

    /// Request core initialization
    void requestInitialize();
    /// Request core shutdown
    void requestShutdown();

    /// Get process return value
    int getReturnValue() { return returnValue; }

    /// Get window identifier of QMainWindow (BitcoinGUI)
    WId getMainWinId() const;

public Q_SLOTS:
    void initializeResult(int retval);
    void shutdownResult(int retval);
    /// Handle runaway exceptions. Shows a message box with the problem and quits the program.
    void handleRunawayException(const QString &message);

Q_SIGNALS:
    void requestedInitialize();
    void requestedShutdown();
    void stopThread();
    void splashFinished(QWidget *window);

private:
    QThread *coreThread;
    OptionsModel *optionsModel;
    ClientModel *clientModel;
    BitcoinGUI *window;
    QTimer *pollShutdownTimer;
#ifdef ENABLE_WALLET
    PaymentServer* paymentServer;
    WalletModel *walletModel;
#endif
    int returnValue;
    const PlatformStyle *platformStyle;
    std::unique_ptr<QWidget> shutdownWindow;

    void startThread();
};

#include "bitcoin.moc"

BitcoinCore::BitcoinCore():
    QObject()
{
}

void BitcoinCore::handleRunawayException(const std::exception *e)
{
    PrintExceptionContinue(e, "Runaway exception");
    Q_EMIT runawayException(QString::fromStdString(GetWarnings("gui")));
}

void BitcoinCore::initialize()
{
    try
    {
        qDebug() << __func__ << ": Running AppInit2 in thread";
        if (!AppInitBasicSetup())
        {
            Q_EMIT initializeResult(false);
            return;
        }
        if (!AppInitParameterInteraction())
        {
            Q_EMIT initializeResult(false);
            return;
        }
        if (!AppInitSanityChecks())
        {
            Q_EMIT initializeResult(false);
            return;
        }
        int rv = AppInitMain(threadGroup, scheduler);
        Q_EMIT initializeResult(rv);
    } catch (const std::exception& e) {
        handleRunawayException(&e);
    } catch (...) {
        handleRunawayException(NULL);
    }
}

void BitcoinCore::shutdown()
{
    try
    {
        qDebug() << __func__ << ": Running Shutdown in thread";
        Interrupt(threadGroup);
        threadGroup.join_all();
        Shutdown();
        qDebug() << __func__ << ": Shutdown finished";
        Q_EMIT shutdownResult(1);
    } catch (const std::exception& e) {
        handleRunawayException(&e);
    } catch (...) {
        handleRunawayException(NULL);
    }
}

BitcoinApplication::BitcoinApplication(int &argc, char **argv):
    QApplication(argc, argv),
    coreThread(0),
    optionsModel(0),
    clientModel(0),
    window(0),
    pollShutdownTimer(0),
#ifdef ENABLE_WALLET
    paymentServer(0),
    walletModel(0),
#endif
    returnValue(0)
{
    setQuitOnLastWindowClosed(false);

    // UI per-platform customization
    // This must be done inside the BitcoinApplication constructor, or after it, because
    // PlatformStyle::instantiate requires a QApplication
    std::string platformName;
    platformName = GetArg("-uiplatform", BitcoinGUI::DEFAULT_UIPLATFORM);
    platformStyle = PlatformStyle::instantiate(QString::fromStdString(platformName));
    if (!platformStyle) // Fall back to "other" if specified name not found
        platformStyle = PlatformStyle::instantiate("other");
    assert(platformStyle);
}

BitcoinApplication::~BitcoinApplication()
{
    if(coreThread)
    {
        qDebug() << __func__ << ": Stopping thread";
        Q_EMIT stopThread();
        coreThread->wait();
        qDebug() << __func__ << ": Stopped thread";
    }

    delete window;
    window = 0;
#ifdef ENABLE_WALLET
    delete paymentServer;
    paymentServer = 0;
#endif
    delete optionsModel;
    optionsModel = 0;
    delete platformStyle;
    platformStyle = 0;
}

#ifdef ENABLE_WALLET
void BitcoinApplication::createPaymentServer()
{
    paymentServer = new PaymentServer(this);
}
#endif

void BitcoinApplication::createOptionsModel(bool resetSettings)
{
    optionsModel = new OptionsModel(NULL, resetSettings);
}

void BitcoinApplication::createWindow(const NetworkStyle *networkStyle)
{
    window = new BitcoinGUI(platformStyle, networkStyle, 0);

    pollShutdownTimer = new QTimer(window);
    connect(pollShutdownTimer, SIGNAL(timeout()), window, SLOT(detectShutdown()));
    pollShutdownTimer->start(200);
}

void BitcoinApplication::createSplashScreen(const NetworkStyle *networkStyle)
{
<<<<<<< HEAD
    SplashScreen *splash = new SplashScreen(QPixmap(), 0);
=======
    SplashScreen *splash = new SplashScreen(0, networkStyle);
>>>>>>> a7b486d6
    // We don't hold a direct pointer to the splash screen after creation, but the splash
    // screen will take care of deleting itself when slotFinish happens.
    splash->show();
    connect(this, SIGNAL(splashFinished(QWidget*)), splash, SLOT(slotFinish(QWidget*)));
    connect(this, SIGNAL(requestedShutdown()), splash, SLOT(close()));
}

void BitcoinApplication::startThread()
{
    if(coreThread)
        return;
    coreThread = new QThread(this);
    BitcoinCore *executor = new BitcoinCore();
    executor->moveToThread(coreThread);

    /*  communication to and from thread */
    connect(executor, SIGNAL(initializeResult(int)), this, SLOT(initializeResult(int)));
    connect(executor, SIGNAL(shutdownResult(int)), this, SLOT(shutdownResult(int)));
    connect(executor, SIGNAL(runawayException(QString)), this, SLOT(handleRunawayException(QString)));
    connect(this, SIGNAL(requestedInitialize()), executor, SLOT(initialize()));
    connect(this, SIGNAL(requestedShutdown()), executor, SLOT(shutdown()));
    /*  make sure executor object is deleted in its own thread */
    connect(this, SIGNAL(stopThread()), executor, SLOT(deleteLater()));
    connect(this, SIGNAL(stopThread()), coreThread, SLOT(quit()));

    coreThread->start();
}

void BitcoinApplication::parameterSetup()
{
    InitLogging();
    InitParameterInteraction();
}

void BitcoinApplication::requestInitialize()
{
    qDebug() << __func__ << ": Requesting initialize";
    startThread();
    Q_EMIT requestedInitialize();
}

void BitcoinApplication::requestShutdown()
{
    // Show a simple window indicating shutdown status
    // Do this first as some of the steps may take some time below,
    // for example the RPC console may still be executing a command.
    shutdownWindow.reset(ShutdownWindow::showShutdownWindow(window));

    qDebug() << __func__ << ": Requesting shutdown";
    startThread();
    window->hide();
    window->setClientModel(0);
    pollShutdownTimer->stop();

#ifdef ENABLE_WALLET
    window->removeAllWallets();
    delete walletModel;
    walletModel = 0;
#endif
    delete clientModel;
    clientModel = 0;

<<<<<<< HEAD
=======
    StartShutdown();

>>>>>>> a7b486d6
    // Request shutdown from core thread
    Q_EMIT requestedShutdown();
}

void BitcoinApplication::initializeResult(int retval)
{
    qDebug() << __func__ << ": Initialization result: " << retval;
    // Set exit result: 0 if successful, 1 if failure
    returnValue = retval ? 0 : 1;
    if(retval)
    {
        // Log this only after AppInit2 finishes, as then logging setup is guaranteed complete
        qWarning() << "Platform customization:" << platformStyle->getName();
#ifdef ENABLE_WALLET
        PaymentServer::LoadRootCAs();
        paymentServer->setOptionsModel(optionsModel);
#endif

        clientModel = new ClientModel(optionsModel);
        window->setClientModel(clientModel);

#ifdef ENABLE_WALLET
        if(pwalletMain)
        {
            walletModel = new WalletModel(platformStyle, pwalletMain, optionsModel);

            window->addWallet(BitcoinGUI::DEFAULT_WALLET, walletModel);
            window->setCurrentWallet(BitcoinGUI::DEFAULT_WALLET);

            connect(walletModel, SIGNAL(coinsSent(CWallet*,SendCoinsRecipient,QByteArray)),
                             paymentServer, SLOT(fetchPaymentACK(CWallet*,const SendCoinsRecipient&,QByteArray)));
        }
#endif

        // If -min option passed, start window minimized.
        if(GetBoolArg("-min", false))
        {
            window->showMinimized();
        }
        else
        {
            window->show();
        }
        Q_EMIT splashFinished(window);

#ifdef ENABLE_WALLET
        // Now that initialization/startup is done, process any command-line
        // zcoin: URIs or payment requests:
        connect(paymentServer, SIGNAL(receivedPaymentRequest(SendCoinsRecipient)),
                         window, SLOT(handlePaymentRequest(SendCoinsRecipient)));
        connect(window, SIGNAL(receivedURI(QString)),
                         paymentServer, SLOT(handleURIOrFile(QString)));
        connect(paymentServer, SIGNAL(message(QString,QString,unsigned int)),
                         window, SLOT(message(QString,QString,unsigned int)));
        QTimer::singleShot(100, paymentServer, SLOT(uiReady()));
#endif
    } else {
        quit(); // Exit main loop
    }
}

void BitcoinApplication::shutdownResult(int retval)
{
    qDebug() << __func__ << ": Shutdown result: " << retval;
    quit(); // Exit main loop after shutdown finished
}

void BitcoinApplication::handleRunawayException(const QString &message)
{
<<<<<<< HEAD
    QMessageBox::critical(0, "Runaway exception", BitcoinGUI::tr("A fatal error occurred. Zcoin can no longer continue safely and will quit.") + QString("\n\n") + message);
=======
    QMessageBox::critical(0, "Runaway exception", BitcoinGUI::tr("A fatal error occurred. Bitcoin can no longer continue safely and will quit.") + QString("\n\n") + message);
>>>>>>> a7b486d6
    ::exit(EXIT_FAILURE);
}

WId BitcoinApplication::getMainWinId() const
{
    if (!window)
        return 0;

    return window->winId();
}

#ifndef BITCOIN_QT_TEST
int main(int argc, char *argv[])
{
    SetupEnvironment();

    /// 1. Parse command-line options. These take precedence over anything else.
    // Command-line options take precedence:
    ParseParameters(argc, argv);

    // Do not refer to data directory yet, this can be overridden by Intro::pickDataDirectory

    /// 2. Basic Qt initialization (not dependent on parameters or configuration)
#if QT_VERSION < 0x050000
    // Internal string conversion is all UTF-8
    QTextCodec::setCodecForTr(QTextCodec::codecForName("UTF-8"));
    QTextCodec::setCodecForCStrings(QTextCodec::codecForTr());
#endif

    Q_INIT_RESOURCE(bitcoin);
    Q_INIT_RESOURCE(bitcoin_locale);

    BitcoinApplication app(argc, argv);
#if QT_VERSION > 0x050100
    // Generate high-dpi pixmaps
    QApplication::setAttribute(Qt::AA_UseHighDpiPixmaps);
#endif
#if QT_VERSION >= 0x050600
    QGuiApplication::setAttribute(Qt::AA_EnableHighDpiScaling);
#endif
#ifdef Q_OS_MAC
    QApplication::setAttribute(Qt::AA_DontShowIconsInMenus);
#endif

    // Register meta types used for QMetaObject::invokeMethod
    qRegisterMetaType< bool* >();
    //   Need to pass name here as CAmount is a typedef (see http://qt-project.org/doc/qt-5/qmetatype.html#qRegisterMetaType)
    //   IMPORTANT if it is no longer a typedef use the normal variant above
    qRegisterMetaType< CAmount >("CAmount");

    /// 3. Application identification
    // must be set before OptionsModel is initialized or translations are loaded,
    // as it is used to locate QSettings
    QApplication::setOrganizationName(QAPP_ORG_NAME);
    QApplication::setOrganizationDomain(QAPP_ORG_DOMAIN);
    QApplication::setApplicationName(QAPP_APP_NAME_DEFAULT);
    GUIUtil::SubstituteFonts(GetLangTerritory());

    /// 4. Initialization of translations, so that intro dialog is in user's language
    // Now that QSettings are accessible, initialize translations
    QTranslator qtTranslatorBase, qtTranslator, translatorBase, translator;
    initTranslations(qtTranslatorBase, qtTranslator, translatorBase, translator);
    translationInterface.Translate.connect(Translate);

    // Show help message immediately after parsing command-line options (for "-lang") and setting locale,
    // but before showing splash screen.
    if (IsArgSet("-?") || IsArgSet("-h") || IsArgSet("-help") || IsArgSet("-version"))
    {
        HelpMessageDialog help(NULL, IsArgSet("-version"));
        help.showOrPrint();
        return EXIT_SUCCESS;
    }

    /// 5. Now that settings and translations are available, ask user for data directory
    // User language is set up: pick a data directory
    if (!Intro::pickDataDirectory())
        return EXIT_SUCCESS;

    /// 6. Determine availability of data directory and parse zcoin.conf
    /// - Do not call GetDataDir(true) before this step finishes
    if (!boost::filesystem::is_directory(GetDataDir(false)))
    {
        QMessageBox::critical(0, QObject::tr(PACKAGE_NAME),
<<<<<<< HEAD
                              QObject::tr("Error: Specified data directory \"%1\" does not exist.").arg(QString::fromStdString(mapArgs["-datadir"])));
=======
                              QObject::tr("Error: Specified data directory \"%1\" does not exist.").arg(QString::fromStdString(GetArg("-datadir", ""))));
>>>>>>> a7b486d6
        return EXIT_FAILURE;
    }
    try {
        ReadConfigFile(GetArg("-conf", BITCOIN_CONF_FILENAME));
    } catch (const std::exception& e) {
        QMessageBox::critical(0, QObject::tr(PACKAGE_NAME),
                              QObject::tr("Error: Cannot parse configuration file: %1. Only use key=value syntax.").arg(e.what()));
        return EXIT_FAILURE;
    }

    /// 7. Determine network (and switch to network specific options)
    // - Do not call Params() before this step
    // - Do this after parsing the configuration file, as the network can be switched there
    // - QSettings() will use the new application name after this, resulting in network-specific settings
    // - Needs to be done before createOptionsModel

    // Check for -testnet or -regtest parameter (Params() calls are only valid after this clause)
    try {
        SelectParams(ChainNameFromCommandLine());
    } catch(std::exception &e) {
        QMessageBox::critical(0, QObject::tr(PACKAGE_NAME), QObject::tr("Error: %1").arg(e.what()));
        return EXIT_FAILURE;
    }
#ifdef ENABLE_WALLET
    // Parse URIs on command line -- this can affect Params()
    PaymentServer::ipcParseCommandLine(argc, argv);
#endif

    QScopedPointer<const NetworkStyle> networkStyle(NetworkStyle::instantiate(QString::fromStdString(Params().NetworkIDString())));
    assert(!networkStyle.isNull());
    // Allow for separate UI settings for testnets
    QApplication::setApplicationName(networkStyle->getAppName());
    // Re-initialize translations after changing application name (language in network-specific settings can be different)
    initTranslations(qtTranslatorBase, qtTranslator, translatorBase, translator);

#ifdef ENABLE_WALLET
    /// 7a. parse znode.conf
    std::string strErr;
    if(!znodeConfig.read(strErr)) {
        QMessageBox::critical(0, QObject::tr("Zcoin Core"),
                              QObject::tr("Error reading znode configuration file: %1").arg(strErr.c_str()));
        return EXIT_FAILURE;
    }

    /// 8. URI IPC sending
    // - Do this early as we don't want to bother initializing if we are just calling IPC
    // - Do this *after* setting up the data directory, as the data directory hash is used in the name
    // of the server.
    // - Do this after creating app and setting up translations, so errors are
    // translated properly.
    if (PaymentServer::ipcSendCommandLine())
        exit(EXIT_SUCCESS);

    // Start up the payment server early, too, so impatient users that click on
    // zcoin: links repeatedly have their payment requests routed to this process:
    app.createPaymentServer();
#endif

    /// 9. Main GUI initialization
    // Install global event filter that makes sure that long tooltips can be word-wrapped
    app.installEventFilter(new GUIUtil::ToolTipToRichTextFilter(TOOLTIP_WRAP_THRESHOLD, &app));
#if QT_VERSION < 0x050000
    // Install qDebug() message handler to route to debug.log
    qInstallMsgHandler(DebugMessageHandler);
#else
#if defined(Q_OS_WIN)
    // Install global event filter for processing Windows session related Windows messages (WM_QUERYENDSESSION and WM_ENDSESSION)
    qApp->installNativeEventFilter(new WinShutdownMonitor());
#endif
    // Install qDebug() message handler to route to debug.log
    qInstallMessageHandler(DebugMessageHandler);
#endif
    // Allow parameter interaction before we create the options model
    app.parameterSetup();
    // Load GUI settings from QSettings
    app.createOptionsModel(IsArgSet("-resetguisettings"));

    // Subscribe to global signals from core
    uiInterface.InitMessage.connect(InitMessage);

    if (GetBoolArg("-splash", DEFAULT_SPLASHSCREEN) && !GetBoolArg("-min", false))
        app.createSplashScreen(networkStyle.data());

    try
    {
        app.createWindow(networkStyle.data());
        app.requestInitialize();
#if defined(Q_OS_WIN) && QT_VERSION >= 0x050000
        WinShutdownMonitor::registerShutdownBlockReason(QObject::tr("%1 didn't yet exit safely...").arg(QObject::tr(PACKAGE_NAME)), (HWND)app.getMainWinId());
#endif
        app.exec();
        app.requestShutdown();
        app.exec();
    } catch (const std::exception& e) {
        PrintExceptionContinue(&e, "Runaway exception");
        app.handleRunawayException(QString::fromStdString(GetWarnings("gui")));
    } catch (...) {
        PrintExceptionContinue(NULL, "Runaway exception");
        app.handleRunawayException(QString::fromStdString(GetWarnings("gui")));
    }
    return app.getReturnValue();
}
#endif // BITCOIN_QT_TEST<|MERGE_RESOLUTION|>--- conflicted
+++ resolved
@@ -382,11 +382,7 @@
 
 void BitcoinApplication::createSplashScreen(const NetworkStyle *networkStyle)
 {
-<<<<<<< HEAD
     SplashScreen *splash = new SplashScreen(QPixmap(), 0);
-=======
-    SplashScreen *splash = new SplashScreen(0, networkStyle);
->>>>>>> a7b486d6
     // We don't hold a direct pointer to the splash screen after creation, but the splash
     // screen will take care of deleting itself when slotFinish happens.
     splash->show();
@@ -449,11 +445,8 @@
     delete clientModel;
     clientModel = 0;
 
-<<<<<<< HEAD
-=======
     StartShutdown();
 
->>>>>>> a7b486d6
     // Request shutdown from core thread
     Q_EMIT requestedShutdown();
 }
@@ -523,11 +516,7 @@
 
 void BitcoinApplication::handleRunawayException(const QString &message)
 {
-<<<<<<< HEAD
     QMessageBox::critical(0, "Runaway exception", BitcoinGUI::tr("A fatal error occurred. Zcoin can no longer continue safely and will quit.") + QString("\n\n") + message);
-=======
-    QMessageBox::critical(0, "Runaway exception", BitcoinGUI::tr("A fatal error occurred. Bitcoin can no longer continue safely and will quit.") + QString("\n\n") + message);
->>>>>>> a7b486d6
     ::exit(EXIT_FAILURE);
 }
 
@@ -611,11 +600,7 @@
     if (!boost::filesystem::is_directory(GetDataDir(false)))
     {
         QMessageBox::critical(0, QObject::tr(PACKAGE_NAME),
-<<<<<<< HEAD
-                              QObject::tr("Error: Specified data directory \"%1\" does not exist.").arg(QString::fromStdString(mapArgs["-datadir"])));
-=======
                               QObject::tr("Error: Specified data directory \"%1\" does not exist.").arg(QString::fromStdString(GetArg("-datadir", ""))));
->>>>>>> a7b486d6
         return EXIT_FAILURE;
     }
     try {
