--- conflicted
+++ resolved
@@ -200,11 +200,7 @@
                <string>Total of anonymize transactions that have yet to be confirmed, and do not yet count toward the spendable balance</string>
               </property>
               <property name="text">
-<<<<<<< HEAD
-               <string notr="true">0.000 000 00 IDX</string>
-=======
-               <string>0.000 000 00 XZC</string>
->>>>>>> 35a0eb57
+               <string notr="true">0.000 000 00 IDX</string>
               </property>
               <property name="alignment">
                <set>Qt::AlignRight|Qt::AlignTrailing|Qt::AlignVCenter</set>
@@ -318,7 +314,7 @@
                <string>Unconfirmed transactions to watch-only addresses</string>
               </property>
               <property name="text">
-               <string notr="true">0.000 000 00 IDX</string>
+               <string notr="true">0.000 000 00 XZC</string>
               </property>
               <property name="alignment">
                <set>Qt::AlignRight|Qt::AlignTrailing|Qt::AlignVCenter</set>
@@ -385,7 +381,7 @@
                <string>Your current total balance</string>
               </property>
               <property name="text">
-               <string notr="true">0.000 000 00 XZC</string>
+               <string notr="true">0.000 000 00 IDX</string>
               </property>
               <property name="alignment">
                <set>Qt::AlignRight|Qt::AlignTrailing|Qt::AlignVCenter</set>
