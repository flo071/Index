// Copyright (c) 2011-2015 The Bitcoin Core developers
// Distributed under the MIT software license, see the accompanying
// file COPYING or http://www.opensource.org/licenses/mit-license.php.

#include "walletview.h"

#include "addressbookpage.h"
#include "zerocoinpage.h"
#include "sigmadialog.h"
#include "zc2sigmapage.h"
#include "askpassphrasedialog.h"
#include "bitcoingui.h"
#include "clientmodel.h"
#include "guiutil.h"
#include "optionsmodel.h"
#include "overviewpage.h"
#include "platformstyle.h"
#include "receivecoinsdialog.h"
#include "sendcoinsdialog.h"
#include "metadexcanceldialog.h"
#include "metadexdialog.h"
#include "signverifymessagedialog.h"
#include "tradehistorydialog.h"
#include "transactiontablemodel.h"
#include "transactionview.h"
#include "walletmodel.h"

#include "ui_interface.h"

#ifdef ENABLE_EXODUS
#include "lookupaddressdialog.h"
#include "lookupspdialog.h"
#include "lookuptxdialog.h"
#include "sendmpdialog.h"
#include "txhistorydialog.h"

#include "../exodus/exodus.h"
#endif

#include <QAction>
#include <QActionGroup>
#include <QDebug>
#include <QDialog>
#include <QFileDialog>
#include <QHeaderView>
#include <QHBoxLayout>
#include <QProgressDialog>
#include <QPushButton>
#include <QTableView>
#include <QVBoxLayout>

WalletView::WalletView(const PlatformStyle *platformStyle, QWidget *parent):
    QStackedWidget(parent),
    clientModel(0),
    walletModel(0),
    overviewPage(0),
#ifdef ENABLE_EXODUS
    exodusTransactionsView(0),
    transactionTabs(0),
    sendExodusView(0),
    sendCoinsTabs(0),
#endif
    sigmaView(0),
    blankSigmaView(0),
    zc2SigmaPage(0),
    zcoinTransactionsView(0),
    platformStyle(platformStyle)
{
    overviewPage = new OverviewPage(platformStyle);
    transactionsPage = new QWidget(this);
#ifdef ENABLE_EXODUS
    exoAssetsPage = new ExoAssetsDialog();
#endif
    receiveCoinsPage = new ReceiveCoinsDialog(platformStyle);
    usedSendingAddressesPage = new AddressBookPage(platformStyle, AddressBookPage::ForEditing, AddressBookPage::SendingTab, this);
    usedReceivingAddressesPage = new AddressBookPage(platformStyle, AddressBookPage::ForEditing, AddressBookPage::ReceivingTab, this);
    zerocoinPage = new ZerocoinPage(platformStyle, ZerocoinPage::ForEditing, this);
    sigmaPage = new QWidget(this);
    zc2SigmaPage = new Zc2SigmaPage(platformStyle, this);
    sendCoinsPage = new QWidget(this);
#ifdef ENABLE_EXODUS
    toolboxPage = new QWidget(this);
#endif
    znodeListPage = new ZnodeList(platformStyle);

    setupTransactionPage();
    setupSendCoinPage();
#ifdef ENABLE_EXODUS
    setupToolboxPage();
#endif
    setupSigmaPage();

    addWidget(overviewPage);
#ifdef ENABLE_EXODUS
    addWidget(exoAssetsPage);
#endif
    addWidget(transactionsPage);
    addWidget(receiveCoinsPage);
    addWidget(sendCoinsPage);
    addWidget(zerocoinPage);
    addWidget(sigmaPage);
    addWidget(zc2SigmaPage);
#ifdef ENABLE_EXODUS
    addWidget(toolboxPage);
#endif
    addWidget(znodeListPage);

    // Clicking on a transaction on the overview pre-selects the transaction on the transaction history page
    connect(overviewPage, SIGNAL(transactionClicked(QModelIndex)), this, SLOT(focusBitcoinHistoryTab(QModelIndex)));
    connect(overviewPage, SIGNAL(exodusTransactionClicked(uint256)), this, SLOT(focusExodusTransaction(uint256)));
}

WalletView::~WalletView()
{
}

void WalletView::setupTransactionPage()
{
    // Create Zcoin transactions list
    zcoinTransactionList = new TransactionView(platformStyle);

    connect(zcoinTransactionList, SIGNAL(doubleClicked(QModelIndex)), zcoinTransactionList, SLOT(showDetails()));
    connect(zcoinTransactionList, SIGNAL(message(QString, QString, unsigned int)), this, SIGNAL(message(QString, QString, unsigned int)));

    // Create export panel for Zcoin transactions
    auto exportButton = new QPushButton(tr("&Export"));

    exportButton->setToolTip(tr("Export the data in the current tab to a file"));

    if (platformStyle->getImagesOnButtons()) {
        exportButton->setIcon(platformStyle->SingleColorIcon(":/icons/export"));
    }

    connect(exportButton, SIGNAL(clicked()), zcoinTransactionList, SLOT(exportClicked()));

    auto exportLayout = new QHBoxLayout();
    exportLayout->addStretch();
    exportLayout->addWidget(exportButton);

    // Compose transaction list and export panel together
    auto zcoinLayout = new QVBoxLayout();
    zcoinLayout->addWidget(zcoinTransactionList);
    zcoinLayout->addLayout(exportLayout);

    zcoinTransactionsView = new QWidget();
    zcoinTransactionsView->setLayout(zcoinLayout);

#ifdef ENABLE_EXODUS
    // Create tabs for transaction categories
    if (isExodusEnabled()) {
        exodusTransactionsView = new TXHistoryDialog();

        transactionTabs = new QTabWidget();
        transactionTabs->addTab(zcoinTransactionsView, tr("Zcoin"));
        transactionTabs->addTab(exodusTransactionsView, tr("Exodus"));
    }
#endif

    // Set layout for transaction page
    auto pageLayout = new QVBoxLayout();

#ifdef ENABLE_EXODUS
    if (transactionTabs) {
        pageLayout->addWidget(transactionTabs);
    } else
#endif
        pageLayout->addWidget(zcoinTransactionsView);

    transactionsPage->setLayout(pageLayout);
}

void WalletView::setupSendCoinPage()
{
    sendZcoinView = new SendCoinsDialog(platformStyle);

    connect(sendZcoinView, SIGNAL(message(QString, QString, unsigned int)), this, SIGNAL(message(QString, QString, unsigned int)));

#ifdef ENABLE_EXODUS
    // Create tab for coin type
    if (isExodusEnabled()) {
        sendExodusView = new SendMPDialog(platformStyle);

        sendCoinsTabs = new QTabWidget();
        sendCoinsTabs->addTab(sendZcoinView, tr("Zcoin"));
        sendCoinsTabs->addTab(sendExodusView, tr("Exodus"));
    }
#endif

    // Set layout for send coin page
    auto pageLayout = new QVBoxLayout();

#ifdef ENABLE_EXODUS
    if (sendCoinsTabs) {
        pageLayout->addWidget(sendCoinsTabs);
    } else
#endif
        pageLayout->addWidget(sendZcoinView);

    sendCoinsPage->setLayout(pageLayout);
}

void WalletView::setupSigmaPage()
{
    // Set layout for Sigma page
    auto pageLayout = new QVBoxLayout();

    if (pwalletMain->IsHDSeedAvailable()) {
        sigmaView = new SigmaDialog(platformStyle);
        connect(sigmaView, SIGNAL(message(QString, QString, unsigned int)), this, SIGNAL(message(QString, QString, unsigned int)));
        pageLayout->addWidget(sigmaView);
        sigmaPage->setLayout(pageLayout);
    } else {
        blankSigmaView = new BlankSigmaDialog();
        pageLayout->addWidget(blankSigmaView);
        sigmaPage->setLayout(pageLayout);
    }
}

#ifdef ENABLE_EXODUS
void WalletView::setupToolboxPage()
{
    // Create tools widget
    auto lookupAddress = new LookupAddressDialog();
    auto lookupProperty = new LookupSPDialog();
    auto lookupTransaction = new LookupTXDialog();

    // Create tab for each tool
    auto tabs = new QTabWidget();

    tabs->addTab(lookupAddress, tr("Lookup Address"));
    tabs->addTab(lookupProperty, tr("Lookup Property"));
    tabs->addTab(lookupTransaction, tr("Lookup Transaction"));

    // Set layout for toolbox page
    auto pageLayout = new QVBoxLayout();
    pageLayout->addWidget(tabs);
    toolboxPage->setLayout(pageLayout);
}
#endif

void WalletView::setBitcoinGUI(BitcoinGUI *gui)
{
    if (gui)
    {
        // Clicking on a transaction on the overview page simply sends you to transaction history page
        connect(overviewPage, SIGNAL(transactionClicked(QModelIndex)), gui, SLOT(gotoBitcoinHistoryTab()));
        connect(overviewPage, SIGNAL(exodusTransactionClicked(uint256)), gui, SLOT(gotoExodusHistoryTab()));

        // Receive and report messages
        connect(this, SIGNAL(message(QString,QString,unsigned int)), gui, SLOT(message(QString,QString,unsigned int)));

        // Pass through encryption status changed signals
        connect(this, SIGNAL(encryptionStatusChanged(int)), gui, SLOT(setEncryptionStatus(int)));

        // Pass through transaction notifications
        connect(this, SIGNAL(incomingTransaction(QString,int,CAmount,QString,QString,QString)), gui, SLOT(incomingTransaction(QString,int,CAmount,QString,QString,QString)));
    }
}

void WalletView::setClientModel(ClientModel *clientModel)
{
    this->clientModel = clientModel;

    overviewPage->setClientModel(clientModel);
    sendZcoinView->setClientModel(clientModel);
    znodeListPage->setClientModel(clientModel);
#ifdef ENABLE_EXODUS
    exoAssetsPage->setClientModel(clientModel);
<<<<<<< HEAD
#endif
    sigmaView->setClientModel(clientModel);
=======
    if (pwalletMain->IsHDSeedAvailable()) {
        sigmaView->setClientModel(clientModel);
    }
>>>>>>> 130304b6
    zc2SigmaPage->setClientModel(clientModel);

#ifdef ENABLE_EXODUS
    if (exodusTransactionsView) {
        exodusTransactionsView->setClientModel(clientModel);
    }

    if (sendExodusView) {
        sendExodusView->setClientModel(clientModel);
    }
#endif
}

void WalletView::setWalletModel(WalletModel *walletModel)
{
    this->walletModel = walletModel;

    // Put transaction list in tabs
    zcoinTransactionList->setModel(walletModel);
    overviewPage->setWalletModel(walletModel);
    receiveCoinsPage->setModel(walletModel);
    zerocoinPage->setModel(walletModel->getAddressTableModel());
    if (pwalletMain->IsHDSeedAvailable()) {
        sigmaView->setWalletModel(walletModel);
    }
    zc2SigmaPage->createModel();
    usedReceivingAddressesPage->setModel(walletModel->getAddressTableModel());
    usedSendingAddressesPage->setModel(walletModel->getAddressTableModel());
    znodeListPage->setWalletModel(walletModel);
    sendZcoinView->setModel(walletModel);
#ifdef ENABLE_EXODUS
    exoAssetsPage->setWalletModel(walletModel);
    zc2SigmaPage->setWalletModel(walletModel);

    if (exodusTransactionsView) {
        exodusTransactionsView->setWalletModel(walletModel);
    }

    if (sendExodusView) {
        sendExodusView->setWalletModel(walletModel);
    }
#endif

    if (walletModel)
    {
        // Receive and pass through messages from wallet model
        connect(walletModel, SIGNAL(message(QString,QString,unsigned int)), this, SIGNAL(message(QString,QString,unsigned int)));

        // Handle changes in encryption status
        connect(walletModel, SIGNAL(encryptionStatusChanged(int)), this, SIGNAL(encryptionStatusChanged(int)));
        updateEncryptionStatus();

        // Balloon pop-up for new transaction
        connect(walletModel->getTransactionTableModel(), SIGNAL(rowsInserted(QModelIndex,int,int)),
                this, SLOT(processNewTransaction(QModelIndex,int,int)));

        // Ask for passphrase if needed
        connect(walletModel, SIGNAL(requireUnlock()), this, SLOT(unlockWallet()));

        // Show progress dialog
        connect(walletModel, SIGNAL(showProgress(QString,int)), this, SLOT(showProgress(QString,int)));
    }
}

void WalletView::processNewTransaction(const QModelIndex& parent, int start, int /*end*/)
{
    // Prevent balloon-spam when initial block download is in progress
    if (!walletModel || !clientModel || clientModel->inInitialBlockDownload())
        return;

    TransactionTableModel *ttm = walletModel->getTransactionTableModel();
    if (!ttm || ttm->processingQueuedTransactions())
        return;

    QString date = ttm->index(start, TransactionTableModel::Date, parent).data().toString();
    qint64 amount = ttm->index(start, TransactionTableModel::Amount, parent).data(Qt::EditRole).toULongLong();
    QString type = ttm->index(start, TransactionTableModel::Type, parent).data().toString();
    QModelIndex index = ttm->index(start, 0, parent);
    QString address = ttm->data(index, TransactionTableModel::AddressRole).toString();
    QString label = ttm->data(index, TransactionTableModel::LabelRole).toString();

    Q_EMIT incomingTransaction(date, walletModel->getOptionsModel()->getDisplayUnit(), amount, type, address, label);
}

void WalletView::gotoOverviewPage()
{
    setCurrentWidget(overviewPage);
}

#ifdef ENABLE_EXODUS
void WalletView::gotoExoAssetsPage()
{
    setCurrentWidget(exoAssetsPage);
}
#endif

void WalletView::gotoHistoryPage()
{
    setCurrentWidget(transactionsPage);
}

#ifdef ENABLE_EXODUS
void WalletView::gotoExodusHistoryTab()
{
    if (!transactionTabs) {
        return;
    }

    setCurrentWidget(transactionsPage);
    transactionTabs->setCurrentIndex(1);
}
#endif

void WalletView::gotoBitcoinHistoryTab()
{
    setCurrentWidget(transactionsPage);

#ifdef ENABLE_EXODUS
    if (transactionTabs) {
        transactionTabs->setCurrentIndex(0);
    }
#endif
}

#ifdef ENABLE_EXODUS
void WalletView::focusExodusTransaction(const uint256& txid)
{
    if (!exodusTransactionsView) {
        return;
    }

    gotoExodusHistoryTab();
    exodusTransactionsView->focusTransaction(txid);
}
#endif

void WalletView::focusBitcoinHistoryTab(const QModelIndex &idx)
{
    gotoBitcoinHistoryTab();
    zcoinTransactionList->focusTransaction(idx);
}

void WalletView::gotoZnodePage()
{
    setCurrentWidget(znodeListPage);
}

void WalletView::gotoReceiveCoinsPage()
{
    setCurrentWidget(receiveCoinsPage);
}

void WalletView::gotoZerocoinPage()
{
    setCurrentWidget(zerocoinPage);
}

void WalletView::gotoSigmaPage()
{
    setCurrentWidget(sigmaPage);
}

void WalletView::gotoZc2SigmaPage()
{
    if (pwalletMain->IsHDSeedAvailable()) {
        setCurrentWidget(zc2SigmaPage);
    } else {
        setCurrentWidget(sigmaPage);
    }
}

#ifdef ENABLE_EXODUS
void WalletView::gotoToolboxPage()
{
    setCurrentWidget(toolboxPage);
}
#endif

void WalletView::gotoSendCoinsPage(QString addr)
{
    setCurrentWidget(sendCoinsPage);

    if (!addr.isEmpty()){
        sendZcoinView->setAddress(addr);
    }
}

void WalletView::gotoSignMessageTab(QString addr)
{
    // calls show() in showTab_SM()
    SignVerifyMessageDialog *signVerifyMessageDialog = new SignVerifyMessageDialog(platformStyle, this);
    signVerifyMessageDialog->setAttribute(Qt::WA_DeleteOnClose);
    signVerifyMessageDialog->setModel(walletModel);
    signVerifyMessageDialog->showTab_SM(true);

    if (!addr.isEmpty())
        signVerifyMessageDialog->setAddress_SM(addr);
}

void WalletView::gotoVerifyMessageTab(QString addr)
{
    // calls show() in showTab_VM()
    SignVerifyMessageDialog *signVerifyMessageDialog = new SignVerifyMessageDialog(platformStyle, this);
    signVerifyMessageDialog->setAttribute(Qt::WA_DeleteOnClose);
    signVerifyMessageDialog->setModel(walletModel);
    signVerifyMessageDialog->showTab_VM(true);

    if (!addr.isEmpty())
        signVerifyMessageDialog->setAddress_VM(addr);
}

bool WalletView::handlePaymentRequest(const SendCoinsRecipient& recipient)
{
#ifdef ENABLE_EXODUS
    if (sendCoinsTabs) {
        sendCoinsTabs->setCurrentIndex(0);
    }
#endif

    return sendZcoinView->handlePaymentRequest(recipient);
}

void WalletView::showOutOfSyncWarning(bool fShow)
{
    overviewPage->showOutOfSyncWarning(fShow);
}

void WalletView::updateEncryptionStatus()
{
    Q_EMIT encryptionStatusChanged(walletModel->getEncryptionStatus());
}

void WalletView::encryptWallet(bool status)
{
    if(!walletModel)
        return;
    AskPassphraseDialog dlg(status ? AskPassphraseDialog::Encrypt : AskPassphraseDialog::Decrypt, this);
    dlg.setModel(walletModel);
    dlg.exec();

    updateEncryptionStatus();
}

void WalletView::backupWallet()
{
    QString filename = GUIUtil::getSaveFileName(this,
        tr("Backup Wallet"), QString(),
        tr("Wallet Data (*.dat)"), NULL);

    if (filename.isEmpty())
        return;

    if (!walletModel->backupWallet(filename)) {
        Q_EMIT message(tr("Backup Failed"), tr("There was an error trying to save the wallet data to %1.").arg(filename),
            CClientUIInterface::MSG_ERROR);
        }
    else {
        Q_EMIT message(tr("Backup Successful"), tr("The wallet data was successfully saved to %1.").arg(filename),
            CClientUIInterface::MSG_INFORMATION);
    }
}

void WalletView::changePassphrase()
{
    AskPassphraseDialog dlg(AskPassphraseDialog::ChangePass, this);
    dlg.setModel(walletModel);
    dlg.exec();
}

void WalletView::unlockWallet()
{
    if(!walletModel)
        return;
    // Unlock wallet when requested by wallet model
    if (walletModel->getEncryptionStatus() == WalletModel::Locked)
    {
        AskPassphraseDialog dlg(AskPassphraseDialog::Unlock, this);
        dlg.setModel(walletModel);
        dlg.exec();
    }
}

void WalletView::usedSendingAddresses()
{
    if(!walletModel)
        return;

    usedSendingAddressesPage->show();
    usedSendingAddressesPage->raise();
    usedSendingAddressesPage->activateWindow();
}

void WalletView::usedReceivingAddresses()
{
    if(!walletModel)
        return;

    usedReceivingAddressesPage->show();
    usedReceivingAddressesPage->raise();
    usedReceivingAddressesPage->activateWindow();
}

void WalletView::showProgress(const QString &title, int nProgress)
{
    if (nProgress == 0)
    {
        progressDialog = new QProgressDialog(title, "", 0, 100);
        progressDialog->setWindowModality(Qt::ApplicationModal);
        progressDialog->setMinimumDuration(0);
        progressDialog->setCancelButton(0);
        progressDialog->setAutoClose(false);
        progressDialog->setValue(0);
    }
    else if (nProgress == 100)
    {
        if (progressDialog)
        {
            progressDialog->close();
            progressDialog->deleteLater();
        }
    }
    else if (progressDialog)
        progressDialog->setValue(nProgress);
}<|MERGE_RESOLUTION|>--- conflicted
+++ resolved
@@ -266,14 +266,10 @@
     znodeListPage->setClientModel(clientModel);
 #ifdef ENABLE_EXODUS
     exoAssetsPage->setClientModel(clientModel);
-<<<<<<< HEAD
-#endif
-    sigmaView->setClientModel(clientModel);
-=======
+#endif
     if (pwalletMain->IsHDSeedAvailable()) {
         sigmaView->setClientModel(clientModel);
     }
->>>>>>> 130304b6
     zc2SigmaPage->setClientModel(clientModel);
 
 #ifdef ENABLE_EXODUS
@@ -304,9 +300,9 @@
     usedSendingAddressesPage->setModel(walletModel->getAddressTableModel());
     znodeListPage->setWalletModel(walletModel);
     sendZcoinView->setModel(walletModel);
+    zc2SigmaPage->setWalletModel(walletModel);
 #ifdef ENABLE_EXODUS
     exoAssetsPage->setWalletModel(walletModel);
-    zc2SigmaPage->setWalletModel(walletModel);
 
     if (exodusTransactionsView) {
         exodusTransactionsView->setWalletModel(walletModel);
