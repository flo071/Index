--- conflicted
+++ resolved
@@ -590,14 +590,10 @@
         // Show progress dialog
         connect(_clientModel, SIGNAL(showProgress(QString,int)), this, SLOT(showProgress(QString,int)));
 
-<<<<<<< HEAD
         // Update Exodus pending status
-        connect(clientModel, SIGNAL(refreshExodusPending(bool)), this, SLOT(setExodusPendingStatus(bool)));
-
-        rpcConsole->setClientModel(clientModel);
-=======
+        connect(_clientModel, SIGNAL(refreshExodusPending(bool)), this, SLOT(setExodusPendingStatus(bool)));
+
         rpcConsole->setClientModel(_clientModel);
->>>>>>> a7b486d6
 #ifdef ENABLE_WALLET
         if(walletFrame)
         {
@@ -882,15 +878,11 @@
     case 7: case 8: case 9: icon = ":/icons/connect_3"; break;
     default: icon = ":/icons/connect_4"; break;
     }
-<<<<<<< HEAD
-    labelConnectionsIcon->setPixmap(platformStyle->SingleColorIcon(icon).pixmap(STATUSBAR_ICONSIZE,STATUSBAR_ICONSIZE));
-    labelConnectionsIcon->setToolTip(tr("%n active connection(s) to Zcoin network", "", count));
-=======
 
     QString tooltip;
 
     if (clientModel->getNetworkActive()) {
-        tooltip = tr("%n active connection(s) to Bitcoin network", "", count) + QString(".<br>") + tr("Click to disable network activity.");
+        tooltip = tr("%n active connection(s) to Zcoin network", "", count) + QString(".<br>") + tr("Click to disable network activity.");
     } else {
         tooltip = tr("Network activity disabled.") + QString("<br>") + tr("Click to enable network activity again.");
         icon = ":/icons/network_disabled";
@@ -920,7 +912,6 @@
     int estHeadersLeft = (GetTime() - headersTipTime) / Params().GetConsensus().nPowTargetSpacing;
     if (estHeadersLeft > HEADER_HEIGHT_DELTA_SYNC)
         progressBarLabel->setText(tr("Syncing Headers (%1%)...").arg(QString::number(100.0 / (headersTipHeight+estHeadersLeft)*headersTipHeight, 'f', 1)));
->>>>>>> a7b486d6
 }
 
 void BitcoinGUI::setNumBlocks(int count, const QDateTime& blockDate, double nVerificationProgress, bool header)
@@ -974,9 +965,6 @@
 
     tooltip = tr("Processed %n block(s) of transaction history.", "", count);
 
-<<<<<<< HEAD
-    if(!znodeSync.IsBlockchainSynced())
-=======
     // Set icon state: spinning if catching up, tick otherwise
     if(secs < 90*60)
     {
@@ -994,8 +982,7 @@
         progressBarLabel->setVisible(false);
         progressBar->setVisible(false);
     }
-    else
->>>>>>> a7b486d6
+    else if (!znodeSync.IsBlockchainSynced())
     {
         QString timeBehindText = GUIUtil::formatNiceTimeOffset(secs);
 
@@ -1262,7 +1249,6 @@
     return false;
 }
 
-<<<<<<< HEAD
 void BitcoinGUI::setExodusPendingStatus(bool pending)
 {
     if (!pending) {
@@ -1276,7 +1262,6 @@
     }
 }
 
-=======
 void BitcoinGUI::setHDStatus(int hdEnabled)
 {
     labelWalletHDStatusIcon->setPixmap(platformStyle->SingleColorIcon(hdEnabled ? ":/icons/hd_enabled" : ":/icons/hd_disabled").pixmap(STATUSBAR_ICONSIZE,STATUSBAR_ICONSIZE));
@@ -1285,7 +1270,6 @@
     // eventually disable the QLabel to set its opacity to 50% 
     labelWalletHDStatusIcon->setEnabled(hdEnabled);
 }
->>>>>>> a7b486d6
 
 void BitcoinGUI::setEncryptionStatus(int status)
 {
@@ -1425,19 +1409,19 @@
     uiInterface.ThreadSafeQuestion.disconnect(boost::bind(ThreadSafeMessageBox, this, _1, _3, _4));
 }
 
-<<<<<<< HEAD
 void BitcoinGUI::checkZc2SigmaVisibility(int numBlocks) {
     if(!zc2SigmaAction->isVisible() && sigma::IsRemintWindow(numBlocks)) {
         const bool show = Zc2SigmaPage::showZc2SigmaPage();
 
         if(show)
             zc2SigmaAction->setVisible(true);
-=======
+    }
+}
+
 void BitcoinGUI::toggleNetworkActive()
 {
     if (clientModel) {
         clientModel->setNetworkActive(!clientModel->getNetworkActive());
->>>>>>> a7b486d6
     }
 }
 
