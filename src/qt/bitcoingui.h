// Copyright (c) 2011-2016 The Bitcoin Core developers
// Distributed under the MIT software license, see the accompanying
// file COPYING or http://www.opensource.org/licenses/mit-license.php.

#ifndef BITCOIN_QT_BITCOINGUI_H
#define BITCOIN_QT_BITCOINGUI_H

#if defined(HAVE_CONFIG_H)
#include "config/bitcoin-config.h"
#endif

#include "amount.h"

#include <QLabel>
#include <QMainWindow>
#include <QMap>
#include <QMenu>
#include <QPoint>
#include <QSystemTrayIcon>

class ClientModel;
class NetworkStyle;
class Notificator;
class OptionsModel;
class PlatformStyle;
class RPCConsole;
class SendCoinsRecipient;
class UnitDisplayStatusBarControl;
class WalletFrame;
class WalletModel;
class HelpMessageDialog;
class ModalOverlay;

class CWallet;

QT_BEGIN_NAMESPACE
class QAction;
class QProgressBar;
class QProgressDialog;
QT_END_NAMESPACE

/**
  Bitcoin GUI main class. This class represents the main window of the Bitcoin UI. It communicates with both the client and
  wallet models to give the user an up-to-date view of the current core state.
*/
class BitcoinGUI : public QMainWindow
{
    Q_OBJECT

public:
    static const QString DEFAULT_WALLET;
    static const std::string DEFAULT_UIPLATFORM;

    explicit BitcoinGUI(const PlatformStyle *platformStyle, const NetworkStyle *networkStyle, QWidget *parent = 0);
    ~BitcoinGUI();

    /** Set the client model.
        The client model represents the part of the core that communicates with the P2P network, and is wallet-agnostic.
    */
    void setClientModel(ClientModel *clientModel);

#ifdef ENABLE_WALLET
    /** Set the wallet model.
        The wallet model represents a Zcoin wallet, and offers access to the list of transactions, address book and sending
        functionality.
    */
    bool addWallet(const QString& name, WalletModel *walletModel);
    bool setCurrentWallet(const QString& name);
    void removeAllWallets();
#endif // ENABLE_WALLET
    bool enableWallet;

protected:
    void changeEvent(QEvent *e);
    void closeEvent(QCloseEvent *event);
    void showEvent(QShowEvent *event);
    void dragEnterEvent(QDragEnterEvent *event);
    void dropEvent(QDropEvent *event);
    bool eventFilter(QObject *object, QEvent *event);

private:
    ClientModel *clientModel;
    WalletFrame *walletFrame;

    UnitDisplayStatusBarControl *unitDisplayControl;
    QLabel *labelWalletEncryptionIcon;
    QLabel *labelWalletHDStatusIcon;
    QLabel *connectionsControl;
    QLabel *labelBlocksIcon;
    QLabel *labelExodusPendingIcon;
    QLabel *labelExodusPendingText;
    QLabel *progressBarLabel;
    QProgressBar *progressBar;
    QProgressDialog *progressDialog;

    QMenuBar *appMenuBar;
    QAction *overviewAction;
    QAction *exoAssetsAction;
    QAction *historyAction;
    QAction *quitAction;
    QAction *toolboxAction;
    QAction *sendCoinsAction;
    QAction *sendCoinsMenuAction;
    QAction *usedSendingAddressesAction;
    QAction *usedReceivingAddressesAction;
    QAction *signMessageAction;
    QAction *verifyMessageAction;
    QAction *aboutAction;
    QAction *receiveCoinsAction;
    QAction *receiveCoinsMenuAction;
    QAction *optionsAction;
    QAction *toggleHideAction;
    QAction *encryptWalletAction;
    QAction *backupWalletAction;
    QAction *changePassphraseAction;
    QAction *aboutQtAction;
    QAction *openRPCConsoleAction;
    QAction *openAction;
    QAction *showHelpMessageAction;
    QAction *sigmaAction;
    QAction *zc2SigmaAction;
    QAction *znodeAction;

    QSystemTrayIcon *trayIcon;
    QMenu *trayIconMenu;
    Notificator *notificator;
    RPCConsole *rpcConsole;
    HelpMessageDialog *helpMessageDialog;
    ModalOverlay *modalOverlay;

    /** Keep track of previous number of blocks, to detect progress */
    int prevBlocks;
    int spinnerFrame;

    const PlatformStyle *platformStyle;

    /** Create the main UI actions. */
    void createActions();
    /** Create the menu bar and sub-menus. */
    void createMenuBar();
    /** Create the toolbars */
    void createToolBars();
    /** Create system tray icon and notification */
    void createTrayIcon(const NetworkStyle *networkStyle);
    /** Create system tray menu (or setup the dock menu) */
    void createTrayIconMenu();

    /** Enable or disable all wallet-related actions */
    void setWalletActionsEnabled(bool enabled);

    /** Connect core signals to GUI client */
    void subscribeToCoreSignals();
    /** Disconnect core signals from GUI client */
    void unsubscribeFromCoreSignals();

<<<<<<< HEAD
    /** Updates Zc2SigmaPage visibility */
    void checkZc2SigmaVisibility(int numBlocks);
=======
    /** Update UI with latest network info from model. */
    void updateNetworkState();

    void updateHeadersSyncProgressLabel();
>>>>>>> a7b486d6

Q_SIGNALS:
    /** Signal raised when a URI was entered or dragged to the GUI */
    void receivedURI(const QString &uri);

public Q_SLOTS:
    /** Set number of connections shown in the UI */
    void setNumConnections(int count);
    /** Set network state shown in the UI */
    void setNetworkActive(bool networkActive);
    /** Set number of blocks and last block date shown in the UI */
    void setNumBlocks(int count, const QDateTime& blockDate, double nVerificationProgress, bool headers);
    /** Set additional data sync status shown in the UI */
    void setAdditionalDataSyncProgress(int count, double nSyncProgress);

    /** Notify the user of an event from the core network or transaction handling code.
       @param[in] title     the message box / notification title
       @param[in] message   the displayed text
       @param[in] style     modality and style definitions (icon and used buttons - buttons only for message boxes)
                            @see CClientUIInterface::MessageBoxFlags
       @param[in] ret       pointer to a bool that will be modified to whether Ok was clicked (modal only)
    */
    void message(const QString &title, const QString &message, unsigned int style, bool *ret = NULL);

#ifdef ENABLE_WALLET
    /** Set the encryption status as shown in the UI.
       @param[in] status            current encryption status
       @see WalletModel::EncryptionStatus
    */
    void setEncryptionStatus(int status);

<<<<<<< HEAD
    /** Set the Exodus pending transactions label **/
    void setExodusPendingStatus(bool pending);
=======
    /** Set the hd-enabled status as shown in the UI.
     @param[in] status            current hd enabled status
     @see WalletModel::EncryptionStatus
     */
    void setHDStatus(int hdEnabled);
>>>>>>> a7b486d6

    bool handlePaymentRequest(const SendCoinsRecipient& recipient);

    /** Show incoming transaction notification for new transactions. */
    void incomingTransaction(const QString& date, int unit, const CAmount& amount, const QString& type, const QString& address, const QString& label);
#endif // ENABLE_WALLET

private Q_SLOTS:
#ifdef ENABLE_WALLET
    /** Switch to overview (home) page */
    void gotoOverviewPage();
    /** Switch to ExoAssets page */
    void gotoExoAssetsPage();
    /** Switch to history (transactions) page */
    void gotoHistoryPage();
    /** Switch directly to Exodus history tab */
    void gotoExodusHistoryTab();
    /** Switch directly to Zcoin history tab */
    void gotoBitcoinHistoryTab();
    /** Switch to utility page */
    void gotoToolboxPage();
    /** Switch to znode page */
    void gotoZnodePage();
    /** Switch to receive coins page */
    void gotoReceiveCoinsPage();
    /** Switch to send coins page */
    void gotoSendCoinsPage(QString addr = "");
    /** Switch to sigma page */
    void gotoSigmaPage();
    /** Switch to ZC->sigma page */
    void gotoZc2SigmaPage();

    /** Show Sign/Verify Message dialog and switch to sign message tab */
    void gotoSignMessageTab(QString addr = "");
    /** Show Sign/Verify Message dialog and switch to verify message tab */
    void gotoVerifyMessageTab(QString addr = "");

    /** Show open dialog */
    void openClicked();
#endif // ENABLE_WALLET
    /** Show configuration dialog */
    void optionsClicked();
    /** Show about dialog */
    void aboutClicked();
    /** Show debug window */
    void showDebugWindow();
    /** Show debug window and set focus to the console */
    void showDebugWindowActivateConsole();
    /** Show help message dialog */
    void showHelpMessageClicked();
#ifndef Q_OS_MAC
    /** Handle tray icon clicked */
    void trayIconActivated(QSystemTrayIcon::ActivationReason reason);
#endif

    /** Show window if hidden, unminimize when minimized, rise when obscured or show if hidden and fToggleHidden is true */
    void showNormalIfMinimized(bool fToggleHidden = false);
    /** Simply calls showNormalIfMinimized(true) for use in SLOT() macro */
    void toggleHidden();

    /** called by a timer to check if fRequestShutdown has been set **/
    void detectShutdown();

    /** Show progress dialog e.g. for verifychain */
    void showProgress(const QString &title, int nProgress);
    
    /** When hideTrayIcon setting is changed in OptionsModel hide or show the icon accordingly. */
    void setTrayIconVisible(bool);

    /** Toggle networking */
    void toggleNetworkActive();

    void showModalOverlay();
};

class UnitDisplayStatusBarControl : public QLabel
{
    Q_OBJECT

public:
    explicit UnitDisplayStatusBarControl(const PlatformStyle *platformStyle);
    /** Lets the control know about the Options Model (and its signals) */
    void setOptionsModel(OptionsModel *optionsModel);

protected:
    /** So that it responds to left-button clicks */
    void mousePressEvent(QMouseEvent *event);

private:
    OptionsModel *optionsModel;
    QMenu* menu;

    /** Shows context menu with Display Unit options by the mouse coordinates */
    void onDisplayUnitsClicked(const QPoint& point);
    /** Creates context menu, its actions, and wires up all the relevant signals for mouse events. */
    void createContextMenu();

private Q_SLOTS:
    /** When Display Units are changed on OptionsModel it will refresh the display text of the control on the status bar */
    void updateDisplayUnit(int newUnits);
    /** Tells underlying optionsModel to update its current display unit. */
    void onMenuSelection(QAction* action);
};

#endif // BITCOIN_QT_BITCOINGUI_H<|MERGE_RESOLUTION|>--- conflicted
+++ resolved
@@ -153,15 +153,12 @@
     /** Disconnect core signals from GUI client */
     void unsubscribeFromCoreSignals();
 
-<<<<<<< HEAD
     /** Updates Zc2SigmaPage visibility */
     void checkZc2SigmaVisibility(int numBlocks);
-=======
     /** Update UI with latest network info from model. */
     void updateNetworkState();
 
     void updateHeadersSyncProgressLabel();
->>>>>>> a7b486d6
 
 Q_SIGNALS:
     /** Signal raised when a URI was entered or dragged to the GUI */
@@ -193,16 +190,13 @@
     */
     void setEncryptionStatus(int status);
 
-<<<<<<< HEAD
     /** Set the Exodus pending transactions label **/
     void setExodusPendingStatus(bool pending);
-=======
     /** Set the hd-enabled status as shown in the UI.
      @param[in] status            current hd enabled status
      @see WalletModel::EncryptionStatus
      */
     void setHDStatus(int hdEnabled);
->>>>>>> a7b486d6
 
     bool handlePaymentRequest(const SendCoinsRecipient& recipient);
 
