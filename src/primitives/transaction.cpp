// Copyright (c) 2009-2010 Satoshi Nakamoto
// Copyright (c) 2009-2016 The Bitcoin Core developers
// Distributed under the MIT software license, see the accompanying
// file COPYING or http://www.opensource.org/licenses/mit-license.php.

#include "primitives/transaction.h"
#include "script/interpreter.h"
#include "hash.h"
#include "tinyformat.h"
#include "utilstrencodings.h"

/** Fees smaller than this (in ztoshi) are considered zero fee (for transaction creation) */
int64_t CTransaction::nMinTxFee = 1000000; // 0.01 zcoin
/** Fees smaller than this (in ztoshi) are considered zero fee (for relaying) */
int64_t CTransaction::nMinRelayTxFee = 1000000; // 0.01 zcoin

/** Default for -blockprioritysize, maximum space for zero/low-fee transactions **/
static const unsigned int DEFAULT_BLOCK_PRIORITY_SIZE = 50000; // 50KB
/** Dust Soft Limit, allowed with additional fee per output */
static const int64_t DUST_SOFT_LIMIT = 100000; // 0.001 XZC
/** The maximum allowed size for a serialized block, in bytes (network rule) */
static const unsigned int MAX_BLOCK_SIZE = 2000000;                      // 2000KB block hard limit
/** Obsolete: maximum size for mined blocks */
static const unsigned int MAX_BLOCK_SIZE_GEN = MAX_BLOCK_SIZE/4;         // 500KB  block soft limit

std::string COutPoint::ToString() const
{
    return strprintf("COutPoint(%s, %u)", hash.ToString(), n);
}

std::string COutPoint::ToStringShort() const
{
    return strprintf("COutPoint(%s, %u)", hash.ToString().substr(0,64), n);
}

CTxIn::CTxIn(COutPoint prevoutIn, CScript scriptSigIn, uint32_t nSequenceIn)
{
    prevout = prevoutIn;
    scriptSig = scriptSigIn;
    nSequence = nSequenceIn;
}

CTxIn::CTxIn(uint256 hashPrevTx, uint32_t nOut, CScript scriptSigIn, uint32_t nSequenceIn)
{
    prevout = COutPoint(hashPrevTx, nOut);
    scriptSig = scriptSigIn;
    nSequence = nSequenceIn;
}

bool CTxIn::IsZerocoinSpend() const
{
    return (prevout.IsNull() && scriptSig.size() > 0 && (scriptSig[0] == OP_ZEROCOINSPEND) );
}

bool CTxIn::IsSigmaSpend() const
{
    return (prevout.IsSigmaMintGroup() && scriptSig.size() > 0 && (scriptSig[0] == OP_SIGMASPEND) );
}

bool CTxIn::IsZerocoinRemint() const
{
    return (prevout.IsNull() && scriptSig.size() > 0 && (scriptSig[0] == OP_ZEROCOINTOSIGMAREMINT));
}

std::string CTxIn::ToString() const
{
    std::string str;
    str += "CTxIn(";
    str += prevout.ToString();
    if (prevout.IsNull())
        str += strprintf(", coinbase %s", HexStr(scriptSig).substr(0, 24));
    else
        str += strprintf(", scriptSig=%s", HexStr(scriptSig).substr(0, 24));
    if (nSequence != SEQUENCE_FINAL)
        str += strprintf(", nSequence=%u", nSequence);
    str += ")";
    return str;
}

CTxOut::CTxOut(const CAmount& nValueIn, CScript scriptPubKeyIn)
{
    nValue = nValueIn;
    scriptPubKey = scriptPubKeyIn;
}

std::string CTxOut::ToString() const
{
    return strprintf("CTxOut(nValue=%d.%08d, scriptPubKey=%s)", nValue / COIN, nValue % COIN, HexStr(scriptPubKey).substr(0, 30));
}

CMutableTransaction::CMutableTransaction() : nVersion(CTransaction::CURRENT_VERSION), nLockTime(0) {}
CMutableTransaction::CMutableTransaction(const CTransaction& tx) : nVersion(tx.nVersion), vin(tx.vin), vout(tx.vout), nLockTime(tx.nLockTime) {}

uint256 CMutableTransaction::GetHash() const
{
    return SerializeHash(*this, SER_GETHASH, SERIALIZE_TRANSACTION_NO_WITNESS);
}

<<<<<<< HEAD
std::string CMutableTransaction::ToString() const
{
    std::string str;
    str += strprintf("CMutableTransaction(hash=%s, ver=%d, vin.size=%u, vout.size=%u, nLockTime=%u)\n",
                     GetHash().ToString().substr(0,10),
                     nVersion,
                     vin.size(),
                     vout.size(),
                     nLockTime);
    for (unsigned int i = 0; i < vin.size(); i++)
        str += "    " + vin[i].ToString() + "\n";
    for (unsigned int i = 0; i < vout.size(); i++)
        str += "    " + vout[i].ToString() + "\n";
    return str;
}

void CTransaction::UpdateHash() const
=======
uint256 CTransaction::ComputeHash() const
>>>>>>> a7b486d6
{
    return SerializeHash(*this, SER_GETHASH, SERIALIZE_TRANSACTION_NO_WITNESS);
}


int64_t CTransaction::GetMinFee(unsigned int nBlockSize, bool fAllowFree, enum GetMinFee_mode mode) const
{
    // Base fee is either nMinTxFee or nMinRelayTxFee
    int64_t nBaseFee = nMinTxFee;

    unsigned int nBytes = ::GetSerializeSize(*this, SER_NETWORK, PROTOCOL_VERSION);
    unsigned int nNewBlockSize = nBlockSize + nBytes;
    int64_t nMinFee = (1 + (int64_t) nBytes / 1000) * nBaseFee;
    if (fAllowFree)
    {
        // There is a free transaction area in blocks created by most miners,
        // * If we are relaying we allow transactions up to DEFAULT_BLOCK_PRIORITY_SIZE - 1000
        //   to be considered to fall into this category. We don't want to encourage sending
        //   multiple transactions instead of one big transaction to avoid fees.
        // * If we are creating a transaction we allow transactions up to 5,000 bytes
        //   to be considered safe and assume they can likely make it into this section.
        if (nBytes < (mode == GMF_SEND ? 5000 : (DEFAULT_BLOCK_PRIORITY_SIZE - 1000)))
            nMinFee = 0;
    }

    // ZCoin
    // To limit dust spam, add nBaseFee for each output less than DUST_SOFT_LIMIT
    for (unsigned int i = 0; i < vout.size(); i++)
        if (vout[i].nValue < DUST_SOFT_LIMIT) {
            nMinFee += nBaseFee;
        }
    // Raise the price as the block approaches full
    if (nBlockSize != 1 && nNewBlockSize >= MAX_BLOCK_SIZE_GEN / 2)
    {
        if (nNewBlockSize >= MAX_BLOCK_SIZE_GEN)
            return MAX_MONEY;
        nMinFee *= MAX_BLOCK_SIZE_GEN / (MAX_BLOCK_SIZE_GEN - nNewBlockSize);
    }

    if (!MoneyRange(nMinFee))
        nMinFee = MAX_MONEY;
    return nMinFee;
}

uint256 CTransaction::GetWitnessHash() const
{
    if (!HasWitness()) {
        return GetHash();
    }
    return SerializeHash(*this, SER_GETHASH, 0);
}

<<<<<<< HEAD
uint256 CTransaction::GetNormalizedHash() const
{
    return SignatureHash(CScript(), *this, 0, SIGHASH_ALL, 0, SIGVERSION_BASE);
}

CTransaction::CTransaction() : nVersion(CTransaction::CURRENT_VERSION), vin(), vout(), nLockTime(0) { }

CTransaction::CTransaction(const CMutableTransaction &tx) : nVersion(tx.nVersion), vin(tx.vin), vout(tx.vout), wit(tx.wit), nLockTime(tx.nLockTime) {
    UpdateHash();
}

CTransaction& CTransaction::operator=(const CTransaction &tx) {
    *const_cast<int*>(&nVersion) = tx.nVersion;
    *const_cast<std::vector<CTxIn>*>(&vin) = tx.vin;
    *const_cast<std::vector<CTxOut>*>(&vout) = tx.vout;
    *const_cast<CTxWitness*>(&wit) = tx.wit;
    *const_cast<unsigned int*>(&nLockTime) = tx.nLockTime;
    *const_cast<uint256*>(&hash) = tx.hash;
    return *this;
}
=======
/* For backward compatibility, the hash is initialized to 0. TODO: remove the need for this default constructor entirely. */
CTransaction::CTransaction() : nVersion(CTransaction::CURRENT_VERSION), vin(), vout(), nLockTime(0), hash() {}
CTransaction::CTransaction(const CMutableTransaction &tx) : nVersion(tx.nVersion), vin(tx.vin), vout(tx.vout), nLockTime(tx.nLockTime), hash(ComputeHash()) {}
CTransaction::CTransaction(CMutableTransaction &&tx) : nVersion(tx.nVersion), vin(std::move(tx.vin)), vout(std::move(tx.vout)), nLockTime(tx.nLockTime), hash(ComputeHash()) {}
>>>>>>> a7b486d6

CAmount CTransaction::GetValueOut() const
{
    CAmount nValueOut = 0;
    for (std::vector<CTxOut>::const_iterator it(vout.begin()); it != vout.end(); ++it)
    {
        nValueOut += it->nValue;
        if (!MoneyRange(it->nValue) || !MoneyRange(nValueOut))
            throw std::runtime_error(std::string(__func__) + ": value out of range");
    }
    return nValueOut;
}

double CTransaction::ComputePriority(double dPriorityInputs, unsigned int nTxSize) const
{
    nTxSize = CalculateModifiedSize(nTxSize);
    if (nTxSize == 0) return 0.0;

    return dPriorityInputs / nTxSize;
}

bool CTransaction::IsCoinBase() const
{
    return (vin.size() == 1 && vin[0].prevout.IsNull() && (vin[0].scriptSig.size() == 0 || (vin[0].scriptSig[0] != OP_ZEROCOINSPEND && vin[0].scriptSig[0] != OP_ZEROCOINTOSIGMAREMINT)));
}

bool CTransaction::IsZerocoinSpend() const
{
    for (const CTxIn &txin: vin) {
        if (txin.IsZerocoinSpend())
            return true;
    }
    return false;
}

bool CTransaction::IsSigmaSpend() const
{
    for (const CTxIn &txin: vin) {
        if (txin.IsSigmaSpend())
            return true;
    }
    return false;
}

bool CTransaction::IsZerocoinMint() const
{
    for (const CTxOut &txout: vout) {
        if (txout.scriptPubKey.IsZerocoinMint())
            return true;
    }
    return false;
}

bool CTransaction::IsSigmaMint() const
{
    if (IsZerocoinRemint())
        return false;
        
    for (const CTxOut &txout: vout) {
        if (txout.scriptPubKey.IsSigmaMint())
            return true;
    }
    return false;
}

bool CTransaction::IsZerocoinTransaction() const
{
    return IsZerocoinSpend() || IsZerocoinMint();
}

bool CTransaction::IsZerocoinV3SigmaTransaction() const
{
    return IsSigmaSpend() || IsSigmaMint() || IsZerocoinRemint();
}

bool CTransaction::IsZerocoinRemint() const
{
    for (const CTxIn &txin: vin) {
        if (txin.IsZerocoinRemint())
            return true;
    }
    return false;
}

unsigned int CTransaction::CalculateModifiedSize(unsigned int nTxSize) const
{
    // In order to avoid disincentivizing cleaning up the UTXO set we don't count
    // the constant overhead for each txin and up to 110 bytes of scriptSig (which
    // is enough to cover a compressed pubkey p2sh redemption) for priority.
    // Providing any more cleanup incentive than making additional inputs free would
    // risk encouraging people to create junk outputs to redeem later.
    if (nTxSize == 0)
        nTxSize = (GetTransactionWeight(*this) + WITNESS_SCALE_FACTOR - 1) / WITNESS_SCALE_FACTOR;
    for (std::vector<CTxIn>::const_iterator it(vin.begin()); it != vin.end(); ++it)
    {
        unsigned int offset = 41U + std::min(110U, (unsigned int)it->scriptSig.size());
        if (nTxSize > offset)
            nTxSize -= offset;
    }
    return nTxSize;
}

unsigned int CTransaction::GetTotalSize() const
{
    return ::GetSerializeSize(*this, SER_NETWORK, PROTOCOL_VERSION);
}

std::string CTransaction::ToString() const
{
    std::string str;
    str += strprintf("CTransaction(hash=%s, ver=%d, vin.size=%u, vout.size=%u, nLockTime=%u)\n",
        GetHash().ToString(),
        nVersion,
        vin.size(),
        vout.size(),
        nLockTime);
    for (unsigned int i = 0; i < vin.size(); i++)
        str += "    " + vin[i].ToString() + "\n";
    for (unsigned int i = 0; i < vin.size(); i++)
        str += "    " + vin[i].scriptWitness.ToString() + "\n";
    for (unsigned int i = 0; i < vout.size(); i++)
        str += "    " + vout[i].ToString() + "\n";
    return str;
}

int64_t GetTransactionWeight(const CTransaction& tx)
{
    return ::GetSerializeSize(tx, SER_NETWORK, PROTOCOL_VERSION | SERIALIZE_TRANSACTION_NO_WITNESS) * (WITNESS_SCALE_FACTOR -1) + ::GetSerializeSize(tx, SER_NETWORK, PROTOCOL_VERSION);
}<|MERGE_RESOLUTION|>--- conflicted
+++ resolved
@@ -8,11 +8,6 @@
 #include "hash.h"
 #include "tinyformat.h"
 #include "utilstrencodings.h"
-
-/** Fees smaller than this (in ztoshi) are considered zero fee (for transaction creation) */
-int64_t CTransaction::nMinTxFee = 1000000; // 0.01 zcoin
-/** Fees smaller than this (in ztoshi) are considered zero fee (for relaying) */
-int64_t CTransaction::nMinRelayTxFee = 1000000; // 0.01 zcoin
 
 /** Default for -blockprioritysize, maximum space for zero/low-fee transactions **/
 static const unsigned int DEFAULT_BLOCK_PRIORITY_SIZE = 50000; // 50KB
@@ -96,7 +91,6 @@
     return SerializeHash(*this, SER_GETHASH, SERIALIZE_TRANSACTION_NO_WITNESS);
 }
 
-<<<<<<< HEAD
 std::string CMutableTransaction::ToString() const
 {
     std::string str;
@@ -113,53 +107,11 @@
     return str;
 }
 
-void CTransaction::UpdateHash() const
-=======
 uint256 CTransaction::ComputeHash() const
->>>>>>> a7b486d6
 {
     return SerializeHash(*this, SER_GETHASH, SERIALIZE_TRANSACTION_NO_WITNESS);
 }
 
-
-int64_t CTransaction::GetMinFee(unsigned int nBlockSize, bool fAllowFree, enum GetMinFee_mode mode) const
-{
-    // Base fee is either nMinTxFee or nMinRelayTxFee
-    int64_t nBaseFee = nMinTxFee;
-
-    unsigned int nBytes = ::GetSerializeSize(*this, SER_NETWORK, PROTOCOL_VERSION);
-    unsigned int nNewBlockSize = nBlockSize + nBytes;
-    int64_t nMinFee = (1 + (int64_t) nBytes / 1000) * nBaseFee;
-    if (fAllowFree)
-    {
-        // There is a free transaction area in blocks created by most miners,
-        // * If we are relaying we allow transactions up to DEFAULT_BLOCK_PRIORITY_SIZE - 1000
-        //   to be considered to fall into this category. We don't want to encourage sending
-        //   multiple transactions instead of one big transaction to avoid fees.
-        // * If we are creating a transaction we allow transactions up to 5,000 bytes
-        //   to be considered safe and assume they can likely make it into this section.
-        if (nBytes < (mode == GMF_SEND ? 5000 : (DEFAULT_BLOCK_PRIORITY_SIZE - 1000)))
-            nMinFee = 0;
-    }
-
-    // ZCoin
-    // To limit dust spam, add nBaseFee for each output less than DUST_SOFT_LIMIT
-    for (unsigned int i = 0; i < vout.size(); i++)
-        if (vout[i].nValue < DUST_SOFT_LIMIT) {
-            nMinFee += nBaseFee;
-        }
-    // Raise the price as the block approaches full
-    if (nBlockSize != 1 && nNewBlockSize >= MAX_BLOCK_SIZE_GEN / 2)
-    {
-        if (nNewBlockSize >= MAX_BLOCK_SIZE_GEN)
-            return MAX_MONEY;
-        nMinFee *= MAX_BLOCK_SIZE_GEN / (MAX_BLOCK_SIZE_GEN - nNewBlockSize);
-    }
-
-    if (!MoneyRange(nMinFee))
-        nMinFee = MAX_MONEY;
-    return nMinFee;
-}
 
 uint256 CTransaction::GetWitnessHash() const
 {
@@ -169,34 +121,10 @@
     return SerializeHash(*this, SER_GETHASH, 0);
 }
 
-<<<<<<< HEAD
-uint256 CTransaction::GetNormalizedHash() const
-{
-    return SignatureHash(CScript(), *this, 0, SIGHASH_ALL, 0, SIGVERSION_BASE);
-}
-
-CTransaction::CTransaction() : nVersion(CTransaction::CURRENT_VERSION), vin(), vout(), nLockTime(0) { }
-
-CTransaction::CTransaction(const CMutableTransaction &tx) : nVersion(tx.nVersion), vin(tx.vin), vout(tx.vout), wit(tx.wit), nLockTime(tx.nLockTime) {
-    UpdateHash();
-}
-
-CTransaction& CTransaction::operator=(const CTransaction &tx) {
-    *const_cast<int*>(&nVersion) = tx.nVersion;
-    *const_cast<std::vector<CTxIn>*>(&vin) = tx.vin;
-    *const_cast<std::vector<CTxOut>*>(&vout) = tx.vout;
-    *const_cast<CTxWitness*>(&wit) = tx.wit;
-    *const_cast<unsigned int*>(&nLockTime) = tx.nLockTime;
-    *const_cast<uint256*>(&hash) = tx.hash;
-    return *this;
-}
-=======
 /* For backward compatibility, the hash is initialized to 0. TODO: remove the need for this default constructor entirely. */
 CTransaction::CTransaction() : nVersion(CTransaction::CURRENT_VERSION), vin(), vout(), nLockTime(0), hash() {}
 CTransaction::CTransaction(const CMutableTransaction &tx) : nVersion(tx.nVersion), vin(tx.vin), vout(tx.vout), nLockTime(tx.nLockTime), hash(ComputeHash()) {}
 CTransaction::CTransaction(CMutableTransaction &&tx) : nVersion(tx.nVersion), vin(std::move(tx.vin)), vout(std::move(tx.vout)), nLockTime(tx.nLockTime), hash(ComputeHash()) {}
->>>>>>> a7b486d6
-
 CAmount CTransaction::GetValueOut() const
 {
     CAmount nValueOut = 0;
@@ -215,11 +143,6 @@
     if (nTxSize == 0) return 0.0;
 
     return dPriorityInputs / nTxSize;
-}
-
-bool CTransaction::IsCoinBase() const
-{
-    return (vin.size() == 1 && vin[0].prevout.IsNull() && (vin[0].scriptSig.size() == 0 || (vin[0].scriptSig[0] != OP_ZEROCOINSPEND && vin[0].scriptSig[0] != OP_ZEROCOINTOSIGMAREMINT)));
 }
 
 bool CTransaction::IsZerocoinSpend() const
