#include "util.h"

#include "clientversion.h"
#include "primitives/transaction.h"
#include "random.h"
#include "sync.h"
#include "utilstrencodings.h"
#include "utilmoneystr.h"
#include "test/test_bitcoin.h"

#include <stdint.h>
#include <vector>
#include <iostream>

#include "chainparams.h"
#include "consensus/consensus.h"
#include "consensus/validation.h"
#include "key.h"
#include "main.h"
#include "miner.h"
#include "pubkey.h"
#include "random.h"
#include "txdb.h"
#include "txmempool.h"
#include "ui_interface.h"
#include "rpc/server.h"
#include "rpc/register.h"
#include "zerocoin.h"

#include "test/testutil.h"
#include "test/fixtures.h"

#include "wallet/db.h"
#include "wallet/wallet.h"

#include <boost/filesystem.hpp>
#include <boost/test/unit_test.hpp>
#include <boost/thread.hpp>


 ZerocoinTestingSetupBase::ZerocoinTestingSetupBase() :
    TestingSetup(CBaseChainParams::REGTEST, "1"){};
<<<<<<< HEAD
    ZerocoinTestingSetupBase::~ZerocoinTestingSetupBase(){};
=======
>>>>>>> 9bed6134
    
    CBlock ZerocoinTestingSetupBase::CreateBlock(const std::vector<CMutableTransaction>& txns,
                       const CScript& scriptPubKey) {
        const CChainParams& chainparams = Params();
        CBlockTemplate *pblocktemplate = BlockAssembler(chainparams).CreateNewBlock(scriptPubKey);
        CBlock& block = pblocktemplate->block;

        // Replace mempool-selected txns with just coinbase plus passed-in txns:
        if(txns.size() > 0) {
            block.vtx.resize(1);
            BOOST_FOREACH(const CMutableTransaction& tx, txns)
                block.vtx.push_back(tx);
        }
        // IncrementExtraNonce creates a valid coinbase and merkleRoot
        unsigned int extraNonce = 0;
        IncrementExtraNonce(&block, chainActive.Tip(), extraNonce);

        while (!CheckProofOfWork(block.GetHash(), block.nBits, chainparams.GetConsensus())){
            ++block.nNonce;
        }

        //delete pblocktemplate;
        return block;
    }

    bool ZerocoinTestingSetupBase::ProcessBlock(CBlock &block) {
        const CChainParams& chainparams = Params();
        CValidationState state;
        return ProcessNewBlock(state, chainparams, NULL, &block, true, NULL, false);
    }

    // Create a new block with just given transactions, coinbase paying to
    // scriptPubKey, and try to add it to the current chain.
    CBlock ZerocoinTestingSetupBase::CreateAndProcessBlock(const std::vector<CMutableTransaction>& txns,
                                 const CScript& scriptPubKey){

        CBlock block = CreateBlock(txns, scriptPubKey);
        BOOST_CHECK_MESSAGE(ProcessBlock(block), "Processing block failed");
        return block;
    }

 ZerocoinTestingSetup200::ZerocoinTestingSetup200():ZerocoinTestingSetupBase()
    {
        CPubKey newKey;
        BOOST_CHECK(pwalletMain->GetKeyFromPool(newKey));

        string strAddress = CBitcoinAddress(newKey.GetID()).ToString();
        pwalletMain->SetAddressBook(CBitcoinAddress(strAddress).Get(), "",
                               ( "receive"));

        //Mine 200 blocks so that we have funds for creating mints and we are over these limits:
        //mBlockHeightConstants["ZC_V1_5_STARTING_BLOCK"] = 150;
        //mBlockHeightConstants["ZC_CHECK_BUG_FIXED_AT_BLOCK"] = 140;
        // Since sigma V3 implementation also over consensus.nMintV3SigmaStartBlock = 180;

        printf("Balance before %ld\n", pwalletMain->GetBalance());
        scriptPubKey = CScript() <<  ToByteVector(newKey/*coinbaseKey.GetPubKey()*/) << OP_CHECKSIG;
        for (int i = 0; i < 200; i++)
        {
            std::vector<CMutableTransaction> noTxns;
            CBlock b = CreateAndProcessBlock(noTxns, scriptPubKey);
            coinbaseTxns.push_back(b.vtx[0]);
            LOCK(cs_main);
            {
                LOCK(pwalletMain->cs_wallet);
                pwalletMain->AddToWalletIfInvolvingMe(b.vtx[0], &b, true);
            }
        }

        printf("Balance after 200 blocks: %ld\n", pwalletMain->GetBalance());
    }


 ZerocoinTestingSetup109::ZerocoinTestingSetup109() :
    ZerocoinTestingSetupBase()
    {
        CPubKey newKey;
        BOOST_CHECK(pwalletMain->GetKeyFromPool(newKey));

        string strAddress = CBitcoinAddress(newKey.GetID()).ToString();
        pwalletMain->SetAddressBook(CBitcoinAddress(strAddress).Get(), "",
                               ( "receive"));

        printf("Balance before %ld\n", pwalletMain->GetBalance());
        scriptPubKey = CScript() <<  ToByteVector(newKey/*coinbaseKey.GetPubKey()*/) << OP_CHECKSIG;
        for (int i = 0; i < 109; i++)
        {
            std::vector<CMutableTransaction> noTxns;
            CBlock b = CreateAndProcessBlock(noTxns, scriptPubKey);
            coinbaseTxns.push_back(b.vtx[0]);
            LOCK(cs_main);
            {
                LOCK(pwalletMain->cs_wallet);
                pwalletMain->AddToWalletIfInvolvingMe(b.vtx[0], &b, true);
            }
        }

        printf("Balance after 109 blocks: %ld\n", pwalletMain->GetBalance());
    }

MtpMalformedTestingSetup::MtpMalformedTestingSetup() :
    ZerocoinTestingSetupBase()
    {
        CPubKey newKey;
        BOOST_CHECK(pwalletMain->GetKeyFromPool(newKey));

        string strAddress = CBitcoinAddress(newKey.GetID()).ToString();
        pwalletMain->SetAddressBook(CBitcoinAddress(strAddress).Get(), "",
                               ( "receive"));

        printf("Balance before %ld\n", pwalletMain->GetBalance());
        scriptPubKey = CScript() <<  ToByteVector(newKey/*coinbaseKey.GetPubKey()*/) << OP_CHECKSIG;
        bool mtp = false;
        CBlock b;
        for (int i = 0; i < 150; i++)
        {
            std::vector<CMutableTransaction> noTxns;
            b = CreateAndProcessBlock(noTxns, scriptPubKey, mtp);
            coinbaseTxns.push_back(b.vtx[0]);
            LOCK(cs_main);
            {
                LOCK(pwalletMain->cs_wallet);
                pwalletMain->AddToWalletIfInvolvingMe(b.vtx[0], &b, true);
            }   
        }
        printf("Balance after 150 blocks: %ld\n", pwalletMain->GetBalance());
    }

        CBlock MtpMalformedTestingSetup::CreateBlock(const std::vector<CMutableTransaction>& txns,
                       const CScript& scriptPubKeyMtpMalformed, bool mtp = false) {
        const CChainParams& chainparams = Params();
        CBlockTemplate *pblocktemplate = BlockAssembler(chainparams).CreateNewBlock(scriptPubKeyMtpMalformed);
        CBlock& block = pblocktemplate->block;

        // Replace mempool-selected txns with just coinbase plus passed-in txns:
        if(txns.size() > 0) {
            block.vtx.resize(1);
            BOOST_FOREACH(const CMutableTransaction& tx, txns)
                block.vtx.push_back(tx);
        }
        // IncrementExtraNonce creates a valid coinbase and merkleRoot
        unsigned int extraNonce = 0;
        IncrementExtraNonce(&block, chainActive.Tip(), extraNonce);

        while (!CheckProofOfWork(block.GetHash(), block.nBits, chainparams.GetConsensus())){
            ++block.nNonce;
        }
        if(mtp) {
            while (!CheckMerkleTreeProof(block, chainparams.GetConsensus())){
                block.mtpHashValue = mtp::hash(block, Params().GetConsensus().powLimit);
            }
        }
        else {
            while (!CheckProofOfWork(block.GetHash(), block.nBits, chainparams.GetConsensus())){
                ++block.nNonce;
            }
        }

        //delete pblocktemplate;
        return block;
    }


    // Create a new block with just given transactions, coinbase paying to
    // scriptPubKeyMtpMalformed, and try to add it to the current chain.
    CBlock MtpMalformedTestingSetup::CreateAndProcessBlock(const std::vector<CMutableTransaction>& txns,
                                 const CScript& scriptPubKeyMtpMalformed, bool mtp = false){

        CBlock block = CreateBlock(txns, scriptPubKeyMtpMalformed, mtp);
        BOOST_CHECK_MESSAGE(ProcessBlock(block), "Processing block failed");
        return block;
    }<|MERGE_RESOLUTION|>--- conflicted
+++ resolved
@@ -40,10 +40,6 @@
 
  ZerocoinTestingSetupBase::ZerocoinTestingSetupBase() :
     TestingSetup(CBaseChainParams::REGTEST, "1"){};
-<<<<<<< HEAD
-    ZerocoinTestingSetupBase::~ZerocoinTestingSetupBase(){};
-=======
->>>>>>> 9bed6134
     
     CBlock ZerocoinTestingSetupBase::CreateBlock(const std::vector<CMutableTransaction>& txns,
                        const CScript& scriptPubKey) {
