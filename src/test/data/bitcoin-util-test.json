[
  { "exec": "./bitcoin-tx",
<<<<<<< HEAD
    "args": ["-create"],
    "output_cmp": "blanktx.hex"
=======
    "args": ["-create", "nversion=1"],
    "output_cmp": "blanktxv1.hex",
    "description": "Creates a blank v1 transaction"
  },
  { "exec": "./bitcoin-tx",
    "args": ["-json","-create", "nversion=1"],
    "output_cmp": "blanktxv1.json",
    "description": "Creates a blank v1 transaction (output in json)"
>>>>>>> a7b486d6
  },
  { "exec": "./bitcoin-tx",
    "args": ["-json","-create"],
    "output_cmp": "blanktx.json"
  },
  { "exec": "./bitcoin-tx",
    "args": ["-"],
    "input": "blanktxv2.hex",
    "output_cmp": "blanktxv2.hex",
    "description": "Creates a blank transaction when nothing is piped into bitcoin-tx"
  },
  { "exec": "./bitcoin-tx",
    "args": ["-json","-create"],
    "output_cmp": "blanktxv2.json",
    "description": "Creates a blank transaction (output in json)"
  },
  { "exec": "./bitcoin-tx",
    "args": ["-json","-"],
    "input": "blanktxv2.hex",
    "output_cmp": "blanktxv2.json",
    "description": "Creates a blank transaction when nothing is piped into bitcoin-tx (output in json)"
  },
  { "exec": "./bitcoin-tx",
    "args": ["-json","-"],
    "input": "blanktx.hex",
    "output_cmp": "blanktx.json"
  },
  { "exec": "./bitcoin-tx",
    "args": ["-", "delin=1"],
    "input": "tx394b54bb.hex",
    "output_cmp": "tt-delin1-out.hex",
    "description": "Deletes a single input from a transaction"
  },
  { "exec": "./bitcoin-tx",
    "args": ["-json", "-", "delin=1"],
    "input": "tx394b54bb.hex",
    "output_cmp": "tt-delin1-out.json",
    "description": "Deletes a single input from a transaction (output in json)"
  },
  { "exec": "./bitcoin-tx",
    "args": ["-json", "-", "delin=1"],
    "input": "tx394b54bb.hex",
    "output_cmp": "tt-delin1-out.json"
  },
  { "exec": "./bitcoin-tx",
    "args": ["-", "delin=31"],
    "input": "tx394b54bb.hex",
    "return_code": 1,
    "error_txt": "error: Invalid TX input index '31'",
    "description": "Attempts to delete an input with a bad index from a transaction. Expected to fail."
  },
  { "exec": "./bitcoin-tx",
    "args": ["-", "delout=1"],
    "input": "tx394b54bb.hex",
    "output_cmp": "tt-delout1-out.hex",
    "description": "Deletes a single output from a transaction"
  },
  { "exec": "./bitcoin-tx",
    "args": ["-json", "-", "delout=1"],
    "input": "tx394b54bb.hex",
    "output_cmp": "tt-delout1-out.json",
    "description": "Deletes a single output from a transaction (output in json)"
  },
  { "exec": "./bitcoin-tx",
    "args": ["-json", "-", "delout=1"],
    "input": "tx394b54bb.hex",
    "output_cmp": "tt-delout1-out.json"
  },
  { "exec": "./bitcoin-tx",
    "args": ["-", "delout=2"],
    "input": "tx394b54bb.hex",
    "return_code": 1,
    "error_txt": "error: Invalid TX output index '2'",
    "description": "Attempts to delete an output with a bad index from a transaction. Expected to fail."
  },
  { "exec": "./bitcoin-tx",
    "args": ["-", "locktime=317000"],
    "input": "tx394b54bb.hex",
    "output_cmp": "tt-locktime317000-out.hex",
    "description": "Adds an nlocktime to a transaction"
  },
  { "exec": "./bitcoin-tx",
    "args": ["-json", "-", "locktime=317000"],
    "input": "tx394b54bb.hex",
    "output_cmp": "tt-locktime317000-out.json",
    "description": "Adds an nlocktime to a transaction (output in json)"
  },
  { "exec": "./bitcoin-tx",
    "args":
    ["-create",
     "outaddr=1"],
    "return_code": 1,
    "error_txt": "error: TX output missing or too many separators",
    "description": "Malformed outaddr argument (no address specified). Expected to fail."
  },
  { "exec": "./bitcoin-tx",
    "args":
    ["-create",
     "outaddr=1:13tuJJDR2RgArmgfv6JScSdreahzgc4T6o:garbage"],
    "return_code": 1,
    "error_txt": "error: TX output missing or too many separators",
    "description": "Malformed outaddr argument (too many separators). Expected to fail."
  },
  { "exec": "./bitcoin-tx",
    "args":
    ["-create",
     "outpubkey=0"],
    "return_code": 1,
    "error_txt": "error: TX output missing or too many separators",
    "description": "Malformed outpubkey argument (no pubkey specified). Expected to fail."
  },
  { "exec": "./bitcoin-tx",
    "args":
    ["-create",
     "outpubkey=0:02a5613bd857b7048924264d1e70e08fb2a7e6527d32b7ab1bb993ac59964ff397:W:non53nse"],
    "return_code": 1,
    "error_txt": "error: TX output missing or too many separators",
    "description": "Malformed outpubkey argument (too many separators). Expected to fail."
  },
  { "exec": "./bitcoin-tx",
    "args": ["-json", "-", "locktime=317000"],
    "input": "tx394b54bb.hex",
    "output_cmp": "tt-locktime317000-out.json"
  },
  { "exec": "./bitcoin-tx",
    "args":
    ["-create",
     "in=5897de6bd6027a475eadd57019d4e6872c396d0716c4875a5f1a6fcfdf385c1f:0",
     "in=bf829c6bcf84579331337659d31f89dfd138f7f7785802d5501c92333145ca7c:18",
     "in=22a6f904655d53ae2ff70e701a0bbd90aa3975c0f40bfc6cc996a9049e31cdfc:1",
     "outaddr=0.18:13tuJJDR2RgArmgfv6JScSdreahzgc4T6o",
     "outaddr=4:1P8yWvZW8jVihP1bzHeqfE4aoXNX8AVa46"],
    "output_cmp": "txcreate1.hex",
    "description": "Creates a new transaction with three inputs and two outputs"
  },
  { "exec": "./bitcoin-tx",
    "args":
    ["-json",
     "-create",
     "in=5897de6bd6027a475eadd57019d4e6872c396d0716c4875a5f1a6fcfdf385c1f:0",
     "in=bf829c6bcf84579331337659d31f89dfd138f7f7785802d5501c92333145ca7c:18",
     "in=22a6f904655d53ae2ff70e701a0bbd90aa3975c0f40bfc6cc996a9049e31cdfc:1",
     "outaddr=0.18:13tuJJDR2RgArmgfv6JScSdreahzgc4T6o",
     "outaddr=4:1P8yWvZW8jVihP1bzHeqfE4aoXNX8AVa46"],
    "output_cmp": "txcreate1.json",
    "description": "Creates a new transaction with three inputs and two outputs (output in json)"
  },
  { "exec": "./bitcoin-tx",
    "args":
    ["-json",
     "-create",
     "in=5897de6bd6027a475eadd57019d4e6872c396d0716c4875a5f1a6fcfdf385c1f:0",
     "in=bf829c6bcf84579331337659d31f89dfd138f7f7785802d5501c92333145ca7c:18",
     "in=22a6f904655d53ae2ff70e701a0bbd90aa3975c0f40bfc6cc996a9049e31cdfc:1",
     "outaddr=0.18:13tuJJDR2RgArmgfv6JScSdreahzgc4T6o",
     "outaddr=4:1P8yWvZW8jVihP1bzHeqfE4aoXNX8AVa46"],
    "output_cmp": "txcreate1.json"
  },
  { "exec": "./bitcoin-tx",
    "args": ["-create", "outscript=0:"],
    "output_cmp": "txcreate2.hex",
    "description": "Creates a new transaction with a single empty output script"
  },
  { "exec": "./bitcoin-tx",
    "args": ["-json", "-create", "outscript=0:"],
    "output_cmp": "txcreate2.json",
    "description": "Creates a new transaction with a single empty output script (output in json)"
  },
  { "exec": "./bitcoin-tx",
    "args": ["02000000000100000000000000000000000000"],
    "output_cmp": "txcreate2.hex",
    "description": "Parses a transation with no inputs and a single output script"
  },
  { "exec": "./bitcoin-tx",
    "args": ["-json", "02000000000100000000000000000000000000"],
    "output_cmp": "txcreate2.json",
    "description": "Parses a transation with no inputs and a single output script (output in json)"
  },
  { "exec": "./bitcoin-tx",
    "args": ["-create", "outscript=0:OP_DROP", "nversion=1"],
    "output_cmp": "txcreatescript1.hex",
    "description": "Create a new transaction with a single output script (OP_DROP)"
  },
  { "exec": "./bitcoin-tx",
    "args": ["-json", "-create", "outscript=0:OP_DROP", "nversion=1"],
    "output_cmp": "txcreatescript1.json",
    "description": "Create a new transaction with a single output script (OP_DROP) (output as json)"
  },
  { "exec": "./bitcoin-tx",
    "args": ["-create", "outscript=0:OP_DROP:S", "nversion=1"],
    "output_cmp": "txcreatescript2.hex",
    "description": "Create a new transaction with a single output script (OP_DROP) in a P2SH"
  },
  { "exec": "./bitcoin-tx",
    "args": ["-json", "-create", "outscript=0:OP_DROP:S", "nversion=1"],
    "output_cmp": "txcreatescript2.json",
    "description": "Create a new transaction with a single output script (OP_DROP) in a P2SH (output as json)"
  },
  { "exec": "./bitcoin-tx",
    "args": ["-create", "outscript=0:OP_DROP:W", "nversion=1"],
    "output_cmp": "txcreatescript3.hex",
    "description": "Create a new transaction with a single output script (OP_DROP) in a P2WSH"
  },
  { "exec": "./bitcoin-tx",
    "args": ["-json", "-create", "outscript=0:OP_DROP:W", "nversion=1"],
    "output_cmp": "txcreatescript3.json",
    "description": "Create a new transaction with a single output script (OP_DROP) in a P2WSH (output as json)"
  },
  { "exec": "./bitcoin-tx",
    "args": ["-create", "outscript=0:OP_DROP:WS", "nversion=1"],
    "output_cmp": "txcreatescript4.hex",
    "description": "Create a new transaction with a single output script (OP_DROP) in a P2WSH, wrapped in a P2SH"
  },
  { "exec": "./bitcoin-tx",
    "args": ["-json", "-create", "outscript=0:OP_DROP:WS", "nversion=1"],
    "output_cmp": "txcreatescript4.json",
    "description": "Create a new transaction with a single output script (OP_DROP) in a P2SH, wrapped in a P2SH (output as json)"
  },
  { "exec": "./bitcoin-tx",
    "args": ["-json", "-create", "outscript=0:"],
    "output_cmp": "txcreate2.json"
  },
  { "exec": "./bitcoin-tx",
    "args":
    ["-create", "nversion=1",
     "in=4d49a71ec9da436f71ec4ee231d04f292a29cd316f598bb7068feccabdc59485:0",
     "set=privatekeys:[\"5HpHagT65TZzG1PH3CSu63k8DbpvD8s5ip4nEB3kEsreAnchuDf\"]",
     "set=prevtxs:[{\"txid\":\"4d49a71ec9da436f71ec4ee231d04f292a29cd316f598bb7068feccabdc59485\",\"vout\":0,\"scriptPubKey\":\"76a91491b24bf9f5288532960ac687abb035127b1d28a588ac\"}]",
     "sign=ALL",
     "outaddr=0.001:193P6LtvS4nCnkDvM9uXn1gsSRqh4aDAz7"],
    "output_cmp": "txcreatesignv1.hex",
    "description": "Creates a new v1 transaction with a single input and a single output, and then signs the transaction"
  },
  { "exec": "./bitcoin-tx",
    "args":
    ["-json",
     "-create", "nversion=1",
     "in=4d49a71ec9da436f71ec4ee231d04f292a29cd316f598bb7068feccabdc59485:0",
     "set=privatekeys:[\"5HpHagT65TZzG1PH3CSu63k8DbpvD8s5ip4nEB3kEsreAnchuDf\"]",
     "set=prevtxs:[{\"txid\":\"4d49a71ec9da436f71ec4ee231d04f292a29cd316f598bb7068feccabdc59485\",\"vout\":0,\"scriptPubKey\":\"76a91491b24bf9f5288532960ac687abb035127b1d28a588ac\"}]",
     "sign=ALL",
     "outaddr=0.001:193P6LtvS4nCnkDvM9uXn1gsSRqh4aDAz7"],
    "output_cmp": "txcreatesignv1.json",
    "description": "Creates a new v1 transaction with a single input and a single output, and then signs the transaction (output in json)"
  },
  { "exec": "./bitcoin-tx",
    "args":
    ["-create",
      "in=4d49a71ec9da436f71ec4ee231d04f292a29cd316f598bb7068feccabdc59485:0",
      "set=privatekeys:[\"5HpHagT65TZzG1PH3CSu63k8DbpvD8s5ip4nEB3kEsreAnchuDf\"]",
      "set=prevtxs:[{\"txid\":\"4d49a71ec9da436f71ec4ee231d04f292a29cd316f598bb7068feccabdc59485\",\"vout\":0,\"scriptPubKey\":\"76a91491b24bf9f5288532960ac687abb035127b1d28a588ac\"}]",
      "sign=ALL",
      "outaddr=0.001:193P6LtvS4nCnkDvM9uXn1gsSRqh4aDAz7"],
    "output_cmp": "txcreatesignv2.hex",
    "description": "Creates a new transaction with a single input and a single output, and then signs the transaction"
  },
  { "exec": "./bitcoin-tx",
    "args":
    ["-create", "outpubkey=0:02a5613bd857b7048924264d1e70e08fb2a7e6527d32b7ab1bb993ac59964ff397", "nversion=1"],
    "output_cmp": "txcreateoutpubkey1.hex",
    "description": "Creates a new transaction with a single pay-to-pubkey output"
  },
  { "exec": "./bitcoin-tx",
    "args":
    ["-json", "-create", "outpubkey=0:02a5613bd857b7048924264d1e70e08fb2a7e6527d32b7ab1bb993ac59964ff397", "nversion=1"],
    "output_cmp": "txcreateoutpubkey1.json",
    "description": "Creates a new transaction with a single pay-to-pubkey output (output as json)"
  },
  { "exec": "./bitcoin-tx",
    "args":
    ["-create", "outpubkey=0:02a5613bd857b7048924264d1e70e08fb2a7e6527d32b7ab1bb993ac59964ff397:W", "nversion=1"],
    "output_cmp": "txcreateoutpubkey2.hex",
    "description": "Creates a new transaction with a single pay-to-witness-pubkey output"
  },
  { "exec": "./bitcoin-tx",
    "args":
    ["-json", "-create", "outpubkey=0:02a5613bd857b7048924264d1e70e08fb2a7e6527d32b7ab1bb993ac59964ff397:W", "nversion=1"],
    "output_cmp": "txcreateoutpubkey2.json",
    "description": "Creates a new transaction with a single pay-to-witness-pubkey output (output as json)"
  },
  { "exec": "./bitcoin-tx",
    "args":
    ["-create", "outpubkey=0:02a5613bd857b7048924264d1e70e08fb2a7e6527d32b7ab1bb993ac59964ff397:WS", "nversion=1"],
    "output_cmp": "txcreateoutpubkey3.hex",
    "description": "Creates a new transaction with a single pay-to-witness-pubkey, wrapped in P2SH output"
  },
  { "exec": "./bitcoin-tx",
    "args":
    ["-json", "-create", "outpubkey=0:02a5613bd857b7048924264d1e70e08fb2a7e6527d32b7ab1bb993ac59964ff397:WS", "nversion=1"],
    "output_cmp": "txcreateoutpubkey3.json",
    "description": "Creates a new transaction with a single pay-to-pub-key output, wrapped in P2SH (output as json)"
  },
  { "exec": "./bitcoin-tx",
    "args":
    ["-json",
     "-create",
     "in=4d49a71ec9da436f71ec4ee231d04f292a29cd316f598bb7068feccabdc59485:0",
     "set=privatekeys:[\"5HpHagT65TZzG1PH3CSu63k8DbpvD8s5ip4nEB3kEsreAnchuDf\"]",
     "set=prevtxs:[{\"txid\":\"4d49a71ec9da436f71ec4ee231d04f292a29cd316f598bb7068feccabdc59485\",\"vout\":0,\"scriptPubKey\":\"76a91491b24bf9f5288532960ac687abb035127b1d28a588ac\"}]",
     "sign=ALL",
     "outaddr=0.001:193P6LtvS4nCnkDvM9uXn1gsSRqh4aDAz7"],
    "output_cmp": "txcreatesign.json"
  },
  { "exec": "./bitcoin-tx",
    "args":
    ["-create",
     "in=5897de6bd6027a475eadd57019d4e6872c396d0716c4875a5f1a6fcfdf385c1f:0",
     "outdata=4:badhexdata"],
    "return_code": 1,
    "error_txt": "error: invalid TX output data",
    "description": "Attempts to create a new transaction with one input and an output with malformed hex data. Expected to fail"
  },
  { "exec": "./bitcoin-tx",
    "args":
    ["-create",
     "in=5897de6bd6027a475eadd57019d4e6872c396d0716c4875a5f1a6fcfdf385c1f:0",
     "outdata=badhexdata"],
    "return_code": 1,
    "error_txt": "error: invalid TX output data",
    "description": "Attempts to create a new transaction with one input and an output with no value and malformed hex data. Expected to fail"
  },
  { "exec": "./bitcoin-tx",
    "args":
    ["-create",
     "in=5897de6bd6027a475eadd57019d4e6872c396d0716c4875a5f1a6fcfdf385c1f:0",
     "outaddr=0.18:13tuJJDR2RgArmgfv6JScSdreahzgc4T6o",
     "outdata=4:54686973204f505f52455455524e207472616e73616374696f6e206f7574707574207761732063726561746564206279206d6f646966696564206372656174657261777472616e73616374696f6e2e"],
    "output_cmp": "txcreatedata1.hex",
    "description": "Creates a new transaction with one input, one address output and one data output"
  },
  { "exec": "./bitcoin-tx",
    "args":
    ["-json",
     "-create", "nversion=1",
     "in=5897de6bd6027a475eadd57019d4e6872c396d0716c4875a5f1a6fcfdf385c1f:0",
     "outaddr=0.18:13tuJJDR2RgArmgfv6JScSdreahzgc4T6o",
     "outdata=4:54686973204f505f52455455524e207472616e73616374696f6e206f7574707574207761732063726561746564206279206d6f646966696564206372656174657261777472616e73616374696f6e2e"],
    "output_cmp": "txcreatedata1.json",
    "description": "Creates a new v1 transaction with one input, one address output and one data output (output in json)"
  },
  { "exec": "./bitcoin-tx",
    "args":
    ["-json",
     "-create",
     "in=5897de6bd6027a475eadd57019d4e6872c396d0716c4875a5f1a6fcfdf385c1f:0",
     "outaddr=0.18:13tuJJDR2RgArmgfv6JScSdreahzgc4T6o",
     "outdata=4:54686973204f505f52455455524e207472616e73616374696f6e206f7574707574207761732063726561746564206279206d6f646966696564206372656174657261777472616e73616374696f6e2e"],
    "output_cmp": "txcreatedata1.json"
  },
  { "exec": "./bitcoin-tx",
    "args":
    ["-create",
     "in=5897de6bd6027a475eadd57019d4e6872c396d0716c4875a5f1a6fcfdf385c1f:0",
     "outaddr=0.18:13tuJJDR2RgArmgfv6JScSdreahzgc4T6o",
     "outdata=54686973204f505f52455455524e207472616e73616374696f6e206f7574707574207761732063726561746564206279206d6f646966696564206372656174657261777472616e73616374696f6e2e"],
    "output_cmp": "txcreatedata2.hex",
    "description": "Creates a new transaction with one input, one address output and one data (zero value) output"
  },
  { "exec": "./bitcoin-tx",
    "args":
    ["-json",
     "-create",
     "in=5897de6bd6027a475eadd57019d4e6872c396d0716c4875a5f1a6fcfdf385c1f:0",
     "outaddr=0.18:13tuJJDR2RgArmgfv6JScSdreahzgc4T6o",
     "outdata=54686973204f505f52455455524e207472616e73616374696f6e206f7574707574207761732063726561746564206279206d6f646966696564206372656174657261777472616e73616374696f6e2e"],
    "output_cmp": "txcreatedata2.json",
    "description": "Creates a new transaction with one input, one address output and one data (zero value) output (output in json)"
  },
  { "exec": "./bitcoin-tx",
    "args":
    ["-json",
     "-create",
     "in=5897de6bd6027a475eadd57019d4e6872c396d0716c4875a5f1a6fcfdf385c1f:0",
     "outaddr=0.18:13tuJJDR2RgArmgfv6JScSdreahzgc4T6o",
     "outdata=54686973204f505f52455455524e207472616e73616374696f6e206f7574707574207761732063726561746564206279206d6f646966696564206372656174657261777472616e73616374696f6e2e"],
    "output_cmp": "txcreatedata2.json"
  },
  { "exec": "./bitcoin-tx",
    "args":
    ["-create",
     "in=5897de6bd6027a475eadd57019d4e6872c396d0716c4875a5f1a6fcfdf385c1f:0:4294967293",
     "outaddr=0.18:13tuJJDR2RgArmgfv6JScSdreahzgc4T6o"],
    "output_cmp": "txcreatedata_seq0.hex",
    "description": "Creates a new transaction with one input with sequence number and one address output"
  },
  { "exec": "./bitcoin-tx",
    "args":
    ["-json",
     "-create",
     "in=5897de6bd6027a475eadd57019d4e6872c396d0716c4875a5f1a6fcfdf385c1f:0:4294967293",
     "outaddr=0.18:13tuJJDR2RgArmgfv6JScSdreahzgc4T6o"],
    "output_cmp": "txcreatedata_seq0.json",
    "description": "Creates a new transaction with one input with sequence number and one address output (output in json)"
  },
  { "exec": "./bitcoin-tx",
    "args":
    ["-json",
     "-create",
     "in=5897de6bd6027a475eadd57019d4e6872c396d0716c4875a5f1a6fcfdf385c1f:0:4294967293",
     "outaddr=0.18:13tuJJDR2RgArmgfv6JScSdreahzgc4T6o"],
    "output_cmp": "txcreatedata_seq0.json"
  },
  { "exec": "./bitcoin-tx",
    "args":
    ["01000000011f5c38dfcf6f1a5f5a87c416076d392c87e6d41970d5ad5e477a02d66bde97580000000000fdffffff0180a81201000000001976a9141fc11f39be1729bf973a7ab6a615ca4729d6457488ac00000000",
     "in=5897de6bd6027a475eadd57019d4e6872c396d0716c4875a5f1a6fcfdf385c1f:0:1"],
<<<<<<< HEAD
    "output_cmp": "txcreatedata_seq1.hex"
=======
    "output_cmp": "txcreatedata_seq1.hex",
    "description": "Adds a new input with sequence number to a transaction"
>>>>>>> a7b486d6
  },
  { "exec": "./bitcoin-tx",
    "args":
    ["-json",
     "01000000011f5c38dfcf6f1a5f5a87c416076d392c87e6d41970d5ad5e477a02d66bde97580000000000fdffffff0180a81201000000001976a9141fc11f39be1729bf973a7ab6a615ca4729d6457488ac00000000",
     "in=5897de6bd6027a475eadd57019d4e6872c396d0716c4875a5f1a6fcfdf385c1f:0:1"],
<<<<<<< HEAD
    "output_cmp": "txcreatedata_seq1.json"
=======
    "output_cmp": "txcreatedata_seq1.json",
    "description": "Adds a new input with sequence number to a transaction (output in json)"
  },
  { "exec": "./bitcoin-tx",
    "args": ["-create", "outmultisig=1:2:3:02a5613bd857b7048924264d1e70e08fb2a7e6527d32b7ab1bb993ac59964ff397:021ac43c7ff740014c3b33737ede99c967e4764553d1b2b83db77c83b8715fa72d:02df2089105c77f266fa11a9d33f05c735234075f2e8780824c6b709415f9fb485", "nversion=1"],
    "output_cmp": "txcreatemultisig1.hex",
    "description": "Creates a new transaction with a single 2-of-3 multisig output"
  },
  { "exec": "./bitcoin-tx",
    "args": ["-json", "-create", "outmultisig=1:2:3:02a5613bd857b7048924264d1e70e08fb2a7e6527d32b7ab1bb993ac59964ff397:021ac43c7ff740014c3b33737ede99c967e4764553d1b2b83db77c83b8715fa72d:02df2089105c77f266fa11a9d33f05c735234075f2e8780824c6b709415f9fb485", "nversion=1"],
    "output_cmp": "txcreatemultisig1.json",
    "description": "Creates a new transaction with a single 2-of-3 multisig output (output in json)"
  },
  { "exec": "./bitcoin-tx",
    "args": ["-create", "outmultisig=1:2:3:02a5613bd857b7048924264d1e70e08fb2a7e6527d32b7ab1bb993ac59964ff397:021ac43c7ff740014c3b33737ede99c967e4764553d1b2b83db77c83b8715fa72d:02df2089105c77f266fa11a9d33f05c735234075f2e8780824c6b709415f9fb485:S", "nversion=1"],
    "output_cmp": "txcreatemultisig2.hex",
    "description": "Creates a new transaction with a single 2-of-3 multisig in a P2SH output"
  },
  { "exec": "./bitcoin-tx",
    "args": ["-json", "-create", "outmultisig=1:2:3:02a5613bd857b7048924264d1e70e08fb2a7e6527d32b7ab1bb993ac59964ff397:021ac43c7ff740014c3b33737ede99c967e4764553d1b2b83db77c83b8715fa72d:02df2089105c77f266fa11a9d33f05c735234075f2e8780824c6b709415f9fb485:S", "nversion=1"],
    "output_cmp": "txcreatemultisig2.json",
    "description": "Creates a new transaction with a single 2-of-3 multisig in a P2SH output (output in json)"
  },
  { "exec": "./bitcoin-tx",
    "args": ["-create", "outmultisig=1:2:3:02a5613bd857b7048924264d1e70e08fb2a7e6527d32b7ab1bb993ac59964ff397:021ac43c7ff740014c3b33737ede99c967e4764553d1b2b83db77c83b8715fa72d:02df2089105c77f266fa11a9d33f05c735234075f2e8780824c6b709415f9fb485:W", "nversion=1"],
    "output_cmp": "txcreatemultisig3.hex",
    "description": "Creates a new transaction with a single 2-of-3 multisig in a P2WSH output"
  },
  { "exec": "./bitcoin-tx",
    "args": ["-json", "-create", "outmultisig=1:2:3:02a5613bd857b7048924264d1e70e08fb2a7e6527d32b7ab1bb993ac59964ff397:021ac43c7ff740014c3b33737ede99c967e4764553d1b2b83db77c83b8715fa72d:02df2089105c77f266fa11a9d33f05c735234075f2e8780824c6b709415f9fb485:W", "nversion=1"],
    "output_cmp": "txcreatemultisig3.json",
    "description": "Creates a new transaction with a single 2-of-3 multisig in a P2WSH output (output in json)"
  },
  { "exec": "./bitcoin-tx",
    "args": ["-create", "outmultisig=1:2:3:02a5613bd857b7048924264d1e70e08fb2a7e6527d32b7ab1bb993ac59964ff397:021ac43c7ff740014c3b33737ede99c967e4764553d1b2b83db77c83b8715fa72d:02df2089105c77f266fa11a9d33f05c735234075f2e8780824c6b709415f9fb485:WS", "nversion=1"],
    "output_cmp": "txcreatemultisig4.hex",
    "description": "Creates a new transaction with a single 2-of-3 multisig in a P2WSH output, wrapped in P2SH"
  },
  { "exec": "./bitcoin-tx",
    "args": ["-json", "-create", "outmultisig=1:2:3:02a5613bd857b7048924264d1e70e08fb2a7e6527d32b7ab1bb993ac59964ff397:021ac43c7ff740014c3b33737ede99c967e4764553d1b2b83db77c83b8715fa72d:02df2089105c77f266fa11a9d33f05c735234075f2e8780824c6b709415f9fb485:WS", "nversion=1"],
    "output_cmp": "txcreatemultisig4.json",
    "description": "Creates a new transaction with a single 2-of-3 multisig in a P2WSH output, wrapped in P2SH (output in json)"
>>>>>>> a7b486d6
  }
]<|MERGE_RESOLUTION|>--- conflicted
+++ resolved
@@ -1,9 +1,5 @@
 [
   { "exec": "./bitcoin-tx",
-<<<<<<< HEAD
-    "args": ["-create"],
-    "output_cmp": "blanktx.hex"
-=======
     "args": ["-create", "nversion=1"],
     "output_cmp": "blanktxv1.hex",
     "description": "Creates a blank v1 transaction"
@@ -12,7 +8,6 @@
     "args": ["-json","-create", "nversion=1"],
     "output_cmp": "blanktxv1.json",
     "description": "Creates a blank v1 transaction (output in json)"
->>>>>>> a7b486d6
   },
   { "exec": "./bitcoin-tx",
     "args": ["-json","-create"],
@@ -419,21 +414,14 @@
     "args":
     ["01000000011f5c38dfcf6f1a5f5a87c416076d392c87e6d41970d5ad5e477a02d66bde97580000000000fdffffff0180a81201000000001976a9141fc11f39be1729bf973a7ab6a615ca4729d6457488ac00000000",
      "in=5897de6bd6027a475eadd57019d4e6872c396d0716c4875a5f1a6fcfdf385c1f:0:1"],
-<<<<<<< HEAD
-    "output_cmp": "txcreatedata_seq1.hex"
-=======
     "output_cmp": "txcreatedata_seq1.hex",
     "description": "Adds a new input with sequence number to a transaction"
->>>>>>> a7b486d6
   },
   { "exec": "./bitcoin-tx",
     "args":
     ["-json",
      "01000000011f5c38dfcf6f1a5f5a87c416076d392c87e6d41970d5ad5e477a02d66bde97580000000000fdffffff0180a81201000000001976a9141fc11f39be1729bf973a7ab6a615ca4729d6457488ac00000000",
      "in=5897de6bd6027a475eadd57019d4e6872c396d0716c4875a5f1a6fcfdf385c1f:0:1"],
-<<<<<<< HEAD
-    "output_cmp": "txcreatedata_seq1.json"
-=======
     "output_cmp": "txcreatedata_seq1.json",
     "description": "Adds a new input with sequence number to a transaction (output in json)"
   },
@@ -476,6 +464,5 @@
     "args": ["-json", "-create", "outmultisig=1:2:3:02a5613bd857b7048924264d1e70e08fb2a7e6527d32b7ab1bb993ac59964ff397:021ac43c7ff740014c3b33737ede99c967e4764553d1b2b83db77c83b8715fa72d:02df2089105c77f266fa11a9d33f05c735234075f2e8780824c6b709415f9fb485:WS", "nversion=1"],
     "output_cmp": "txcreatemultisig4.json",
     "description": "Creates a new transaction with a single 2-of-3 multisig in a P2WSH output, wrapped in P2SH (output in json)"
->>>>>>> a7b486d6
   }
 ]