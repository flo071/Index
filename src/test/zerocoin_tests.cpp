#include "util.h"

#include "clientversion.h"
#include "primitives/transaction.h"
#include "random.h"
#include "sync.h"
#include "utilstrencodings.h"
#include "utilmoneystr.h"
#include "test/test_bitcoin.h"

#include <stdint.h>
#include <vector>
#include <iostream>

#include "chainparams.h"
#include "consensus/consensus.h"
#include "consensus/validation.h"
#include "key.h"
#include "main.h"
#include "miner.h"
#include "pubkey.h"
#include "random.h"
#include "txdb.h"
#include "txmempool.h"
#include "ui_interface.h"
#include "rpc/server.h"
#include "rpc/register.h"
#include "zerocoin.h"

#include "test/testutil.h"

#include "wallet/db.h"
#include "wallet/wallet.h"

#include <boost/filesystem.hpp>
#include <boost/test/unit_test.hpp>
#include <boost/thread.hpp>

extern CCriticalSection cs_main;
using namespace std;

CScript scriptPubKey;

bool no_check( std::runtime_error const& ex ) { return true; }

struct ZerocoinTestingSetup : public TestingSetup {
    ZerocoinTestingSetup() : TestingSetup(CBaseChainParams::REGTEST, "1")
    {
        CPubKey newKey;
        BOOST_CHECK(pwalletMain->GetKeyFromPool(newKey));

        string strAddress = CBitcoinAddress(newKey.GetID()).ToString();
        pwalletMain->SetAddressBook(CBitcoinAddress(strAddress).Get(), "",
                               ( "receive"));

        //Mine 200 blocks so that we have funds for creating mints and we are over these limits:
        //mBlockHeightConstants["ZC_V1_5_STARTING_BLOCK"] = 150;
        //mBlockHeightConstants["ZC_CHECK_BUG_FIXED_AT_BLOCK"] = 140;

        printf("Balance before %ld\n", pwalletMain->GetBalance());
        scriptPubKey = CScript() <<  ToByteVector(newKey/*coinbaseKey.GetPubKey()*/) << OP_CHECKSIG;
        for (int i = 0; i < 200; i++)
        {
            std::vector<CMutableTransaction> noTxns;
            CBlock b = CreateAndProcessBlock(noTxns, scriptPubKey);
            coinbaseTxns.push_back(b.vtx[0]);
            LOCK(cs_main);
            {
                LOCK(pwalletMain->cs_wallet);
                pwalletMain->AddToWalletIfInvolvingMe(b.vtx[0], &b, true);
            }
        }

        printf("Balance after 200 blocks: %ld\n", pwalletMain->GetBalance());
    }

    CBlock CreateBlock(const std::vector<CMutableTransaction>& txns,
                       const CScript& scriptPubKey) {
        const CChainParams& chainparams = Params();
        CBlockTemplate *pblocktemplate = BlockAssembler(chainparams).CreateNewBlock(scriptPubKey);
        CBlock& block = pblocktemplate->block;

        // Replace mempool-selected txns with just coinbase plus passed-in txns:
        if(txns.size() > 0) {
            block.vtx.resize(1);
            BOOST_FOREACH(const CMutableTransaction& tx, txns)
                block.vtx.push_back(tx);
        }
        // IncrementExtraNonce creates a valid coinbase and merkleRoot
        unsigned int extraNonce = 0;
        IncrementExtraNonce(&block, chainActive.Tip(), extraNonce);

        while (!CheckProofOfWork(block.GetHash(), block.nBits, chainparams.GetConsensus())){
            ++block.nNonce;
        }

        //delete pblocktemplate;
        return block;
    }

    bool ProcessBlock(CBlock &block) {
        const CChainParams& chainparams = Params();
        CValidationState state;
        return ProcessNewBlock(state, chainparams, NULL, &block, true, NULL, false);
    }

    // Create a new block with just given transactions, coinbase paying to
    // scriptPubKey, and try to add it to the current chain.
    CBlock CreateAndProcessBlock(const std::vector<CMutableTransaction>& txns,
                                 const CScript& scriptPubKey){

        CBlock block = CreateBlock(txns, scriptPubKey);
        BOOST_CHECK_MESSAGE(ProcessBlock(block), "Processing block failed");
        return block;
    }

    std::vector<CTransaction> coinbaseTxns; // For convenience, coinbase transactions
    CKey coinbaseKey; // private/public key needed to spend coinbase transactions
};

BOOST_FIXTURE_TEST_SUITE(zerocoin_tests, ZerocoinTestingSetup)

BOOST_AUTO_TEST_CASE(zerocoin_mintspend)
{
    string denomination;
    vector<uint256> vtxid;
    std::vector<CMutableTransaction> MinTxns;
    std::vector<std::string> denominations = {"1", "10", "25", "50", "100"};
    for(int i = 0; i < 5; i++)
    {
        denomination = denominations[i];
        printf("Testing denomination %s\n", denomination.c_str());
        string stringError;
        //Make sure that transactions get to mempool
        pwalletMain->SetBroadcastTransactions(true);

        //Verify Mint is successful
        vector<pair<int,int>> denominationPairs;
        std::pair<int,int> denominationPair(stoi(denomination), 1);
        denominationPairs.push_back(denominationPair);
        BOOST_CHECK_MESSAGE(pwalletMain->CreateZerocoinMintModel(stringError, denominationPairs), stringError + " - Create Mint failed");

        //Verify Mint gets in the mempool
        BOOST_CHECK_MESSAGE(mempool.size() == 1, "Mint was not added to mempool");

        int previousHeight = chainActive.Height();
        CBlock b = CreateAndProcessBlock(MinTxns, scriptPubKey);
        BOOST_CHECK_MESSAGE(previousHeight + 1 == chainActive.Height(), "Block not added to chain");

        previousHeight = chainActive.Height();
        //Add 5 more blocks and verify that Mint can not be spent until 6 blocks verification
        for (int i = 0; i < 5; i++)
        {
            BOOST_CHECK_MESSAGE(!pwalletMain->CreateZerocoinSpendModel(stringError, "", denomination.c_str()), "Spend succeeded although not confirmed by 6 blocks");
            BOOST_CHECK_MESSAGE(stringError == "it has to have at least two mint coins with at least 6 confirmation in order to spend a coin", stringError + " - Incorrect error message");

            std::vector<CMutableTransaction> noTxns;
            CBlock b = CreateAndProcessBlock(noTxns, scriptPubKey);
        }
        BOOST_CHECK_MESSAGE(previousHeight + 5 == chainActive.Height(), "Block not added to chain");

        BOOST_CHECK_MESSAGE(!pwalletMain->CreateZerocoinSpendModel(stringError, "", denomination.c_str()), "Spend succeeded although not at least two mints");
        BOOST_CHECK_MESSAGE(stringError == "it has to have at least two mint coins with at least 6 confirmation in order to spend a coin", stringError + " - Incorrect error message");


        BOOST_CHECK_MESSAGE(pwalletMain->CreateZerocoinMintModel(stringError, denominationPairs), stringError + "Create Mint failed");

        BOOST_CHECK_MESSAGE(mempool.size() == 1, "Mint was not added to mempool");

        MinTxns.clear();

        previousHeight = chainActive.Height();
        b = CreateAndProcessBlock(MinTxns, scriptPubKey);
        BOOST_CHECK_MESSAGE(previousHeight + 1 == chainActive.Height(), "Block not added to chain");


        previousHeight = chainActive.Height();
        //Add 5 more blocks and verify that Mint can not be spent until 6 blocks verification
        for (int i = 0; i < 5; i++)
        {
            BOOST_CHECK_MESSAGE(!pwalletMain->CreateZerocoinSpendModel(stringError, "", denomination.c_str()), "Spend succeeded although not confirmed by 6 blocks");
            BOOST_CHECK_MESSAGE(stringError == "it has to have at least two mint coins with at least 6 confirmation in order to spend a coin", stringError + " - Incorrect error message");
            std::vector<CMutableTransaction> noTxns;
            CBlock b = CreateAndProcessBlock(noTxns, scriptPubKey);
        }

        BOOST_CHECK_MESSAGE(previousHeight + 5 == chainActive.Height(), "Block not added to chain");

        //Create two spend transactions using the same mint.
        BOOST_CHECK_MESSAGE(pwalletMain->CreateZerocoinSpendModel(stringError, "", denomination.c_str()), "Spend failed");
        BOOST_CHECK_MESSAGE(pwalletMain->CreateZerocoinSpendModel(stringError, "", denomination.c_str(), true), stringError + " - Spend failed");

        //Try to put two in the same block and it will fail, expect 1
        BOOST_CHECK_MESSAGE(mempool.size() == 1, "Spends was not added to mempool");

        //NOT POSSIBLE - Hacky method of forcing double spends to be added to same block
        // vtxid.clear();
        // mempool.queryHashes(vtxid);
        // MinTxns.clear();
        // MinTxns.push_back(*mempool.get(vtxid.at(0)));
        // MinTxns.push_back(*mempool.get(vtxid.at(1)));
        // b = CreateBlock(MinTxns, scriptPubKey);
        // //Reset zerocoinTxInfo to perform check again as if we received the block from another node
        // b.zerocoinTxInfo = std::make_shared<CZerocoinTxInfo>();
        // previousHeight = chainActive.Height();
        // BOOST_CHECK_MESSAGE(!ProcessBlock(b), "ProcessBlock succeeded and should have failed on double spend");
        // BOOST_CHECK_MESSAGE(previousHeight == chainActive.Height(), "Double spend - Block added to chain even though two same spends in same block");
        // mempool.clear();
        // //Create a new spend transaction from a mint that wallet think is used
        // BOOST_CHECK_MESSAGE(pwalletMain->CreateZerocoinSpendModel(stringError, "", denomination.c_str(), true), "Spend failed");

        //Verify spend got into mempool
        BOOST_CHECK_MESSAGE(mempool.size() == 1, "Spend was not added to mempool");

        vtxid.clear();
        MinTxns.clear();

        b = CreateBlock(MinTxns, scriptPubKey);
        previousHeight = chainActive.Height();
        BOOST_CHECK_MESSAGE(ProcessBlock(b), "ProcessBlock failed although valid spend inside");
        BOOST_CHECK_MESSAGE(previousHeight + 1 == chainActive.Height(), "Block not added to chain");

        BOOST_CHECK_MESSAGE(mempool.size() == 0, "Mempool not cleared");

        BOOST_CHECK_MESSAGE(pwalletMain->CreateZerocoinSpendModel(stringError, "", denomination.c_str()), stringError + " - Spend failed");

        //Verify spend got into mempool
        BOOST_CHECK_MESSAGE(mempool.size() == 1, "Spend was not added to mempool");

        MinTxns.clear();

        b = CreateBlock(MinTxns, scriptPubKey);
        previousHeight = chainActive.Height();
        BOOST_CHECK_MESSAGE(ProcessBlock(b), "ProcessBlock failed although valid spend inside");
        BOOST_CHECK_MESSAGE(previousHeight + 1 == chainActive.Height(), "Block not added to chain");

        BOOST_CHECK_MESSAGE(mempool.size() == 0, "Mempool not cleared");

        //Test double spend with previous spend in last block
        BOOST_CHECK_MESSAGE(pwalletMain->CreateZerocoinSpendModel(stringError, "", denomination.c_str(), true), "Spend created although double");
        //This confirms that double spend is blocked and cannot enter mempool
        BOOST_CHECK_MESSAGE(mempool.size() == 0, "Mempool not empty although mempool should reject double spend");

        //Temporary disable usedCoinSerials check to force double spend in mempool
        CZerocoinState *zerocoinState = CZerocoinState::GetZerocoinState();
        auto tempSerials = zerocoinState->usedCoinSerials;
        zerocoinState->usedCoinSerials.clear();

        BOOST_CHECK_MESSAGE(pwalletMain->CreateZerocoinSpendModel(stringError, "", denomination.c_str(), true), "Spend created although double");
        BOOST_CHECK_MESSAGE(mempool.size() == 1, "Mempool not set");
        zerocoinState->usedCoinSerials = tempSerials;

        MinTxns.clear();
        BOOST_CHECK_EXCEPTION(CreateBlock(MinTxns, scriptPubKey), std::runtime_error, no_check);
        BOOST_CHECK_MESSAGE(mempool.size() == 1, "Mempool not set");
        vtxid.clear();
        mempool.queryHashes(vtxid);
        MinTxns.clear();
        MinTxns.push_back(*mempool.get(vtxid.at(0)));
        tempSerials = zerocoinState->usedCoinSerials;
        zerocoinState->usedCoinSerials.clear();
        CreateBlock(MinTxns, scriptPubKey);
        zerocoinState->usedCoinSerials = tempSerials;

        mempool.clear();
        previousHeight = chainActive.Height();
        BOOST_CHECK_MESSAGE(ProcessBlock(b), "ProcessBlock failed");
        //This test confirms that a block containing a double spend is rejected and not added in the chain
        BOOST_CHECK_MESSAGE(previousHeight == chainActive.Height(), "Double spend - Block added to chain even though same spend in previous block");

        vtxid.clear();
        MinTxns.clear();
        mempool.clear();
    }
}

BOOST_AUTO_TEST_CASE(zerocoin_mintspend_many)
{
    vector<string> denominationsForTx;
    vector<uint256> vtxid;
    std::vector<CMutableTransaction> MinTxns;
    string thirdPartyAddress;
    int previousHeight;
    CBlock b;
    CWalletTx wtx;

    std::vector<std::string> denominations = {"1", "10", "25", "50", "100"};

    CZerocoinState *zerocoinState = CZerocoinState::GetZerocoinState();

    pwalletMain->SetBroadcastTransactions(true);

    vector<pair<int,int>> denominationPairs;

    for(int i = 0; i < 4; i++)
    {
        thirdPartyAddress = "";
        denominationsForTx.clear();
        denominationsForTx.push_back(denominations[i]);
        denominationsForTx.push_back(denominations[i+1]); 
        printf("Testing denominations %s and %s\n", denominationsForTx[0].c_str(), denominationsForTx[1].c_str());
        string stringError;
        //Make sure that transactions get to mempool
        pwalletMain->SetBroadcastTransactions(true);
        denominationPairs.clear();
        //Verify Mint is successful
        for(int i=0;i<2;i++){
             std::pair<int,int> denominationPair(stoi(denominationsForTx[i]), 1);
             denominationPairs.push_back(denominationPair);
        }
                
        BOOST_CHECK_MESSAGE(pwalletMain->CreateZerocoinMintModel(stringError, denominationPairs), stringError + " - Create Mint failed");

        //Verify mint tx get added in the mempool
        BOOST_CHECK_MESSAGE(mempool.size() == 1, "Mint tx was not added to mempool");

        int previousHeight = chainActive.Height();
        b = CreateAndProcessBlock(MinTxns, scriptPubKey);
        BOOST_CHECK_MESSAGE(previousHeight + 1 == chainActive.Height(), "Block not added to chain");

        previousHeight = chainActive.Height();
        wtx.Init(NULL);
        //Add 5 more blocks and verify that Mint can not be spent until 6 blocks verification
        for (int i = 0; i < 5; i++)
        {
            BOOST_CHECK_MESSAGE(!pwalletMain->CreateZerocoinSpendModel(wtx, stringError, thirdPartyAddress, denominationsForTx), "Spend succeeded although not confirmed by 6 blocks");
            BOOST_CHECK_MESSAGE(stringError == "it has to have at least two mint coins with at least 6 confirmation in order to spend a coin", stringError + " - Incorrect error message");

            std::vector<CMutableTransaction> noTxns;
            b = CreateAndProcessBlock(noTxns, scriptPubKey);
            wtx.Init(NULL);
        }
        BOOST_CHECK_MESSAGE(previousHeight + 5 == chainActive.Height(), "Block not added to chain");

        wtx.Init(NULL);
        BOOST_CHECK_MESSAGE(!pwalletMain->CreateZerocoinSpendModel(wtx, stringError, thirdPartyAddress, denominationsForTx), "Spend succeeded although not at least two mints");
        BOOST_CHECK_MESSAGE(stringError == "it has to have at least two mint coins with at least 6 confirmation in order to spend a coin", stringError + " - Incorrect error message");

        BOOST_CHECK_MESSAGE(pwalletMain->CreateZerocoinMintModel(stringError, denominationPairs), stringError + "Create Mint failed");
        //BOOST_CHECK_MESSAGE(pwalletMain->CreateZerocoinMintModel(stringError, denominationsForTx[1].c_str()), stringError + "Create Mint failed");

        BOOST_CHECK_MESSAGE(mempool.size() == 1, "Mint tx was not added to mempool");

        MinTxns.clear();

        previousHeight = chainActive.Height();
        b = CreateAndProcessBlock(MinTxns, scriptPubKey);
        BOOST_CHECK_MESSAGE(previousHeight + 1 == chainActive.Height(), "Block not added to chain");


        previousHeight = chainActive.Height();
        //Add 5 more blocks and verify that Mint can not be spent until 6 blocks verification
        wtx.Init(NULL);
        for (int i = 0; i < 5; i++)
        {
            BOOST_CHECK_MESSAGE(!pwalletMain->CreateZerocoinSpendModel(wtx, stringError, thirdPartyAddress, denominationsForTx), "Spend succeeded although not confirmed by 6 blocks");
            BOOST_CHECK_MESSAGE(stringError == "it has to have at least two mint coins with at least 6 confirmation in order to spend a coin", stringError + " - Incorrect error message");
            std::vector<CMutableTransaction> noTxns;
            b = CreateAndProcessBlock(noTxns, scriptPubKey);
            wtx.Init(NULL);
        }

        BOOST_CHECK_MESSAGE(previousHeight + 5 == chainActive.Height(), "Block not added to chain");

        //Create two spend transactions using the same mints
        BOOST_CHECK_MESSAGE(pwalletMain->CreateZerocoinSpendModel(wtx, stringError, thirdPartyAddress, denominationsForTx), "Spend failed");
        BOOST_CHECK_MESSAGE(wtx.vin.size() == 2, "Incorrect inputs size");
        BOOST_CHECK_MESSAGE(wtx.vout.size() == 1, "Incorrect output size");
        wtx.Init(NULL);
        BOOST_CHECK_MESSAGE(pwalletMain->CreateZerocoinSpendModel(wtx, stringError, thirdPartyAddress, denominationsForTx, true), stringError + " - Spend failed");

        //Try to put two in the same block and it will fail, expect 1
        BOOST_CHECK_MESSAGE(mempool.size() == 1, "Spends was not added to mempool");

        vtxid.clear();
        MinTxns.clear();

        b = CreateBlock(MinTxns, scriptPubKey);
        previousHeight = chainActive.Height();
        BOOST_CHECK_MESSAGE(ProcessBlock(b), "ProcessBlock failed although valid spend inside");
        BOOST_CHECK_MESSAGE(previousHeight + 1 == chainActive.Height(), "Block not added to chain");

        BOOST_CHECK_MESSAGE(mempool.size() == 0, "Mempool not cleared");

        BOOST_CHECK_MESSAGE(pwalletMain->CreateZerocoinSpendModel(wtx, stringError, thirdPartyAddress, denominationsForTx), stringError + " - Spend failed");
        BOOST_CHECK_MESSAGE(wtx.vin.size() == 2, "Incorrect inputs size");
        BOOST_CHECK_MESSAGE(wtx.vout.size() == 1, "Incorrect output size");

        //Verify spend got into mempool
        BOOST_CHECK_MESSAGE(mempool.size() == 1, "Spend was not added to mempool");

        MinTxns.clear();

        b = CreateBlock(MinTxns, scriptPubKey);
        previousHeight = chainActive.Height();
        BOOST_CHECK_MESSAGE(ProcessBlock(b), "ProcessBlock failed although valid spend inside");
        BOOST_CHECK_MESSAGE(previousHeight + 1 == chainActive.Height(), "Block not added to chain");

        BOOST_CHECK_MESSAGE(mempool.size() == 0, "Mempool not cleared");
        wtx.Init(NULL);
        //Test double spend with previous spend in last block
        BOOST_CHECK_MESSAGE(pwalletMain->CreateZerocoinSpendModel(wtx, stringError, thirdPartyAddress, denominationsForTx, true), "Spend created although double");
        //This confirms that double spend is blocked and cannot enter mempool
        BOOST_CHECK_MESSAGE(mempool.size() == 0, "Mempool not empty although mempool should reject double spend");

        //Temporary disable usedCoinSerials check to force double spend in mempool
        auto tempSerials = zerocoinState->usedCoinSerials;
        zerocoinState->usedCoinSerials.clear();

        wtx.Init(NULL);
        BOOST_CHECK_MESSAGE(pwalletMain->CreateZerocoinSpendModel(wtx, stringError, thirdPartyAddress, denominationsForTx, true), "Spend created although double");
        BOOST_CHECK_MESSAGE(mempool.size() == 1, "mempool not set after used coin serials removed");
        zerocoinState->usedCoinSerials = tempSerials;

        MinTxns.clear();
        BOOST_CHECK_EXCEPTION(CreateBlock(MinTxns, scriptPubKey), std::runtime_error, no_check);
        BOOST_CHECK_MESSAGE(mempool.size() == 1, "mempool not set after block created");
        vtxid.clear();
        mempool.queryHashes(vtxid);
        MinTxns.clear();
        MinTxns.push_back(*mempool.get(vtxid.at(0)));
        tempSerials = zerocoinState->usedCoinSerials;
        zerocoinState->usedCoinSerials.clear();
        CreateBlock(MinTxns, scriptPubKey);
        zerocoinState->usedCoinSerials = tempSerials;

        mempool.clear();
        previousHeight = chainActive.Height();
        BOOST_CHECK_MESSAGE(ProcessBlock(b), "ProcessBlock failed");
        //This test confirms that a block containing a double spend is rejected and not added in the chain
        BOOST_CHECK_MESSAGE(previousHeight == chainActive.Height(), "Double spend - Block added to chain even though same spend in previous block");

        vtxid.clear();
        MinTxns.clear();
        mempool.clear();
        zerocoinState->mempoolCoinSerials.clear();

        // Test: send to third party address.
        // mint two of each denom
        denominationPairs.clear();
        for(int i=0;i<2;i++){
             std::pair<int,int> denominationPair(stoi(denominationsForTx[i]), 2);
             denominationPairs.push_back(denominationPair);
        }
        BOOST_CHECK_MESSAGE(pwalletMain->CreateZerocoinMintModel(stringError, denominationPairs), stringError + " - Create Mint failed");

        // verify mints got to mempool
        BOOST_CHECK_MESSAGE(mempool.size() == 1, "mint tx not added to mempool");

        // add block
        previousHeight = chainActive.Height();
        b = CreateAndProcessBlock(MinTxns, scriptPubKey);
        wtx.Init(NULL);
        //Add 5 more blocks
        for (int i = 0; i < 5; i++)
        {
            std::vector<CMutableTransaction> noTxns;
            b = CreateAndProcessBlock(noTxns, scriptPubKey);
            wtx.Init(NULL);
        }
        // printf("%d\n", chainActive.Height());
        BOOST_CHECK_MESSAGE(previousHeight + 6 == chainActive.Height(), "Block not added to chain");
        previousHeight = chainActive.Height();

        // send to third party address.
        thirdPartyAddress = "TXYb6pEWBDcxQvTxbFQ9sEV1c3rWUPGW3v";
        BOOST_CHECK_MESSAGE(pwalletMain->CreateZerocoinSpendModel(wtx, stringError, thirdPartyAddress, denominationsForTx), "Spend failed");
        BOOST_CHECK_MESSAGE(wtx.vin.size() == 2, "Incorrect inputs size");
        BOOST_CHECK_MESSAGE(wtx.vout.size() == 1, "Incorrect output size");

        BOOST_CHECK_MESSAGE(mempool.size() == 1, "third party spend not added to mempool");

        b = CreateAndProcessBlock(MinTxns, scriptPubKey);
        wtx.Init(NULL);

        BOOST_CHECK_MESSAGE(mempool.size() == 0, "third party spend not succeeded");

        vtxid.clear();
        MinTxns.clear();
        mempool.clear();
        zerocoinState->mempoolCoinSerials.clear();
    }

    thirdPartyAddress = "";

    // create transactions using the same denomination
    for(int i = 0; i < 5; i++)
    {
        denominationsForTx.clear();
        denominationsForTx.push_back(denominations[i]);
        denominationsForTx.push_back(denominations[i]); 
        string stringError;
        printf("Testing denominations %s and %s\n", denominationsForTx[0].c_str(), denominationsForTx[1].c_str());
        denominationPairs.clear();
<<<<<<< HEAD
        std::pair<int,int> denominationPair(stoi(denominations[i]), 2);
=======
        std::pair<int,int> denominationPair(stoi(denominations[i].c_str()), 2);
>>>>>>> e48a3860
        denominationPairs.push_back(denominationPair);

        BOOST_CHECK_MESSAGE(pwalletMain->CreateZerocoinMintModel(stringError, denominationPairs), stringError + " - Create Mint failed");

        BOOST_CHECK_MESSAGE(mempool.size() == 1, "Same denom mint tx not added to mempool");

        // add block
        previousHeight = chainActive.Height();
        b = CreateAndProcessBlock(MinTxns, scriptPubKey);
        wtx.Init(NULL);
        //Add 5 more blocks
        for (int i = 0; i < 5; i++)
        {
            std::vector<CMutableTransaction> noTxns;
            b = CreateAndProcessBlock(noTxns, scriptPubKey);
            wtx.Init(NULL);
        }
        // printf("%d\n", chainActive.Height());
        BOOST_CHECK_MESSAGE(previousHeight + 6 == chainActive.Height(), "Block not added to chain");
        previousHeight = chainActive.Height();

        BOOST_CHECK_MESSAGE(pwalletMain->CreateZerocoinSpendModel(wtx, stringError, thirdPartyAddress, denominationsForTx), "Spend failed");
        BOOST_CHECK_MESSAGE(wtx.vin.size() == 2, "Incorrect inputs size");
        BOOST_CHECK_MESSAGE(wtx.vout.size() == 1, "Incorrect output size");

        BOOST_CHECK_MESSAGE(mempool.size() == 1, "Same denom spend not added to mempool");

        b = CreateAndProcessBlock(MinTxns, scriptPubKey);
        wtx.Init(NULL);

        BOOST_CHECK_MESSAGE(mempool.size() == 0, "Same denom spend not succeeded");

        vtxid.clear();
        MinTxns.clear();
        mempool.clear();
        zerocoinState->mempoolCoinSerials.clear();
    }
}

BOOST_AUTO_TEST_CASE(zerocoin_mintspend_usedinput){
    vector<string> denominationsForTx;
    vector<pair<int,int>> denominationPairs;
    vector<uint256> vtxid;
    std::vector<CMutableTransaction> MinTxns;
    string thirdPartyAddress;
    int previousHeight;
    CBlock b;
    CWalletTx wtx;

    std::vector<std::string> denominations = {"1", "10", "25", "50", "100"};

    CZerocoinState *zerocoinState = CZerocoinState::GetZerocoinState();

    pwalletMain->SetBroadcastTransactions(true);

    // attempt to add a mixed input spend in one block, and use of the inputs into another tx in the next block.
    denominationsForTx.clear();
    denominationsForTx.push_back(denominations[rand() % 5]);
    denominationsForTx.push_back(denominations[rand() % 5]); 
    printf("Testing denominations %s and %s\n", denominationsForTx[0].c_str(), denominationsForTx[1].c_str());
    string stringError;

    denominationPairs.clear();
<<<<<<< HEAD
    for (int i = 0; i < 3; i++){
        std::pair<int,int> denominationPair(stoi(denominationsForTx[i]), 2);
=======
    for (int i = 0; i < 2; i++){
        std::pair<int,int> denominationPair(stoi(denominationsForTx[i].c_str()), 2);
>>>>>>> e48a3860
        denominationPairs.push_back(denominationPair);
    }

    BOOST_CHECK_MESSAGE(pwalletMain->CreateZerocoinMintModel(stringError, denominationPairs), stringError + " - Create Mint failed");

<<<<<<< HEAD
    BOOST_CHECK_MESSAGE(mempool.size() == 1, "Same denom mints not added to mempool");
=======
    BOOST_CHECK_MESSAGE(mempool.size() == 1, "Used input mint not added to mempool");
>>>>>>> e48a3860

    // add block
    previousHeight = chainActive.Height();
    b = CreateAndProcessBlock(MinTxns, scriptPubKey);
    wtx.Init(NULL);
    //Add 5 more blocks
    for (int i = 0; i < 5; i++)
    {
        std::vector<CMutableTransaction> noTxns;
        b = CreateAndProcessBlock(noTxns, scriptPubKey);
        wtx.Init(NULL);
    }
    // printf("%d\n", chainActive.Height());
    BOOST_CHECK_MESSAGE(previousHeight + 6 == chainActive.Height(), "Block not added to chain");
    previousHeight = chainActive.Height();

    BOOST_CHECK_MESSAGE(pwalletMain->CreateZerocoinSpendModel(wtx, stringError, thirdPartyAddress, denominationsForTx), "Spend failed");
    BOOST_CHECK_MESSAGE(wtx.vin.size() == denominationsForTx.size(), "Incorrect inputs size");
    BOOST_CHECK_MESSAGE(wtx.vout.size() == 1, "Incorrect output size");

    BOOST_CHECK_MESSAGE(pwalletMain->CreateZerocoinSpendModel(wtx, stringError, thirdPartyAddress, denominationsForTx), "Spend failed");
    BOOST_CHECK_MESSAGE(wtx.vin.size() == denominationsForTx.size(), "Incorrect inputs size");
    BOOST_CHECK_MESSAGE(wtx.vout.size() == 1, "Incorrect output size");

    BOOST_CHECK_MESSAGE(mempool.size() == 2, "Same denom spend not added to mempool");

    b = CreateAndProcessBlock(MinTxns, scriptPubKey);
    wtx.Init(NULL);

    BOOST_CHECK_MESSAGE(mempool.size() == 0, "Same denom spend not succeeded");

    // Now add one of the inputs into another spend and verify it fails..
    denominationsForTx.pop_back();
    BOOST_CHECK_MESSAGE(!pwalletMain->CreateZerocoinSpendModel(wtx, stringError, thirdPartyAddress, denominationsForTx), "First spend succeeded with used mint");
    BOOST_CHECK_MESSAGE(stringError=="it has to have at least two mint coins with at least 6 confirmation in order to spend a coin", "Incorrect error message: " + stringError);

<<<<<<< HEAD
    // Now mint two more of denomination 1, but don't mine the needed blocks, preventing their usage. verify transaction creation fails
=======
    // Now mint two more of the first denomination, but don't mine the needed blocks, preventing their usage. verify transaction creation fails
>>>>>>> e48a3860
    denominationPairs.clear();
    std::pair<int,int> denominationPair(stoi(denominationsForTx[0]), 2);
    denominationPairs.push_back(denominationPair);
    BOOST_CHECK_MESSAGE(pwalletMain->CreateZerocoinMintModel(stringError, denominationPairs), stringError + " - Create Mint failed");
<<<<<<< HEAD
    //BOOST_CHECK_MESSAGE(pwalletMain->CreateZerocoinMintModel(stringError, denominationsForTx[0].c_str()), stringError + " - Create Mint failed");
=======
>>>>>>> e48a3860

    BOOST_CHECK_MESSAGE(!pwalletMain->CreateZerocoinSpendModel(wtx, stringError, thirdPartyAddress, denominationsForTx), "Second spend succeeded with used mint");
    BOOST_CHECK_MESSAGE(stringError=="it has to have at least two mint coins with at least 6 confirmation in order to spend a coin", "Incorrect error message: " + stringError);

    vtxid.clear();
    MinTxns.clear();
    mempool.clear();
    zerocoinState->mempoolCoinSerials.clear();
}

BOOST_AUTO_TEST_CASE(zerocoin_mintspend_numinputs){
    vector<string> denominationsForTx;
    vector<uint256> vtxid;
    std::vector<CMutableTransaction> MinTxns;
    string thirdPartyAddress;
    int previousHeight;
    CBlock b;
    CWalletTx wtx;
    string stringError;

    std::vector<std::string> denominations = {"1", "10", "25", "50", "100"};
    int denominationIndexA = rand() % 5;
    int denominationIndexB = (denominationIndexA + 5) %4; //guarantees a different number in the range

    CZerocoinState *zerocoinState = CZerocoinState::GetZerocoinState();

    pwalletMain->SetBroadcastTransactions(true);

    // attempt to create a zerocoin spend with more than ZC_SPEND_LIMIT inputs.
    printf("Testing number of inputs for denomination %s", denominations[denominationIndexA].c_str());
    denominationsForTx.clear();

    for (int i = 0; i < (ZC_SPEND_LIMIT+1)*2; i++){
        denominationsForTx.push_back(denominations[denominationIndexA]);
        BOOST_CHECK_MESSAGE(pwalletMain->CreateZerocoinMintModel(stringError, denominations[denominationIndexA].c_str()), stringError + " - Create Mint failed");
        BOOST_CHECK_MESSAGE(pwalletMain->CreateZerocoinMintModel(stringError, denominations[denominationIndexB].c_str()), stringError + " - Create Mint failed");
        if(i<=ZC_SPEND_LIMIT){
            denominationsForTx.push_back(denominations[denominationIndexA]);
        }
    }
    
    BOOST_CHECK_MESSAGE(mempool.size() == (ZC_SPEND_LIMIT+1)*4, "Num input mints not added to mempool");

    // add block
    previousHeight = chainActive.Height();
    b = CreateAndProcessBlock(MinTxns, scriptPubKey);
    wtx.Init(NULL);
    //Add 5 more blocks
    for (int i = 0; i < 5; i++)
    {
        std::vector<CMutableTransaction> noTxns;
        b = CreateAndProcessBlock(noTxns, scriptPubKey);
        wtx.Init(NULL);
    }

    BOOST_CHECK_MESSAGE(previousHeight + 6 == chainActive.Height(), "Block not added to chain");
    previousHeight = chainActive.Height();

    // Check that the tx creation fails.
    BOOST_CHECK_MESSAGE(!pwalletMain->CreateZerocoinSpendModel(wtx, stringError, thirdPartyAddress, denominationsForTx), "Spend succeeded even though number of inputs > ZC_SPEND_LIMIT");

    // Next add 3 transactions with 2 inputs each, verify mempool==3. mine a block. Verify mempool still has 1 tx.
    for(int i=0;i<3;i++){
        denominationsForTx.clear();
        denominationsForTx.push_back(denominations[denominationIndexA]);
        denominationsForTx.push_back(denominations[denominationIndexB]);
        BOOST_CHECK_MESSAGE(pwalletMain->CreateZerocoinSpendModel(wtx, stringError, thirdPartyAddress, denominationsForTx), "Spend Failed");
    }

    BOOST_CHECK_MESSAGE(mempool.size() == 3, "Num input spends not added to mempool");

    // add block
    b = CreateAndProcessBlock(MinTxns, scriptPubKey);
    wtx.Init(NULL);

    BOOST_CHECK_MESSAGE(mempool.size() != 3 && mempool.size() == 1 && mempool.size() != 0, "Mempool not correctly cleared: Block spend limit not enforced.");

    vtxid.clear();
    MinTxns.clear();
    mempool.clear();
    zerocoinState->mempoolCoinSerials.clear();
}
BOOST_AUTO_TEST_SUITE_END()
<|MERGE_RESOLUTION|>--- conflicted
+++ resolved
@@ -492,11 +492,7 @@
         string stringError;
         printf("Testing denominations %s and %s\n", denominationsForTx[0].c_str(), denominationsForTx[1].c_str());
         denominationPairs.clear();
-<<<<<<< HEAD
-        std::pair<int,int> denominationPair(stoi(denominations[i]), 2);
-=======
         std::pair<int,int> denominationPair(stoi(denominations[i].c_str()), 2);
->>>>>>> e48a3860
         denominationPairs.push_back(denominationPair);
 
         BOOST_CHECK_MESSAGE(pwalletMain->CreateZerocoinMintModel(stringError, denominationPairs), stringError + " - Create Mint failed");
@@ -559,24 +555,14 @@
     printf("Testing denominations %s and %s\n", denominationsForTx[0].c_str(), denominationsForTx[1].c_str());
     string stringError;
 
-    denominationPairs.clear();
-<<<<<<< HEAD
-    for (int i = 0; i < 3; i++){
-        std::pair<int,int> denominationPair(stoi(denominationsForTx[i]), 2);
-=======
     for (int i = 0; i < 2; i++){
         std::pair<int,int> denominationPair(stoi(denominationsForTx[i].c_str()), 2);
->>>>>>> e48a3860
         denominationPairs.push_back(denominationPair);
     }
 
     BOOST_CHECK_MESSAGE(pwalletMain->CreateZerocoinMintModel(stringError, denominationPairs), stringError + " - Create Mint failed");
 
-<<<<<<< HEAD
-    BOOST_CHECK_MESSAGE(mempool.size() == 1, "Same denom mints not added to mempool");
-=======
     BOOST_CHECK_MESSAGE(mempool.size() == 1, "Used input mint not added to mempool");
->>>>>>> e48a3860
 
     // add block
     previousHeight = chainActive.Height();
@@ -613,19 +599,11 @@
     BOOST_CHECK_MESSAGE(!pwalletMain->CreateZerocoinSpendModel(wtx, stringError, thirdPartyAddress, denominationsForTx), "First spend succeeded with used mint");
     BOOST_CHECK_MESSAGE(stringError=="it has to have at least two mint coins with at least 6 confirmation in order to spend a coin", "Incorrect error message: " + stringError);
 
-<<<<<<< HEAD
-    // Now mint two more of denomination 1, but don't mine the needed blocks, preventing their usage. verify transaction creation fails
-=======
     // Now mint two more of the first denomination, but don't mine the needed blocks, preventing their usage. verify transaction creation fails
->>>>>>> e48a3860
     denominationPairs.clear();
     std::pair<int,int> denominationPair(stoi(denominationsForTx[0]), 2);
     denominationPairs.push_back(denominationPair);
     BOOST_CHECK_MESSAGE(pwalletMain->CreateZerocoinMintModel(stringError, denominationPairs), stringError + " - Create Mint failed");
-<<<<<<< HEAD
-    //BOOST_CHECK_MESSAGE(pwalletMain->CreateZerocoinMintModel(stringError, denominationsForTx[0].c_str()), stringError + " - Create Mint failed");
-=======
->>>>>>> e48a3860
 
     BOOST_CHECK_MESSAGE(!pwalletMain->CreateZerocoinSpendModel(wtx, stringError, thirdPartyAddress, denominationsForTx), "Second spend succeeded with used mint");
     BOOST_CHECK_MESSAGE(stringError=="it has to have at least two mint coins with at least 6 confirmation in order to spend a coin", "Incorrect error message: " + stringError);
