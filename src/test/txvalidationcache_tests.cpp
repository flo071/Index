// Copyright (c) 2011-2016 The Bitcoin Core developers
// Distributed under the MIT software license, see the accompanying
// file COPYING or http://www.opensource.org/licenses/mit-license.php.

#include "consensus/validation.h"
#include "key.h"
#include "validation.h"
#include "miner.h"
#include "pubkey.h"
#include "txmempool.h"
#include "random.h"
#include "script/standard.h"
#include "test/test_bitcoin.h"
#include "utiltime.h"

#include <boost/test/unit_test.hpp>

BOOST_AUTO_TEST_SUITE(tx_validationcache_tests)

static bool
ToMemPool(CMutableTransaction& tx)
{
    LOCK(cs_main);

    CValidationState state;
<<<<<<< HEAD
    return AcceptToMemoryPool(mempool, state, tx, true, false, NULL, true, 0, true);
=======
    return AcceptToMemoryPool(mempool, state, MakeTransactionRef(tx), false, NULL, NULL, true, 0);
>>>>>>> a7b486d6
}
/*
BOOST_FIXTURE_TEST_CASE(tx_mempool_block_doublespend, TestChain100Setup)
{
    // Make sure skipping validation of transctions that were
    // validated going into the memory pool does not allow
    // double-spends in blocks to pass validation when they should not.

    CScript scriptPubKey = CScript() <<  ToByteVector(coinbaseKey.GetPubKey()) << OP_CHECKSIG;

    // Create a double-spend of mature coinbase txn:
    std::vector<CMutableTransaction> spends;
    spends.resize(2);
    for (int i = 0; i < 2; i++)
    {
        spends[i].nVersion = 1;
        spends[i].vin.resize(1);
        spends[i].vin[0].prevout.hash = coinbaseTxns[0].GetHash();
        spends[i].vin[0].prevout.n = 0;
        spends[i].vout.resize(1);
        spends[i].vout[0].nValue = 11*CENT;
        spends[i].vout[0].scriptPubKey = scriptPubKey;

        // Sign:
        std::vector<unsigned char> vchSig;
        uint256 hash = SignatureHash(scriptPubKey, spends[i], 0, SIGHASH_ALL, 0, SIGVERSION_BASE);
        BOOST_CHECK(coinbaseKey.Sign(hash, vchSig));
        vchSig.push_back((unsigned char)SIGHASH_ALL);
        spends[i].vin[0].scriptSig << vchSig;
    }

    CBlock block;

    // Test 1: block with both of those transactions should be rejected.
    block = CreateAndProcessBlock(spends, scriptPubKey);
    BOOST_CHECK(chainActive.Tip()->GetBlockHash() != block.GetHash());

    // Test 2: ... and should be rejected if spend1 is in the memory pool
    BOOST_CHECK(ToMemPool(spends[0]));
    block = CreateAndProcessBlock(spends, scriptPubKey);
    BOOST_CHECK(chainActive.Tip()->GetBlockHash() != block.GetHash());
    mempool.clear();

    // Test 3: ... and should be rejected if spend2 is in the memory pool
    BOOST_CHECK(ToMemPool(spends[1]));
    block = CreateAndProcessBlock(spends, scriptPubKey);
    BOOST_CHECK(chainActive.Tip()->GetBlockHash() != block.GetHash());
    mempool.clear();

    // Final sanity test: first spend in mempool, second in block, that's OK:
    std::vector<CMutableTransaction> oneSpend;
    oneSpend.push_back(spends[0]);
    BOOST_CHECK(ToMemPool(spends[1]));
    block = CreateAndProcessBlock(oneSpend, scriptPubKey);
    BOOST_CHECK(chainActive.Tip()->GetBlockHash() == block.GetHash());
    // spends[1] should have been removed from the mempool when the
    // block with spends[0] is accepted:
    BOOST_CHECK_EQUAL(mempool.size(), 0);
}
*/
BOOST_AUTO_TEST_SUITE_END()<|MERGE_RESOLUTION|>--- conflicted
+++ resolved
@@ -23,11 +23,7 @@
     LOCK(cs_main);
 
     CValidationState state;
-<<<<<<< HEAD
-    return AcceptToMemoryPool(mempool, state, tx, true, false, NULL, true, 0, true);
-=======
     return AcceptToMemoryPool(mempool, state, MakeTransactionRef(tx), false, NULL, NULL, true, 0);
->>>>>>> a7b486d6
 }
 /*
 BOOST_FIXTURE_TEST_CASE(tx_mempool_block_doublespend, TestChain100Setup)
