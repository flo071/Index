// Copyright (c) 2010 Satoshi Nakamoto
// Copyright (c) 2009-2016 The Bitcoin Core developers
// Distributed under the MIT software license, see the accompanying
// file COPYING or http://www.opensource.org/licenses/mit-license.php.

#include "amount.h"
#include "chain.h"
#include "chainparams.h"
#include "checkpoints.h"
#include "coins.h"
#include "consensus/validation.h"
#include "validation.h"
#include "policy/policy.h"
#include "primitives/transaction.h"
#include "rpc/server.h"
#include "streams.h"
#include "sync.h"
#include "txmempool.h"
#include "util.h"
#include "utilstrencodings.h"
#include "hash.h"

#include <stdint.h>

#include <univalue.h>

#include <boost/thread/thread.hpp> // boost::thread::interrupt

#include <mutex>
#include <condition_variable>
using namespace std;

struct CUpdatedBlock
{
    uint256 hash;
    int height;
};

static std::mutex cs_blockchange;
static std::condition_variable cond_blockchange;
static CUpdatedBlock latestblock;

extern void TxToJSON(const CTransaction& tx, const uint256 hashBlock, UniValue& entry);
void ScriptPubKeyToJSON(const CScript& scriptPubKey, UniValue& out, bool fIncludeHex);

double GetDifficulty(const CBlockIndex* blockindex)
{
    // Floating point number that is a multiple of the minimum difficulty,
    // minimum difficulty = 1.0.
    if (blockindex == NULL)
    {
        if (chainActive.Tip() == NULL)
            return 1.0;
        else
            blockindex = chainActive.Tip();
    }

    int nShift = (blockindex->nBits >> 24) & 0xff;

    double dDiff =
        (double)0x0000ffff / (double)(blockindex->nBits & 0x00ffffff);

    while (nShift < 29)
    {
        dDiff *= 256.0;
        nShift++;
    }
    while (nShift > 29)
    {
        dDiff /= 256.0;
        nShift--;
    }

    return dDiff;
}

UniValue blockheaderToJSON(const CBlockIndex* blockindex)
{
    UniValue result(UniValue::VOBJ);
    result.push_back(Pair("hash", blockindex->GetBlockHash().GetHex()));
    int confirmations = -1;
    // Only report confirmations if the block is on the main chain
    if (chainActive.Contains(blockindex))
        confirmations = chainActive.Height() - blockindex->nHeight + 1;
    result.push_back(Pair("confirmations", confirmations));
    result.push_back(Pair("height", blockindex->nHeight));
    result.push_back(Pair("version", blockindex->nVersion));
    result.push_back(Pair("versionHex", strprintf("%08x", blockindex->nVersion)));
    result.push_back(Pair("merkleroot", blockindex->hashMerkleRoot.GetHex()));
    result.push_back(Pair("time", (int64_t)blockindex->nTime));
    result.push_back(Pair("mediantime", (int64_t)blockindex->GetMedianTimePast()));
    result.push_back(Pair("nonce", (uint64_t)blockindex->nNonce));
    result.push_back(Pair("bits", strprintf("%08x", blockindex->nBits)));
    result.push_back(Pair("difficulty", GetDifficulty(blockindex)));
    result.push_back(Pair("chainwork", blockindex->nChainWork.GetHex()));

    if (blockindex->pprev)
        result.push_back(Pair("previousblockhash", blockindex->pprev->GetBlockHash().GetHex()));
    CBlockIndex *pnext = chainActive.Next(blockindex);
    if (pnext)
        result.push_back(Pair("nextblockhash", pnext->GetBlockHash().GetHex()));
    return result;
}

UniValue blockToJSON(const CBlock& block, const CBlockIndex* blockindex, bool txDetails = false)
{
    UniValue result(UniValue::VOBJ);
    result.push_back(Pair("hash", blockindex->GetBlockHash().GetHex()));
    int confirmations = -1;
    // Only report confirmations if the block is on the main chain
    if (chainActive.Contains(blockindex))
        confirmations = chainActive.Height() - blockindex->nHeight + 1;
    result.push_back(Pair("confirmations", confirmations));
    result.push_back(Pair("strippedsize", (int)::GetSerializeSize(block, SER_NETWORK, PROTOCOL_VERSION | SERIALIZE_TRANSACTION_NO_WITNESS)));
    result.push_back(Pair("size", (int)::GetSerializeSize(block, SER_NETWORK, PROTOCOL_VERSION)));
    result.push_back(Pair("weight", (int)::GetBlockWeight(block)));
    result.push_back(Pair("height", blockindex->nHeight));
    result.push_back(Pair("version", block.nVersion));
    result.push_back(Pair("versionHex", strprintf("%08x", block.nVersion)));
    result.push_back(Pair("merkleroot", block.hashMerkleRoot.GetHex()));
    UniValue txs(UniValue::VARR);
    for(const auto& tx : block.vtx)
    {
        if(txDetails)
        {
            UniValue objTx(UniValue::VOBJ);
            TxToJSON(*tx, uint256(), objTx);
            txs.push_back(objTx);
        }
        else
            txs.push_back(tx->GetHash().GetHex());
    }
    result.push_back(Pair("tx", txs));
    result.push_back(Pair("time", block.GetBlockTime()));
    result.push_back(Pair("mediantime", (int64_t)blockindex->GetMedianTimePast()));
    result.push_back(Pair("nonce", (uint64_t)block.nNonce));
    result.push_back(Pair("bits", strprintf("%08x", block.nBits)));
    result.push_back(Pair("difficulty", GetDifficulty(blockindex)));
    result.push_back(Pair("chainwork", blockindex->nChainWork.GetHex()));

    if (blockindex->pprev)
        result.push_back(Pair("previousblockhash", blockindex->pprev->GetBlockHash().GetHex()));
    CBlockIndex *pnext = chainActive.Next(blockindex);
    if (pnext)
        result.push_back(Pair("nextblockhash", pnext->GetBlockHash().GetHex()));
    return result;
}

UniValue getblockcount(const JSONRPCRequest& request)
{
    if (request.fHelp || request.params.size() != 0)
        throw runtime_error(
            "getblockcount\n"
            "\nReturns the number of blocks in the longest blockchain.\n"
            "\nResult:\n"
            "n    (numeric) The current block count\n"
            "\nExamples:\n"
            + HelpExampleCli("getblockcount", "")
            + HelpExampleRpc("getblockcount", "")
        );

    LOCK(cs_main);
    return chainActive.Height();
}

UniValue getbestblockhash(const JSONRPCRequest& request)
{
    if (request.fHelp || request.params.size() != 0)
        throw runtime_error(
            "getbestblockhash\n"
            "\nReturns the hash of the best (tip) block in the longest blockchain.\n"
            "\nResult:\n"
            "\"hex\"      (string) the block hash hex encoded\n"
            "\nExamples:\n"
            + HelpExampleCli("getbestblockhash", "")
            + HelpExampleRpc("getbestblockhash", "")
        );

    LOCK(cs_main);
    return chainActive.Tip()->GetBlockHash().GetHex();
}

void RPCNotifyBlockChange(bool ibd, const CBlockIndex * pindex)
{
    if(pindex) {
        std::lock_guard<std::mutex> lock(cs_blockchange);
        latestblock.hash = pindex->GetBlockHash();
        latestblock.height = pindex->nHeight;
    }
	cond_blockchange.notify_all();
}

UniValue waitfornewblock(const JSONRPCRequest& request)
{
    if (request.fHelp || request.params.size() > 1)
        throw runtime_error(
            "waitfornewblock (timeout)\n"
            "\nWaits for a specific new block and returns useful info about it.\n"
            "\nReturns the current block on timeout or exit.\n"
            "\nArguments:\n"
            "1. timeout (int, optional, default=0) Time in milliseconds to wait for a response. 0 indicates no timeout.\n"
            "\nResult:\n"
            "{                           (json object)\n"
            "  \"hash\" : {       (string) The blockhash\n"
            "  \"height\" : {     (int) Block height\n"
            "}\n"
            "\nExamples:\n"
            + HelpExampleCli("waitfornewblock", "1000")
            + HelpExampleRpc("waitfornewblock", "1000")
        );
    int timeout = 0;
    if (request.params.size() > 0)
        timeout = request.params[0].get_int();

    CUpdatedBlock block;
    {
        std::unique_lock<std::mutex> lock(cs_blockchange);
        block = latestblock;
        if(timeout)
            cond_blockchange.wait_for(lock, std::chrono::milliseconds(timeout), [&block]{return latestblock.height != block.height || latestblock.hash != block.hash || !IsRPCRunning(); });
        else
            cond_blockchange.wait(lock, [&block]{return latestblock.height != block.height || latestblock.hash != block.hash || !IsRPCRunning(); });
        block = latestblock;
    }
    UniValue ret(UniValue::VOBJ);
    ret.push_back(Pair("hash", block.hash.GetHex()));
    ret.push_back(Pair("height", block.height));
    return ret;
}

UniValue waitforblock(const JSONRPCRequest& request)
{
    if (request.fHelp || request.params.size() < 1 || request.params.size() > 2)
        throw runtime_error(
            "waitforblock <blockhash> (timeout)\n"
            "\nWaits for a specific new block and returns useful info about it.\n"
            "\nReturns the current block on timeout or exit.\n"
            "\nArguments:\n"
            "1. \"blockhash\" (required, string) Block hash to wait for.\n"
            "2. timeout       (int, optional, default=0) Time in milliseconds to wait for a response. 0 indicates no timeout.\n"
            "\nResult:\n"
            "{                           (json object)\n"
            "  \"hash\" : {       (string) The blockhash\n"
            "  \"height\" : {     (int) Block height\n"
            "}\n"
            "\nExamples:\n"
            + HelpExampleCli("waitforblock", "\"0000000000079f8ef3d2c688c244eb7a4570b24c9ed7b4a8c619eb02596f8862\", 1000")
            + HelpExampleRpc("waitforblock", "\"0000000000079f8ef3d2c688c244eb7a4570b24c9ed7b4a8c619eb02596f8862\", 1000")
        );
    int timeout = 0;

    uint256 hash = uint256S(request.params[0].get_str());

    if (request.params.size() > 1)
        timeout = request.params[1].get_int();

    CUpdatedBlock block;
    {
        std::unique_lock<std::mutex> lock(cs_blockchange);
        if(timeout)
            cond_blockchange.wait_for(lock, std::chrono::milliseconds(timeout), [&hash]{return latestblock.hash == hash || !IsRPCRunning();});
        else
            cond_blockchange.wait(lock, [&hash]{return latestblock.hash == hash || !IsRPCRunning(); });
        block = latestblock;
    }

    UniValue ret(UniValue::VOBJ);
    ret.push_back(Pair("hash", block.hash.GetHex()));
    ret.push_back(Pair("height", block.height));
    return ret;
}

UniValue waitforblockheight(const JSONRPCRequest& request)
{
    if (request.fHelp || request.params.size() < 1 || request.params.size() > 2)
        throw runtime_error(
            "waitforblockheight <height> (timeout)\n"
            "\nWaits for (at least) block height and returns the height and hash\n"
            "of the current tip.\n"
            "\nReturns the current block on timeout or exit.\n"
            "\nArguments:\n"
            "1. height  (required, int) Block height to wait for (int)\n"
            "2. timeout (int, optional, default=0) Time in milliseconds to wait for a response. 0 indicates no timeout.\n"
            "\nResult:\n"
            "{                           (json object)\n"
            "  \"hash\" : {       (string) The blockhash\n"
            "  \"height\" : {     (int) Block height\n"
            "}\n"
            "\nExamples:\n"
            + HelpExampleCli("waitforblockheight", "\"100\", 1000")
            + HelpExampleRpc("waitforblockheight", "\"100\", 1000")
        );
    int timeout = 0;

    int height = request.params[0].get_int();

    if (request.params.size() > 1)
        timeout = request.params[1].get_int();

    CUpdatedBlock block;
    {
        std::unique_lock<std::mutex> lock(cs_blockchange);
        if(timeout)
            cond_blockchange.wait_for(lock, std::chrono::milliseconds(timeout), [&height]{return latestblock.height >= height || !IsRPCRunning();});
        else
            cond_blockchange.wait(lock, [&height]{return latestblock.height >= height || !IsRPCRunning(); });
        block = latestblock;
    }
    UniValue ret(UniValue::VOBJ);
    ret.push_back(Pair("hash", block.hash.GetHex()));
    ret.push_back(Pair("height", block.height));
    return ret;
}

UniValue getdifficulty(const JSONRPCRequest& request)
{
    if (request.fHelp || request.params.size() != 0)
        throw runtime_error(
            "getdifficulty\n"
            "\nReturns the proof-of-work difficulty as a multiple of the minimum difficulty.\n"
            "\nResult:\n"
            "n.nnn       (numeric) the proof-of-work difficulty as a multiple of the minimum difficulty.\n"
            "\nExamples:\n"
            + HelpExampleCli("getdifficulty", "")
            + HelpExampleRpc("getdifficulty", "")
        );

    LOCK(cs_main);
    return GetDifficulty();
}

std::string EntryDescriptionString()
{
    return "    \"size\" : n,             (numeric) virtual transaction size as defined in BIP 141. This is different from actual serialized size for witness transactions as witness data is discounted.\n"
           "    \"fee\" : n,              (numeric) transaction fee in " + CURRENCY_UNIT + "\n"
           "    \"modifiedfee\" : n,      (numeric) transaction fee with fee deltas used for mining priority\n"
           "    \"time\" : n,             (numeric) local time transaction entered pool in seconds since 1 Jan 1970 GMT\n"
           "    \"height\" : n,           (numeric) block height when transaction entered pool\n"
           "    \"startingpriority\" : n, (numeric) DEPRECATED. Priority when transaction entered pool\n"
           "    \"currentpriority\" : n,  (numeric) DEPRECATED. Transaction priority now\n"
           "    \"descendantcount\" : n,  (numeric) number of in-mempool descendant transactions (including this one)\n"
           "    \"descendantsize\" : n,   (numeric) virtual transaction size of in-mempool descendants (including this one)\n"
           "    \"descendantfees\" : n,   (numeric) modified fees (see above) of in-mempool descendants (including this one)\n"
           "    \"ancestorcount\" : n,    (numeric) number of in-mempool ancestor transactions (including this one)\n"
           "    \"ancestorsize\" : n,     (numeric) virtual transaction size of in-mempool ancestors (including this one)\n"
           "    \"ancestorfees\" : n,     (numeric) modified fees (see above) of in-mempool ancestors (including this one)\n"
           "    \"depends\" : [           (array) unconfirmed transactions used as inputs for this transaction\n"
           "        \"transactionid\",    (string) parent transaction id\n"
           "       ... ]\n";
}

void entryToJSON(UniValue &info, const CTxMemPoolEntry &e)
{
    AssertLockHeld(mempool.cs);

    info.push_back(Pair("size", (int)e.GetTxSize()));
    info.push_back(Pair("fee", ValueFromAmount(e.GetFee())));
    info.push_back(Pair("modifiedfee", ValueFromAmount(e.GetModifiedFee())));
    info.push_back(Pair("time", e.GetTime()));
    info.push_back(Pair("height", (int)e.GetHeight()));
    info.push_back(Pair("startingpriority", e.GetPriority(e.GetHeight())));
    info.push_back(Pair("currentpriority", e.GetPriority(chainActive.Height())));
    info.push_back(Pair("descendantcount", e.GetCountWithDescendants()));
    info.push_back(Pair("descendantsize", e.GetSizeWithDescendants()));
    info.push_back(Pair("descendantfees", e.GetModFeesWithDescendants()));
    info.push_back(Pair("ancestorcount", e.GetCountWithAncestors()));
    info.push_back(Pair("ancestorsize", e.GetSizeWithAncestors()));
    info.push_back(Pair("ancestorfees", e.GetModFeesWithAncestors()));
    const CTransaction& tx = e.GetTx();
    set<string> setDepends;
    BOOST_FOREACH(const CTxIn& txin, tx.vin)
    {
        if (mempool.exists(txin.prevout.hash))
            setDepends.insert(txin.prevout.hash.ToString());
    }

    UniValue depends(UniValue::VARR);
    BOOST_FOREACH(const string& dep, setDepends)
    {
        depends.push_back(dep);
    }

    info.push_back(Pair("depends", depends));
}

UniValue mempoolToJSON(bool fVerbose = false)
{
    if (fVerbose)
    {
        LOCK(mempool.cs);
        UniValue o(UniValue::VOBJ);
        BOOST_FOREACH(const CTxMemPoolEntry& e, mempool.mapTx)
        {
            const uint256& hash = e.GetTx().GetHash();
            UniValue info(UniValue::VOBJ);
            entryToJSON(info, e);
            o.push_back(Pair(hash.ToString(), info));
        }
        return o;
    }
    else
    {
        vector<uint256> vtxid;
        mempool.queryHashes(vtxid);

        UniValue a(UniValue::VARR);
        BOOST_FOREACH(const uint256& hash, vtxid)
            a.push_back(hash.ToString());

        return a;
    }
}

UniValue getrawmempool(const JSONRPCRequest& request)
{
    if (request.fHelp || request.params.size() > 1)
        throw runtime_error(
            "getrawmempool ( verbose )\n"
            "\nReturns all transaction ids in memory pool as a json array of string transaction ids.\n"
            "\nHint: use getmempoolentry to fetch a specific transaction from the mempool.\n"
            "\nArguments:\n"
            "1. verbose (boolean, optional, default=false) True for a json object, false for array of transaction ids\n"
            "\nResult: (for verbose = false):\n"
            "[                     (json array of string)\n"
            "  \"transactionid\"     (string) The transaction id\n"
            "  ,...\n"
            "]\n"
            "\nResult: (for verbose = true):\n"
            "{                           (json object)\n"
            "  \"transactionid\" : {       (json object)\n"
            + EntryDescriptionString()
            + "  }, ...\n"
            "}\n"
            "\nExamples:\n"
            + HelpExampleCli("getrawmempool", "true")
            + HelpExampleRpc("getrawmempool", "true")
        );

    bool fVerbose = false;
    if (request.params.size() > 0)
        fVerbose = request.params[0].get_bool();

    return mempoolToJSON(fVerbose);
}

<<<<<<< HEAD
UniValue clearmempool(const UniValue& params, bool fHelp)
{
    if (fHelp || params.size() > 0)
        throw runtime_error(
            "clearmempool\n"
            "\nClears the memory pool and returns a list of the removed transactions.\n"
            "\nResult:\n"
            "[                     (json array of string)\n"
            "  \"hash\"              (string) The transaction hash\n"
            "  ,...\n"
            "]\n"
            "\nExamples\n"
            + HelpExampleCli("clearmempool", "")
            + HelpExampleRpc("clearmempool", "")
        );

    std::vector<uint256> vtxid;
    mempool.queryHashes(vtxid);

    UniValue removed(UniValue::VARR);
    BOOST_FOREACH(const uint256& hash, vtxid)
        removed.push_back(hash.ToString());

    mempool.clear();

    return removed;
}


UniValue getmempoolancestors(const UniValue& params, bool fHelp)
=======
UniValue getmempoolancestors(const JSONRPCRequest& request)
>>>>>>> a7b486d6
{
    if (request.fHelp || request.params.size() < 1 || request.params.size() > 2) {
        throw runtime_error(
            "getmempoolancestors txid (verbose)\n"
            "\nIf txid is in the mempool, returns all in-mempool ancestors.\n"
            "\nArguments:\n"
            "1. \"txid\"                 (string, required) The transaction id (must be in mempool)\n"
            "2. verbose                  (boolean, optional, default=false) True for a json object, false for array of transaction ids\n"
            "\nResult (for verbose=false):\n"
            "[                       (json array of strings)\n"
            "  \"transactionid\"           (string) The transaction id of an in-mempool ancestor transaction\n"
            "  ,...\n"
            "]\n"
            "\nResult (for verbose=true):\n"
            "{                           (json object)\n"
            "  \"transactionid\" : {       (json object)\n"
            + EntryDescriptionString()
            + "  }, ...\n"
            "}\n"
            "\nExamples:\n"
            + HelpExampleCli("getmempoolancestors", "\"mytxid\"")
            + HelpExampleRpc("getmempoolancestors", "\"mytxid\"")
            );
    }

    bool fVerbose = false;
    if (request.params.size() > 1)
        fVerbose = request.params[1].get_bool();

    uint256 hash = ParseHashV(request.params[0], "parameter 1");

    LOCK(mempool.cs);

    CTxMemPool::txiter it = mempool.mapTx.find(hash);
    if (it == mempool.mapTx.end()) {
        throw JSONRPCError(RPC_INVALID_ADDRESS_OR_KEY, "Transaction not in mempool");
    }

    CTxMemPool::setEntries setAncestors;
    uint64_t noLimit = std::numeric_limits<uint64_t>::max();
    std::string dummy;
    mempool.CalculateMemPoolAncestors(*it, setAncestors, noLimit, noLimit, noLimit, noLimit, dummy, false);

    if (!fVerbose) {
        UniValue o(UniValue::VARR);
        BOOST_FOREACH(CTxMemPool::txiter ancestorIt, setAncestors) {
            o.push_back(ancestorIt->GetTx().GetHash().ToString());
        }

        return o;
    } else {
        UniValue o(UniValue::VOBJ);
        BOOST_FOREACH(CTxMemPool::txiter ancestorIt, setAncestors) {
            const CTxMemPoolEntry &e = *ancestorIt;
            const uint256& _hash = e.GetTx().GetHash();
            UniValue info(UniValue::VOBJ);
            entryToJSON(info, e);
            o.push_back(Pair(_hash.ToString(), info));
        }
        return o;
    }
}

UniValue getmempooldescendants(const JSONRPCRequest& request)
{
    if (request.fHelp || request.params.size() < 1 || request.params.size() > 2) {
        throw runtime_error(
            "getmempooldescendants txid (verbose)\n"
            "\nIf txid is in the mempool, returns all in-mempool descendants.\n"
            "\nArguments:\n"
            "1. \"txid\"                 (string, required) The transaction id (must be in mempool)\n"
            "2. verbose                  (boolean, optional, default=false) True for a json object, false for array of transaction ids\n"
            "\nResult (for verbose=false):\n"
            "[                       (json array of strings)\n"
            "  \"transactionid\"           (string) The transaction id of an in-mempool descendant transaction\n"
            "  ,...\n"
            "]\n"
            "\nResult (for verbose=true):\n"
            "{                           (json object)\n"
            "  \"transactionid\" : {       (json object)\n"
            + EntryDescriptionString()
            + "  }, ...\n"
            "}\n"
            "\nExamples:\n"
            + HelpExampleCli("getmempooldescendants", "\"mytxid\"")
            + HelpExampleRpc("getmempooldescendants", "\"mytxid\"")
            );
    }

    bool fVerbose = false;
    if (request.params.size() > 1)
        fVerbose = request.params[1].get_bool();

    uint256 hash = ParseHashV(request.params[0], "parameter 1");

    LOCK(mempool.cs);

    CTxMemPool::txiter it = mempool.mapTx.find(hash);
    if (it == mempool.mapTx.end()) {
        throw JSONRPCError(RPC_INVALID_ADDRESS_OR_KEY, "Transaction not in mempool");
    }

    CTxMemPool::setEntries setDescendants;
    mempool.CalculateDescendants(it, setDescendants);
    // CTxMemPool::CalculateDescendants will include the given tx
    setDescendants.erase(it);

    if (!fVerbose) {
        UniValue o(UniValue::VARR);
        BOOST_FOREACH(CTxMemPool::txiter descendantIt, setDescendants) {
            o.push_back(descendantIt->GetTx().GetHash().ToString());
        }

        return o;
    } else {
        UniValue o(UniValue::VOBJ);
        BOOST_FOREACH(CTxMemPool::txiter descendantIt, setDescendants) {
            const CTxMemPoolEntry &e = *descendantIt;
            const uint256& _hash = e.GetTx().GetHash();
            UniValue info(UniValue::VOBJ);
            entryToJSON(info, e);
            o.push_back(Pair(_hash.ToString(), info));
        }
        return o;
    }
}

UniValue getmempoolentry(const JSONRPCRequest& request)
{
    if (request.fHelp || request.params.size() != 1) {
        throw runtime_error(
            "getmempoolentry txid\n"
            "\nReturns mempool data for given transaction\n"
            "\nArguments:\n"
            "1. \"txid\"                   (string, required) The transaction id (must be in mempool)\n"
            "\nResult:\n"
            "{                           (json object)\n"
            + EntryDescriptionString()
            + "}\n"
            "\nExamples:\n"
            + HelpExampleCli("getmempoolentry", "\"mytxid\"")
            + HelpExampleRpc("getmempoolentry", "\"mytxid\"")
        );
    }

    uint256 hash = ParseHashV(request.params[0], "parameter 1");

    LOCK(mempool.cs);

    CTxMemPool::txiter it = mempool.mapTx.find(hash);
    if (it == mempool.mapTx.end()) {
        throw JSONRPCError(RPC_INVALID_ADDRESS_OR_KEY, "Transaction not in mempool");
    }

    const CTxMemPoolEntry &e = *it;
    UniValue info(UniValue::VOBJ);
    entryToJSON(info, e);
    return info;
}

<<<<<<< HEAD
UniValue getblockhashes(const UniValue& params, bool fHelp)
{
    if (fHelp || params.size() < 3)
        throw runtime_error(
                "getblockhashes timestamp\n"
                        "\nReturns array of hashes of blocks within the timestamp range provided.\n"
                        "\nArguments:\n"
                        "1. high         (numeric, required) The newer block timestamp\n"
                        "2. low          (numeric, required) The older block timestamp\n"
                        "\nResult:\n"
                        "[\n"
                        "  \"hash\"         (string) The block hash\n"
                        "]\n"
                        "\nExamples:\n"
                + HelpExampleCli("getblockhashes", "1231614698 1231024505")
                + HelpExampleRpc("getblockhashes", "1231614698, 1231024505")
        );

    unsigned int high = params[0].get_int();
    unsigned int low = params[1].get_int();
    std::vector<uint256> blockHashes;
    if (!GetTimestampIndex(high, low, blockHashes)) {
        throw JSONRPCError(RPC_INVALID_ADDRESS_OR_KEY, "No information available for block hashes");
    }

    UniValue result(UniValue::VARR);
    for (std::vector<uint256>::const_iterator it=blockHashes.begin(); it!=blockHashes.end(); it++) {
        result.push_back(it->GetHex());
    }

    return result;
}


UniValue getblockhash(const UniValue& params, bool fHelp)
=======
UniValue getblockhash(const JSONRPCRequest& request)
>>>>>>> a7b486d6
{
    if (request.fHelp || request.params.size() != 1)
        throw runtime_error(
            "getblockhash height\n"
            "\nReturns hash of block in best-block-chain at height provided.\n"
            "\nArguments:\n"
            "1. height         (numeric, required) The height index\n"
            "\nResult:\n"
            "\"hash\"         (string) The block hash\n"
            "\nExamples:\n"
            + HelpExampleCli("getblockhash", "1000")
            + HelpExampleRpc("getblockhash", "1000")
        );

    LOCK(cs_main);

    int nHeight = request.params[0].get_int();
    if (nHeight < 0 || nHeight > chainActive.Height())
        throw JSONRPCError(RPC_INVALID_PARAMETER, "Block height out of range");

    CBlockIndex* pblockindex = chainActive[nHeight];
    return pblockindex->GetBlockHash().GetHex();
}

UniValue getblockheader(const JSONRPCRequest& request)
{
    if (request.fHelp || request.params.size() < 1 || request.params.size() > 2)
        throw runtime_error(
            "getblockheader \"hash\" ( verbose )\n"
            "\nIf verbose is false, returns a string that is serialized, hex-encoded data for blockheader 'hash'.\n"
            "If verbose is true, returns an Object with information about blockheader <hash>.\n"
            "\nArguments:\n"
            "1. \"hash\"          (string, required) The block hash\n"
            "2. verbose           (boolean, optional, default=true) true for a json object, false for the hex encoded data\n"
            "\nResult (for verbose = true):\n"
            "{\n"
            "  \"hash\" : \"hash\",     (string) the block hash (same as provided)\n"
            "  \"confirmations\" : n,   (numeric) The number of confirmations, or -1 if the block is not on the main chain\n"
            "  \"height\" : n,          (numeric) The block height or index\n"
            "  \"version\" : n,         (numeric) The block version\n"
            "  \"versionHex\" : \"00000000\", (string) The block version formatted in hexadecimal\n"
            "  \"merkleroot\" : \"xxxx\", (string) The merkle root\n"
            "  \"time\" : ttt,          (numeric) The block time in seconds since epoch (Jan 1 1970 GMT)\n"
            "  \"mediantime\" : ttt,    (numeric) The median block time in seconds since epoch (Jan 1 1970 GMT)\n"
            "  \"nonce\" : n,           (numeric) The nonce\n"
            "  \"bits\" : \"1d00ffff\", (string) The bits\n"
            "  \"difficulty\" : x.xxx,  (numeric) The difficulty\n"
            "  \"chainwork\" : \"0000...1f3\"     (string) Expected number of hashes required to produce the current chain (in hex)\n"
            "  \"previousblockhash\" : \"hash\",  (string) The hash of the previous block\n"
            "  \"nextblockhash\" : \"hash\",      (string) The hash of the next block\n"
            "}\n"
            "\nResult (for verbose=false):\n"
            "\"data\"             (string) A string that is serialized, hex-encoded data for block 'hash'.\n"
            "\nExamples:\n"
            + HelpExampleCli("getblockheader", "\"00000000c937983704a73af28acdec37b049d214adbda81d7e2a3dd146f6ed09\"")
            + HelpExampleRpc("getblockheader", "\"00000000c937983704a73af28acdec37b049d214adbda81d7e2a3dd146f6ed09\"")
        );

    LOCK(cs_main);

    std::string strHash = request.params[0].get_str();
    uint256 hash(uint256S(strHash));

    bool fVerbose = true;
    if (request.params.size() > 1)
        fVerbose = request.params[1].get_bool();

    if (mapBlockIndex.count(hash) == 0)
        throw JSONRPCError(RPC_INVALID_ADDRESS_OR_KEY, "Block not found");

    CBlockIndex* pblockindex = mapBlockIndex[hash];

    if (!fVerbose)
    {
        CDataStream ssBlock(SER_NETWORK, PROTOCOL_VERSION);
        ssBlock << pblockindex->GetBlockHeader();
        std::string strHex = HexStr(ssBlock.begin(), ssBlock.end());
        return strHex;
    }

    return blockheaderToJSON(pblockindex);
}

UniValue getblock(const JSONRPCRequest& request)
{
    if (request.fHelp || request.params.size() < 1 || request.params.size() > 2)
        throw runtime_error(
            "getblock \"blockhash\" ( verbose )\n"
            "\nIf verbose is false, returns a string that is serialized, hex-encoded data for block 'hash'.\n"
            "If verbose is true, returns an Object with information about block <hash>.\n"
            "\nArguments:\n"
            "1. \"blockhash\"          (string, required) The block hash\n"
            "2. verbose                (boolean, optional, default=true) true for a json object, false for the hex encoded data\n"
            "\nResult (for verbose = true):\n"
            "{\n"
            "  \"hash\" : \"hash\",     (string) the block hash (same as provided)\n"
            "  \"confirmations\" : n,   (numeric) The number of confirmations, or -1 if the block is not on the main chain\n"
            "  \"size\" : n,            (numeric) The block size\n"
            "  \"strippedsize\" : n,    (numeric) The block size excluding witness data\n"
<<<<<<< HEAD
            "  \"weight\" : n           (numeric) The block weight (BIP 141)\n"
=======
            "  \"weight\" : n           (numeric) The block weight as defined in BIP 141\n"
>>>>>>> a7b486d6
            "  \"height\" : n,          (numeric) The block height or index\n"
            "  \"version\" : n,         (numeric) The block version\n"
            "  \"versionHex\" : \"00000000\", (string) The block version formatted in hexadecimal\n"
            "  \"merkleroot\" : \"xxxx\", (string) The merkle root\n"
            "  \"tx\" : [               (array of string) The transaction ids\n"
            "     \"transactionid\"     (string) The transaction id\n"
            "     ,...\n"
            "  ],\n"
            "  \"time\" : ttt,          (numeric) The block time in seconds since epoch (Jan 1 1970 GMT)\n"
            "  \"mediantime\" : ttt,    (numeric) The median block time in seconds since epoch (Jan 1 1970 GMT)\n"
            "  \"nonce\" : n,           (numeric) The nonce\n"
            "  \"bits\" : \"1d00ffff\", (string) The bits\n"
            "  \"difficulty\" : x.xxx,  (numeric) The difficulty\n"
            "  \"chainwork\" : \"xxxx\",  (string) Expected number of hashes required to produce the chain up to this block (in hex)\n"
            "  \"previousblockhash\" : \"hash\",  (string) The hash of the previous block\n"
            "  \"nextblockhash\" : \"hash\"       (string) The hash of the next block\n"
            "}\n"
            "\nResult (for verbose=false):\n"
            "\"data\"             (string) A string that is serialized, hex-encoded data for block 'hash'.\n"
            "\nExamples:\n"
            + HelpExampleCli("getblock", "\"00000000c937983704a73af28acdec37b049d214adbda81d7e2a3dd146f6ed09\"")
            + HelpExampleRpc("getblock", "\"00000000c937983704a73af28acdec37b049d214adbda81d7e2a3dd146f6ed09\"")
        );

    LOCK(cs_main);

    std::string strHash = request.params[0].get_str();
    uint256 hash(uint256S(strHash));

    bool fVerbose = true;
    if (request.params.size() > 1)
        fVerbose = request.params[1].get_bool();

    if (mapBlockIndex.count(hash) == 0)
        throw JSONRPCError(RPC_INVALID_ADDRESS_OR_KEY, "Block not found");

    CBlock block;
    CBlockIndex* pblockindex = mapBlockIndex[hash];

    if (fHavePruned && !(pblockindex->nStatus & BLOCK_HAVE_DATA) && pblockindex->nTx > 0)
        throw JSONRPCError(RPC_MISC_ERROR, "Block not available (pruned data)");

    if (!ReadBlockFromDisk(block, pblockindex, Params().GetConsensus()))
        // Block not found on disk. This could be because we have the block
        // header in our index but don't have the block (for example if a
        // non-whitelisted node sends us an unrequested long chain of valid
        // blocks, we add the headers to our index, but don't accept the
        // block).
        throw JSONRPCError(RPC_MISC_ERROR, "Block not found on disk");

    if (!fVerbose)
    {
        CDataStream ssBlock(SER_NETWORK, PROTOCOL_VERSION | RPCSerializationFlags());
        ssBlock << block;
        std::string strHex = HexStr(ssBlock.begin(), ssBlock.end());
        return strHex;
    }

    return blockToJSON(block, pblockindex);
}

struct CCoinsStats
{
    int nHeight;
    uint256 hashBlock;
    uint64_t nTransactions;
    uint64_t nTransactionOutputs;
    uint64_t nSerializedSize;
    uint256 hashSerialized;
    CAmount nTotalAmount;

    CCoinsStats() : nHeight(0), nTransactions(0), nTransactionOutputs(0), nSerializedSize(0), nTotalAmount(0) {}
};

//! Calculate statistics about the unspent transaction output set
static bool GetUTXOStats(CCoinsView *view, CCoinsStats &stats)
{
    std::unique_ptr<CCoinsViewCursor> pcursor(view->Cursor());

    CHashWriter ss(SER_GETHASH, PROTOCOL_VERSION);
    stats.hashBlock = pcursor->GetBestBlock();
    {
        LOCK(cs_main);
        stats.nHeight = mapBlockIndex.find(stats.hashBlock)->second->nHeight;
    }
    ss << stats.hashBlock;
    CAmount nTotalAmount = 0;
    while (pcursor->Valid()) {
        boost::this_thread::interruption_point();
        uint256 key;
        CCoins coins;
        if (pcursor->GetKey(key) && pcursor->GetValue(coins)) {
            stats.nTransactions++;
            ss << key;
            for (unsigned int i=0; i<coins.vout.size(); i++) {
                const CTxOut &out = coins.vout[i];
                if (!out.IsNull()) {
                    stats.nTransactionOutputs++;
                    ss << VARINT(i+1);
                    ss << out;
                    nTotalAmount += out.nValue;
                }
            }
            stats.nSerializedSize += 32 + pcursor->GetValueSize();
            ss << VARINT(0);
        } else {
            return error("%s: unable to read value", __func__);
        }
        pcursor->Next();
    }
    stats.hashSerialized = ss.GetHash();
    stats.nTotalAmount = nTotalAmount;
    return true;
}

UniValue pruneblockchain(const JSONRPCRequest& request)
{
    if (request.fHelp || request.params.size() != 1)
        throw runtime_error(
            "pruneblockchain\n"
            "\nArguments:\n"
            "1. \"height\"       (numeric, required) The block height to prune up to. May be set to a discrete height, or a unix timestamp\n"
            "                  to prune blocks whose block time is at least 2 hours older than the provided timestamp.\n"
            "\nResult:\n"
            "n    (numeric) Height of the last block pruned.\n"
            "\nExamples:\n"
            + HelpExampleCli("pruneblockchain", "1000")
            + HelpExampleRpc("pruneblockchain", "1000"));

    if (!fPruneMode)
        throw JSONRPCError(RPC_MISC_ERROR, "Cannot prune blocks because node is not in prune mode.");

    LOCK(cs_main);

    int heightParam = request.params[0].get_int();
    if (heightParam < 0)
        throw JSONRPCError(RPC_INVALID_PARAMETER, "Negative block height.");

    // Height value more than a billion is too high to be a block height, and
    // too low to be a block time (corresponds to timestamp from Sep 2001).
    if (heightParam > 1000000000) {
        // Add a 2 hour buffer to include blocks which might have had old timestamps
        CBlockIndex* pindex = chainActive.FindEarliestAtLeast(heightParam - 7200);
        if (!pindex) {
            throw JSONRPCError(RPC_INVALID_PARAMETER, "Could not find block with at least the specified timestamp.");
        }
        heightParam = pindex->nHeight;
    }

    unsigned int height = (unsigned int) heightParam;
    unsigned int chainHeight = (unsigned int) chainActive.Height();
    if (chainHeight < Params().PruneAfterHeight())
        throw JSONRPCError(RPC_MISC_ERROR, "Blockchain is too short for pruning.");
    else if (height > chainHeight)
        throw JSONRPCError(RPC_INVALID_PARAMETER, "Blockchain is shorter than the attempted prune height.");
    else if (height > chainHeight - MIN_BLOCKS_TO_KEEP) {
        LogPrint("rpc", "Attempt to prune blocks close to the tip.  Retaining the minimum number of blocks.");
        height = chainHeight - MIN_BLOCKS_TO_KEEP;
    }

    PruneBlockFilesManual(height);
    return uint64_t(height);
}

UniValue gettxoutsetinfo(const JSONRPCRequest& request)
{
    if (request.fHelp || request.params.size() != 0)
        throw runtime_error(
            "gettxoutsetinfo\n"
            "\nReturns statistics about the unspent transaction output set.\n"
            "Note this call may take some time.\n"
            "\nResult:\n"
            "{\n"
            "  \"height\":n,     (numeric) The current block height (index)\n"
            "  \"bestblock\": \"hex\",   (string) the best block hash hex\n"
            "  \"transactions\": n,      (numeric) The number of transactions\n"
            "  \"txouts\": n,            (numeric) The number of output transactions\n"
            "  \"bytes_serialized\": n,  (numeric) The serialized size\n"
            "  \"hash_serialized\": \"hash\",   (string) The serialized hash\n"
            "  \"total_amount\": x.xxx          (numeric) The total amount\n"
            "}\n"
            "\nExamples:\n"
            + HelpExampleCli("gettxoutsetinfo", "")
            + HelpExampleRpc("gettxoutsetinfo", "")
        );

    UniValue ret(UniValue::VOBJ);

    CCoinsStats stats;
    FlushStateToDisk();
    if (GetUTXOStats(pcoinsTip, stats)) {
        ret.push_back(Pair("height", (int64_t)stats.nHeight));
        ret.push_back(Pair("bestblock", stats.hashBlock.GetHex()));
        ret.push_back(Pair("transactions", (int64_t)stats.nTransactions));
        ret.push_back(Pair("txouts", (int64_t)stats.nTransactionOutputs));
        ret.push_back(Pair("bytes_serialized", (int64_t)stats.nSerializedSize));
        ret.push_back(Pair("hash_serialized", stats.hashSerialized.GetHex()));
        ret.push_back(Pair("total_amount", ValueFromAmount(stats.nTotalAmount)));
    } else {
        throw JSONRPCError(RPC_INTERNAL_ERROR, "Unable to read UTXO set");
    }
    return ret;
}

UniValue gettxout(const JSONRPCRequest& request)
{
    if (request.fHelp || request.params.size() < 2 || request.params.size() > 3)
        throw runtime_error(
            "gettxout \"txid\" n ( include_mempool )\n"
            "\nReturns details about an unspent transaction output.\n"
            "\nArguments:\n"
            "1. \"txid\"       (string, required) The transaction id\n"
            "2. n              (numeric, required) vout number\n"
<<<<<<< HEAD
            "3. includemempool  (boolean, optional) Whether to include the mempool\n"
=======
            "3. include_mempool  (boolean, optional) Whether to include the mempool\n"
>>>>>>> a7b486d6
            "\nResult:\n"
            "{\n"
            "  \"bestblock\" : \"hash\",    (string) the block hash\n"
            "  \"confirmations\" : n,       (numeric) The number of confirmations\n"
            "  \"value\" : x.xxx,           (numeric) The transaction value in " + CURRENCY_UNIT + "\n"
            "  \"scriptPubKey\" : {         (json object)\n"
            "     \"asm\" : \"code\",       (string) \n"
            "     \"hex\" : \"hex\",        (string) \n"
            "     \"reqSigs\" : n,          (numeric) Number of required signatures\n"
            "     \"type\" : \"pubkeyhash\", (string) The type, eg pubkeyhash\n"
<<<<<<< HEAD
            "     \"addresses\" : [          (array of string) array of Zcoin addresses\n"
            "        \"zcoinaddress\"     (string) Zcoin address\n"
=======
            "     \"addresses\" : [          (array of string) array of bitcoin addresses\n"
            "        \"address\"     (string) bitcoin address\n"
>>>>>>> a7b486d6
            "        ,...\n"
            "     ]\n"
            "  },\n"
            "  \"version\" : n,            (numeric) The version\n"
            "  \"coinbase\" : true|false   (boolean) Coinbase or not\n"
            "}\n"

            "\nExamples:\n"
            "\nGet unspent transactions\n"
            + HelpExampleCli("listunspent", "") +
            "\nView the details\n"
            + HelpExampleCli("gettxout", "\"txid\" 1") +
            "\nAs a json rpc call\n"
            + HelpExampleRpc("gettxout", "\"txid\", 1")
        );

    LOCK(cs_main);

    UniValue ret(UniValue::VOBJ);

    std::string strHash = request.params[0].get_str();
    uint256 hash(uint256S(strHash));
    int n = request.params[1].get_int();
    bool fMempool = true;
    if (request.params.size() > 2)
        fMempool = request.params[2].get_bool();

    CCoins coins;
    if (fMempool) {
        LOCK(mempool.cs);
        CCoinsViewMemPool view(pcoinsTip, mempool);
        if (!view.GetCoins(hash, coins))
            return NullUniValue;
        mempool.pruneSpent(hash, coins); // TODO: this should be done by the CCoinsViewMemPool
    } else {
        if (!pcoinsTip->GetCoins(hash, coins))
            return NullUniValue;
    }
    if (n<0 || (unsigned int)n>=coins.vout.size() || coins.vout[n].IsNull())
        return NullUniValue;

    BlockMap::iterator it = mapBlockIndex.find(pcoinsTip->GetBestBlock());
    CBlockIndex *pindex = it->second;
    ret.push_back(Pair("bestblock", pindex->GetBlockHash().GetHex()));
    if ((unsigned int)coins.nHeight == MEMPOOL_HEIGHT)
        ret.push_back(Pair("confirmations", 0));
    else
        ret.push_back(Pair("confirmations", pindex->nHeight - coins.nHeight + 1));
    ret.push_back(Pair("value", ValueFromAmount(coins.vout[n].nValue)));
    UniValue o(UniValue::VOBJ);
    ScriptPubKeyToJSON(coins.vout[n].scriptPubKey, o, true);
    ret.push_back(Pair("scriptPubKey", o));
    ret.push_back(Pair("version", coins.nVersion));
    ret.push_back(Pair("coinbase", coins.fCoinBase));

    return ret;
}

UniValue verifychain(const JSONRPCRequest& request)
{
    int nCheckLevel = GetArg("-checklevel", DEFAULT_CHECKLEVEL);
    int nCheckDepth = GetArg("-checkblocks", DEFAULT_CHECKBLOCKS);
    if (request.fHelp || request.params.size() > 2)
        throw runtime_error(
            "verifychain ( checklevel nblocks )\n"
            "\nVerifies blockchain database.\n"
            "\nArguments:\n"
            "1. checklevel   (numeric, optional, 0-4, default=" + strprintf("%d", nCheckLevel) + ") How thorough the block verification is.\n"
            "2. nblocks      (numeric, optional, default=" + strprintf("%d", nCheckDepth) + ", 0=all) The number of blocks to check.\n"
            "\nResult:\n"
            "true|false       (boolean) Verified or not\n"
            "\nExamples:\n"
            + HelpExampleCli("verifychain", "")
            + HelpExampleRpc("verifychain", "")
        );

    LOCK(cs_main);

    if (request.params.size() > 0)
        nCheckLevel = request.params[0].get_int();
    if (request.params.size() > 1)
        nCheckDepth = request.params[1].get_int();

    return CVerifyDB().VerifyDB(Params(), pcoinsTip, nCheckLevel, nCheckDepth);
}

/** Implementation of IsSuperMajority with better feedback */
static UniValue SoftForkMajorityDesc(int version, CBlockIndex* pindex, const Consensus::Params& consensusParams)
{
    UniValue rv(UniValue::VOBJ);
    bool activated = false;
    switch(version)
    {
        case 2:
            activated = pindex->nHeight >= consensusParams.BIP34Height;
            break;
        case 3:
            activated = pindex->nHeight >= consensusParams.BIP66Height;
            break;
        case 4:
            activated = pindex->nHeight >= consensusParams.BIP65Height;
            break;
    }
    rv.push_back(Pair("status", activated));
    return rv;
}

static UniValue SoftForkDesc(const std::string &name, int version, CBlockIndex* pindex, const Consensus::Params& consensusParams)
{
    UniValue rv(UniValue::VOBJ);
    rv.push_back(Pair("id", name));
    rv.push_back(Pair("version", version));
    rv.push_back(Pair("reject", SoftForkMajorityDesc(version, pindex, consensusParams)));
    return rv;
}

static UniValue BIP9SoftForkDesc(const Consensus::Params& consensusParams, Consensus::DeploymentPos id)
{
    UniValue rv(UniValue::VOBJ);
    const ThresholdState thresholdState = VersionBitsTipState(consensusParams, id);
    switch (thresholdState) {
    case THRESHOLD_DEFINED: rv.push_back(Pair("status", "defined")); break;
    case THRESHOLD_STARTED: rv.push_back(Pair("status", "started")); break;
    case THRESHOLD_LOCKED_IN: rv.push_back(Pair("status", "locked_in")); break;
    case THRESHOLD_ACTIVE: rv.push_back(Pair("status", "active")); break;
    case THRESHOLD_FAILED: rv.push_back(Pair("status", "failed")); break;
    }
    if (THRESHOLD_STARTED == thresholdState)
    {
        rv.push_back(Pair("bit", consensusParams.vDeployments[id].bit));
    }
    rv.push_back(Pair("startTime", consensusParams.vDeployments[id].nStartTime));
    rv.push_back(Pair("timeout", consensusParams.vDeployments[id].nTimeout));
    rv.push_back(Pair("since", VersionBitsTipStateSinceHeight(consensusParams, id)));
    return rv;
}

void BIP9SoftForkDescPushBack(UniValue& bip9_softforks, const std::string &name, const Consensus::Params& consensusParams, Consensus::DeploymentPos id)
{
    // Deployments with timeout value of 0 are hidden.
    // A timeout value of 0 guarantees a softfork will never be activated.
    // This is used when softfork codes are merged without specifying the deployment schedule.
    if (consensusParams.vDeployments[id].nTimeout > 0)
        bip9_softforks.push_back(Pair(name, BIP9SoftForkDesc(consensusParams, id)));
}

UniValue getblockchaininfo(const JSONRPCRequest& request)
{
    if (request.fHelp || request.params.size() != 0)
        throw runtime_error(
            "getblockchaininfo\n"
            "Returns an object containing various state info regarding blockchain processing.\n"
            "\nResult:\n"
            "{\n"
            "  \"chain\": \"xxxx\",        (string) current network name as defined in BIP70 (main, test, regtest)\n"
            "  \"blocks\": xxxxxx,         (numeric) the current number of blocks processed in the server\n"
            "  \"headers\": xxxxxx,        (numeric) the current number of headers we have validated\n"
            "  \"bestblockhash\": \"...\", (string) the hash of the currently best block\n"
            "  \"difficulty\": xxxxxx,     (numeric) the current difficulty\n"
            "  \"mediantime\": xxxxxx,     (numeric) median time for the current best block\n"
            "  \"verificationprogress\": xxxx, (numeric) estimate of verification progress [0..1]\n"
            "  \"chainwork\": \"xxxx\"     (string) total amount of work in active chain, in hexadecimal\n"
            "  \"pruned\": xx,             (boolean) if the blocks are subject to pruning\n"
            "  \"pruneheight\": xxxxxx,    (numeric) lowest-height complete block stored\n"
            "  \"softforks\": [            (array) status of softforks in progress\n"
            "     {\n"
            "        \"id\": \"xxxx\",        (string) name of softfork\n"
            "        \"version\": xx,         (numeric) block version\n"
            "        \"reject\": {            (object) progress toward rejecting pre-softfork blocks\n"
            "           \"status\": xx,       (boolean) true if threshold reached\n"
            "        },\n"
            "     }, ...\n"
            "  ],\n"
            "  \"bip9_softforks\": {          (object) status of BIP9 softforks in progress\n"
            "     \"xxxx\" : {                (string) name of the softfork\n"
            "        \"status\": \"xxxx\",    (string) one of \"defined\", \"started\", \"locked_in\", \"active\", \"failed\"\n"
            "        \"bit\": xx,             (numeric) the bit (0-28) in the block version field used to signal this softfork (only for \"started\" status)\n"
            "        \"startTime\": xx,       (numeric) the minimum median time past of a block at which the bit gains its meaning\n"
            "        \"timeout\": xx,         (numeric) the median time past of a block at which the deployment is considered failed if not yet locked in\n"
            "        \"since\": xx            (numeric) height of the first block to which the status applies\n"
            "     }\n"
            "  }\n"
            "}\n"
            "\nExamples:\n"
            + HelpExampleCli("getblockchaininfo", "")
            + HelpExampleRpc("getblockchaininfo", "")
        );

    LOCK(cs_main);

    UniValue obj(UniValue::VOBJ);
    obj.push_back(Pair("chain",                 Params().NetworkIDString()));
    obj.push_back(Pair("blocks",                (int)chainActive.Height()));
    obj.push_back(Pair("headers",               pindexBestHeader ? pindexBestHeader->nHeight : -1));
    obj.push_back(Pair("bestblockhash",         chainActive.Tip()->GetBlockHash().GetHex()));
    obj.push_back(Pair("difficulty",            (double)GetDifficulty()));
    obj.push_back(Pair("mediantime",            (int64_t)chainActive.Tip()->GetMedianTimePast()));
    obj.push_back(Pair("verificationprogress",  GuessVerificationProgress(Params().TxData(), chainActive.Tip())));
    obj.push_back(Pair("chainwork",             chainActive.Tip()->nChainWork.GetHex()));
    obj.push_back(Pair("pruned",                fPruneMode));

    const Consensus::Params& consensusParams = Params().GetConsensus();
    CBlockIndex* tip = chainActive.Tip();
    UniValue softforks(UniValue::VARR);
    UniValue bip9_softforks(UniValue::VOBJ);
    softforks.push_back(SoftForkDesc("bip34", 2, tip, consensusParams));
    softforks.push_back(SoftForkDesc("bip66", 3, tip, consensusParams));
    softforks.push_back(SoftForkDesc("bip65", 4, tip, consensusParams));
    BIP9SoftForkDescPushBack(bip9_softforks, "csv", consensusParams, Consensus::DEPLOYMENT_CSV);
    BIP9SoftForkDescPushBack(bip9_softforks, "segwit", consensusParams, Consensus::DEPLOYMENT_SEGWIT);
    obj.push_back(Pair("softforks",             softforks));
    obj.push_back(Pair("bip9_softforks", bip9_softforks));

    if (fPruneMode)
    {
        CBlockIndex *block = chainActive.Tip();
        while (block && block->pprev && (block->pprev->nStatus & BLOCK_HAVE_DATA))
            block = block->pprev;

        obj.push_back(Pair("pruneheight",        block->nHeight));
    }
    return obj;
}

/** Comparison function for sorting the getchaintips heads.  */
struct CompareBlocksByHeight
{
    bool operator()(const CBlockIndex* a, const CBlockIndex* b) const
    {
        /* Make sure that unequal blocks with the same height do not compare
           equal. Use the pointers themselves to make a distinction. */

        if (a->nHeight != b->nHeight)
          return (a->nHeight > b->nHeight);

        return a < b;
    }
};

UniValue getchaintips(const JSONRPCRequest& request)
{
    if (request.fHelp || request.params.size() != 0)
        throw runtime_error(
            "getchaintips\n"
            "Return information about all known tips in the block tree,"
            " including the main chain as well as orphaned branches.\n"
            "\nResult:\n"
            "[\n"
            "  {\n"
            "    \"height\": xxxx,         (numeric) height of the chain tip\n"
            "    \"hash\": \"xxxx\",         (string) block hash of the tip\n"
            "    \"branchlen\": 0          (numeric) zero for main chain\n"
            "    \"status\": \"active\"      (string) \"active\" for the main chain\n"
            "  },\n"
            "  {\n"
            "    \"height\": xxxx,\n"
            "    \"hash\": \"xxxx\",\n"
            "    \"branchlen\": 1          (numeric) length of branch connecting the tip to the main chain\n"
            "    \"status\": \"xxxx\"        (string) status of the chain (active, valid-fork, valid-headers, headers-only, invalid)\n"
            "  }\n"
            "]\n"
            "Possible values for status:\n"
            "1.  \"invalid\"               This branch contains at least one invalid block\n"
            "2.  \"headers-only\"          Not all blocks for this branch are available, but the headers are valid\n"
            "3.  \"valid-headers\"         All blocks are available for this branch, but they were never fully validated\n"
            "4.  \"valid-fork\"            This branch is not part of the active chain, but is fully validated\n"
            "5.  \"active\"                This is the tip of the active main chain, which is certainly valid\n"
            "\nExamples:\n"
            + HelpExampleCli("getchaintips", "")
            + HelpExampleRpc("getchaintips", "")
        );

    LOCK(cs_main);

    /*
     * Idea:  the set of chain tips is chainActive.tip, plus orphan blocks which do not have another orphan building off of them.
     * Algorithm:
     *  - Make one pass through mapBlockIndex, picking out the orphan blocks, and also storing a set of the orphan block's pprev pointers.
     *  - Iterate through the orphan blocks. If the block isn't pointed to by another orphan, it is a chain tip.
     *  - add chainActive.Tip()
     */
    std::set<const CBlockIndex*, CompareBlocksByHeight> setTips;
    std::set<const CBlockIndex*> setOrphans;
    std::set<const CBlockIndex*> setPrevs;

    BOOST_FOREACH(const PAIRTYPE(const uint256, CBlockIndex*)& item, mapBlockIndex)
    {
        if (!chainActive.Contains(item.second)) {
            setOrphans.insert(item.second);
            setPrevs.insert(item.second->pprev);
        }
    }

    for (std::set<const CBlockIndex*>::iterator it = setOrphans.begin(); it != setOrphans.end(); ++it)
    {
        if (setPrevs.erase(*it) == 0) {
            setTips.insert(*it);
        }
    }

    // Always report the currently active tip.
    setTips.insert(chainActive.Tip());

    /* Construct the output array.  */
    UniValue res(UniValue::VARR);
    BOOST_FOREACH(const CBlockIndex* block, setTips)
    {
        UniValue obj(UniValue::VOBJ);
        obj.push_back(Pair("height", block->nHeight));
        obj.push_back(Pair("hash", block->phashBlock->GetHex()));

        const int branchLen = block->nHeight - chainActive.FindFork(block)->nHeight;
        obj.push_back(Pair("branchlen", branchLen));

        string status;
        if (chainActive.Contains(block)) {
            // This block is part of the currently active chain.
            status = "active";
        } else if (block->nStatus & BLOCK_FAILED_MASK) {
            // This block or one of its ancestors is invalid.
            status = "invalid";
        } else if (block->nChainTx == 0) {
            // This block cannot be connected because full block data for it or one of its parents is missing.
            status = "headers-only";
        } else if (block->IsValid(BLOCK_VALID_SCRIPTS)) {
            // This block is fully validated, but no longer part of the active chain. It was probably the active block once, but was reorganized.
            status = "valid-fork";
        } else if (block->IsValid(BLOCK_VALID_TREE)) {
            // The headers for this block are valid, but it has not been validated. It was probably never part of the most-work chain.
            status = "valid-headers";
        } else {
            // No clue.
            status = "unknown";
        }
        obj.push_back(Pair("status", status));

        res.push_back(obj);
    }

    return res;
}

UniValue mempoolInfoToJSON()
{
    UniValue ret(UniValue::VOBJ);
    ret.push_back(Pair("size", (int64_t) mempool.size()));
    ret.push_back(Pair("bytes", (int64_t) mempool.GetTotalTxSize()));
    ret.push_back(Pair("usage", (int64_t) mempool.DynamicMemoryUsage()));
    size_t maxmempool = GetArg("-maxmempool", DEFAULT_MAX_MEMPOOL_SIZE) * 1000000;
    ret.push_back(Pair("maxmempool", (int64_t) maxmempool));
    ret.push_back(Pair("mempoolminfee", ValueFromAmount(mempool.GetMinFee(maxmempool).GetFeePerK())));

    return ret;
}

UniValue getmempoolinfo(const JSONRPCRequest& request)
{
    if (request.fHelp || request.params.size() != 0)
        throw runtime_error(
            "getmempoolinfo\n"
            "\nReturns details on the active state of the TX memory pool.\n"
            "\nResult:\n"
            "{\n"
            "  \"size\": xxxxx,               (numeric) Current tx count\n"
            "  \"bytes\": xxxxx,              (numeric) Sum of all virtual transaction sizes as defined in BIP 141. Differs from actual serialized size because witness data is discounted\n"
            "  \"usage\": xxxxx,              (numeric) Total memory usage for the mempool\n"
            "  \"maxmempool\": xxxxx,         (numeric) Maximum memory usage for the mempool\n"
            "  \"mempoolminfee\": xxxxx       (numeric) Minimum fee for tx to be accepted\n"
            "}\n"
            "\nExamples:\n"
            + HelpExampleCli("getmempoolinfo", "")
            + HelpExampleRpc("getmempoolinfo", "")
        );

    return mempoolInfoToJSON();
}

UniValue preciousblock(const JSONRPCRequest& request)
{
    if (request.fHelp || request.params.size() != 1)
        throw runtime_error(
            "preciousblock \"blockhash\"\n"
            "\nTreats a block as if it were received before others with the same work.\n"
            "\nA later preciousblock call can override the effect of an earlier one.\n"
            "\nThe effects of preciousblock are not retained across restarts.\n"
            "\nArguments:\n"
            "1. \"blockhash\"   (string, required) the hash of the block to mark as precious\n"
            "\nResult:\n"
            "\nExamples:\n"
            + HelpExampleCli("preciousblock", "\"blockhash\"")
            + HelpExampleRpc("preciousblock", "\"blockhash\"")
        );

    std::string strHash = request.params[0].get_str();
    uint256 hash(uint256S(strHash));
    CBlockIndex* pblockindex;

    {
        LOCK(cs_main);
        if (mapBlockIndex.count(hash) == 0)
            throw JSONRPCError(RPC_INVALID_ADDRESS_OR_KEY, "Block not found");

        pblockindex = mapBlockIndex[hash];
    }

    CValidationState state;
    PreciousBlock(state, Params(), pblockindex);

    if (!state.IsValid()) {
        throw JSONRPCError(RPC_DATABASE_ERROR, state.GetRejectReason());
    }

    return NullUniValue;
}

UniValue invalidateblock(const JSONRPCRequest& request)
{
    if (request.fHelp || request.params.size() != 1)
        throw runtime_error(
            "invalidateblock \"blockhash\"\n"
            "\nPermanently marks a block as invalid, as if it violated a consensus rule.\n"
            "\nArguments:\n"
            "1. \"blockhash\"   (string, required) the hash of the block to mark as invalid\n"
            "\nResult:\n"
            "\nExamples:\n"
            + HelpExampleCli("invalidateblock", "\"blockhash\"")
            + HelpExampleRpc("invalidateblock", "\"blockhash\"")
        );

    std::string strHash = request.params[0].get_str();
    uint256 hash(uint256S(strHash));
    CValidationState state;

    {
        LOCK(cs_main);
        if (mapBlockIndex.count(hash) == 0)
            throw JSONRPCError(RPC_INVALID_ADDRESS_OR_KEY, "Block not found");

        CBlockIndex* pblockindex = mapBlockIndex[hash];
        InvalidateBlock(state, Params(), pblockindex);
    }

    if (state.IsValid()) {
        ActivateBestChain(state, Params());
    }

    if (!state.IsValid()) {
        throw JSONRPCError(RPC_DATABASE_ERROR, state.GetRejectReason());
    }

    return NullUniValue;
}

UniValue reconsiderblock(const JSONRPCRequest& request)
{
    if (request.fHelp || request.params.size() != 1)
        throw runtime_error(
            "reconsiderblock \"blockhash\"\n"
            "\nRemoves invalidity status of a block and its descendants, reconsider them for activation.\n"
            "This can be used to undo the effects of invalidateblock.\n"
            "\nArguments:\n"
            "1. \"blockhash\"   (string, required) the hash of the block to reconsider\n"
            "\nResult:\n"
            "\nExamples:\n"
            + HelpExampleCli("reconsiderblock", "\"blockhash\"")
            + HelpExampleRpc("reconsiderblock", "\"blockhash\"")
        );

    std::string strHash = request.params[0].get_str();
    uint256 hash(uint256S(strHash));

    {
        LOCK(cs_main);
        if (mapBlockIndex.count(hash) == 0)
            throw JSONRPCError(RPC_INVALID_ADDRESS_OR_KEY, "Block not found");

        CBlockIndex* pblockindex = mapBlockIndex[hash];
        ResetBlockFailureFlags(pblockindex);
    }

    CValidationState state;
    ActivateBestChain(state, Params());

    if (!state.IsValid()) {
        throw JSONRPCError(RPC_DATABASE_ERROR, state.GetRejectReason());
    }

    return NullUniValue;
}

static const CRPCCommand commands[] =
<<<<<<< HEAD
{ //  category              name                      actor (function)         okSafeMode
  //  --------------------- ------------------------  -----------------------  ----------
    { "blockchain",         "getblockchaininfo",      &getblockchaininfo,      true  },
    { "blockchain",         "getbestblockhash",       &getbestblockhash,       true  },
    { "blockchain",         "getblockcount",          &getblockcount,          true  },
    { "blockchain",         "getblock",               &getblock,               true  },
    { "blockchain",         "getblockhash",           &getblockhash,           true  },
    { "blockchain",         "getblockhashes",         &getblockhashes,         true  },
    { "blockchain",         "getblockheader",         &getblockheader,         true  },
    { "blockchain",         "getchaintips",           &getchaintips,           true  },
    { "blockchain",         "getdifficulty",          &getdifficulty,          true  },
    { "blockchain",         "getmempoolancestors",    &getmempoolancestors,    true  },
    { "blockchain",         "getmempooldescendants",  &getmempooldescendants,  true  },
    { "blockchain",         "getmempoolentry",        &getmempoolentry,        true  },
    { "blockchain",         "getmempoolinfo",         &getmempoolinfo,         true  },
    { "blockchain",         "getrawmempool",          &getrawmempool,          true  },
    { "blockchain",         "clearmempool",           &clearmempool,           true  },
    { "blockchain",         "gettxout",               &gettxout,               true  },
    { "blockchain",         "gettxoutsetinfo",        &gettxoutsetinfo,        true  },
    { "blockchain",         "verifychain",            &verifychain,            true  },
=======
{ //  category              name                      actor (function)         okSafe argNames
  //  --------------------- ------------------------  -----------------------  ------ ----------
    { "blockchain",         "getblockchaininfo",      &getblockchaininfo,      true,  {} },
    { "blockchain",         "getbestblockhash",       &getbestblockhash,       true,  {} },
    { "blockchain",         "getblockcount",          &getblockcount,          true,  {} },
    { "blockchain",         "getblock",               &getblock,               true,  {"blockhash","verbose"} },
    { "blockchain",         "getblockhash",           &getblockhash,           true,  {"height"} },
    { "blockchain",         "getblockheader",         &getblockheader,         true,  {"blockhash","verbose"} },
    { "blockchain",         "getchaintips",           &getchaintips,           true,  {} },
    { "blockchain",         "getdifficulty",          &getdifficulty,          true,  {} },
    { "blockchain",         "getmempoolancestors",    &getmempoolancestors,    true,  {"txid","verbose"} },
    { "blockchain",         "getmempooldescendants",  &getmempooldescendants,  true,  {"txid","verbose"} },
    { "blockchain",         "getmempoolentry",        &getmempoolentry,        true,  {"txid"} },
    { "blockchain",         "getmempoolinfo",         &getmempoolinfo,         true,  {} },
    { "blockchain",         "getrawmempool",          &getrawmempool,          true,  {"verbose"} },
    { "blockchain",         "gettxout",               &gettxout,               true,  {"txid","n","include_mempool"} },
    { "blockchain",         "gettxoutsetinfo",        &gettxoutsetinfo,        true,  {} },
    { "blockchain",         "pruneblockchain",        &pruneblockchain,        true,  {"height"} },
    { "blockchain",         "verifychain",            &verifychain,            true,  {"checklevel","nblocks"} },

    { "blockchain",         "preciousblock",          &preciousblock,          true,  {"blockhash"} },
>>>>>>> a7b486d6

    /* Not shown in help */
    { "hidden",             "invalidateblock",        &invalidateblock,        true,  {"blockhash"} },
    { "hidden",             "reconsiderblock",        &reconsiderblock,        true,  {"blockhash"} },
    { "hidden",             "waitfornewblock",        &waitfornewblock,        true,  {"timeout"} },
    { "hidden",             "waitforblock",           &waitforblock,           true,  {"blockhash","timeout"} },
    { "hidden",             "waitforblockheight",     &waitforblockheight,     true,  {"height","timeout"} },
};

void RegisterBlockchainRPCCommands(CRPCTable &t)
{
    for (unsigned int vcidx = 0; vcidx < ARRAYLEN(commands); vcidx++)
        t.appendCommand(commands[vcidx].name, &commands[vcidx]);
}<|MERGE_RESOLUTION|>--- conflicted
+++ resolved
@@ -443,10 +443,9 @@
     return mempoolToJSON(fVerbose);
 }
 
-<<<<<<< HEAD
-UniValue clearmempool(const UniValue& params, bool fHelp)
-{
-    if (fHelp || params.size() > 0)
+UniValue clearmempool(const JSONRPCRequest& request)
+{
+    if (request.fHelp || request.params.size() > 0)
         throw runtime_error(
             "clearmempool\n"
             "\nClears the memory pool and returns a list of the removed transactions.\n"
@@ -473,10 +472,7 @@
 }
 
 
-UniValue getmempoolancestors(const UniValue& params, bool fHelp)
-=======
 UniValue getmempoolancestors(const JSONRPCRequest& request)
->>>>>>> a7b486d6
 {
     if (request.fHelp || request.params.size() < 1 || request.params.size() > 2) {
         throw runtime_error(
@@ -637,10 +633,9 @@
     return info;
 }
 
-<<<<<<< HEAD
-UniValue getblockhashes(const UniValue& params, bool fHelp)
-{
-    if (fHelp || params.size() < 3)
+UniValue getblockhashes(const JSONRPCRequest& request)
+{
+    if (request.fHelp || request.params.size() < 3)
         throw runtime_error(
                 "getblockhashes timestamp\n"
                         "\nReturns array of hashes of blocks within the timestamp range provided.\n"
@@ -656,8 +651,8 @@
                 + HelpExampleRpc("getblockhashes", "1231614698, 1231024505")
         );
 
-    unsigned int high = params[0].get_int();
-    unsigned int low = params[1].get_int();
+    unsigned int high = request.params[0].get_int();
+    unsigned int low = request.params[1].get_int();
     std::vector<uint256> blockHashes;
     if (!GetTimestampIndex(high, low, blockHashes)) {
         throw JSONRPCError(RPC_INVALID_ADDRESS_OR_KEY, "No information available for block hashes");
@@ -672,10 +667,7 @@
 }
 
 
-UniValue getblockhash(const UniValue& params, bool fHelp)
-=======
 UniValue getblockhash(const JSONRPCRequest& request)
->>>>>>> a7b486d6
 {
     if (request.fHelp || request.params.size() != 1)
         throw runtime_error(
@@ -775,11 +767,7 @@
             "  \"confirmations\" : n,   (numeric) The number of confirmations, or -1 if the block is not on the main chain\n"
             "  \"size\" : n,            (numeric) The block size\n"
             "  \"strippedsize\" : n,    (numeric) The block size excluding witness data\n"
-<<<<<<< HEAD
-            "  \"weight\" : n           (numeric) The block weight (BIP 141)\n"
-=======
             "  \"weight\" : n           (numeric) The block weight as defined in BIP 141\n"
->>>>>>> a7b486d6
             "  \"height\" : n,          (numeric) The block height or index\n"
             "  \"version\" : n,         (numeric) The block version\n"
             "  \"versionHex\" : \"00000000\", (string) The block version formatted in hexadecimal\n"
@@ -993,11 +981,7 @@
             "\nArguments:\n"
             "1. \"txid\"       (string, required) The transaction id\n"
             "2. n              (numeric, required) vout number\n"
-<<<<<<< HEAD
-            "3. includemempool  (boolean, optional) Whether to include the mempool\n"
-=======
             "3. include_mempool  (boolean, optional) Whether to include the mempool\n"
->>>>>>> a7b486d6
             "\nResult:\n"
             "{\n"
             "  \"bestblock\" : \"hash\",    (string) the block hash\n"
@@ -1008,13 +992,8 @@
             "     \"hex\" : \"hex\",        (string) \n"
             "     \"reqSigs\" : n,          (numeric) Number of required signatures\n"
             "     \"type\" : \"pubkeyhash\", (string) The type, eg pubkeyhash\n"
-<<<<<<< HEAD
             "     \"addresses\" : [          (array of string) array of Zcoin addresses\n"
             "        \"zcoinaddress\"     (string) Zcoin address\n"
-=======
-            "     \"addresses\" : [          (array of string) array of bitcoin addresses\n"
-            "        \"address\"     (string) bitcoin address\n"
->>>>>>> a7b486d6
             "        ,...\n"
             "     ]\n"
             "  },\n"
@@ -1506,28 +1485,6 @@
 }
 
 static const CRPCCommand commands[] =
-<<<<<<< HEAD
-{ //  category              name                      actor (function)         okSafeMode
-  //  --------------------- ------------------------  -----------------------  ----------
-    { "blockchain",         "getblockchaininfo",      &getblockchaininfo,      true  },
-    { "blockchain",         "getbestblockhash",       &getbestblockhash,       true  },
-    { "blockchain",         "getblockcount",          &getblockcount,          true  },
-    { "blockchain",         "getblock",               &getblock,               true  },
-    { "blockchain",         "getblockhash",           &getblockhash,           true  },
-    { "blockchain",         "getblockhashes",         &getblockhashes,         true  },
-    { "blockchain",         "getblockheader",         &getblockheader,         true  },
-    { "blockchain",         "getchaintips",           &getchaintips,           true  },
-    { "blockchain",         "getdifficulty",          &getdifficulty,          true  },
-    { "blockchain",         "getmempoolancestors",    &getmempoolancestors,    true  },
-    { "blockchain",         "getmempooldescendants",  &getmempooldescendants,  true  },
-    { "blockchain",         "getmempoolentry",        &getmempoolentry,        true  },
-    { "blockchain",         "getmempoolinfo",         &getmempoolinfo,         true  },
-    { "blockchain",         "getrawmempool",          &getrawmempool,          true  },
-    { "blockchain",         "clearmempool",           &clearmempool,           true  },
-    { "blockchain",         "gettxout",               &gettxout,               true  },
-    { "blockchain",         "gettxoutsetinfo",        &gettxoutsetinfo,        true  },
-    { "blockchain",         "verifychain",            &verifychain,            true  },
-=======
 { //  category              name                      actor (function)         okSafe argNames
   //  --------------------- ------------------------  -----------------------  ------ ----------
     { "blockchain",         "getblockchaininfo",      &getblockchaininfo,      true,  {} },
@@ -1535,6 +1492,7 @@
     { "blockchain",         "getblockcount",          &getblockcount,          true,  {} },
     { "blockchain",         "getblock",               &getblock,               true,  {"blockhash","verbose"} },
     { "blockchain",         "getblockhash",           &getblockhash,           true,  {"height"} },
+    { "blockchain",         "getblockhashes",         &getblockhashes,         true,  {"high", "low"} },
     { "blockchain",         "getblockheader",         &getblockheader,         true,  {"blockhash","verbose"} },
     { "blockchain",         "getchaintips",           &getchaintips,           true,  {} },
     { "blockchain",         "getdifficulty",          &getdifficulty,          true,  {} },
@@ -1543,13 +1501,13 @@
     { "blockchain",         "getmempoolentry",        &getmempoolentry,        true,  {"txid"} },
     { "blockchain",         "getmempoolinfo",         &getmempoolinfo,         true,  {} },
     { "blockchain",         "getrawmempool",          &getrawmempool,          true,  {"verbose"} },
+    { "blockchain",         "clearmempool",           &clearmempool,           true,  {} },
     { "blockchain",         "gettxout",               &gettxout,               true,  {"txid","n","include_mempool"} },
     { "blockchain",         "gettxoutsetinfo",        &gettxoutsetinfo,        true,  {} },
     { "blockchain",         "pruneblockchain",        &pruneblockchain,        true,  {"height"} },
     { "blockchain",         "verifychain",            &verifychain,            true,  {"checklevel","nblocks"} },
 
     { "blockchain",         "preciousblock",          &preciousblock,          true,  {"blockhash"} },
->>>>>>> a7b486d6
 
     /* Not shown in help */
     { "hidden",             "invalidateblock",        &invalidateblock,        true,  {"blockhash"} },
