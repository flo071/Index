--- conflicted
+++ resolved
@@ -43,54 +43,24 @@
     template<class OutputIt>
     void ListSigmaMints(OutputIt it)
     {
-<<<<<<< HEAD
-        LOCK(pwalletMain->cs_wallet);
-
         auto mintWallet = this->mintWallet;
         mintWallet.ListSigmaMints([&](SigmaMint &mint) {
 
             *it++ = mint;
         }, false, false);
-=======
-        auto insertF = [&it] (SigmaMint& mint) {
-            *it++ = std::move(mint);
-        };
-
-        CWalletDB(walletFile).ListExodusMint<SigmaMintId, SigmaMint>(insertF);
-    }
-
-    template<class OutputIt>
-    void ListSigmaMints(uint32_t propertyId, OutputIt it)
-    {
-        auto insertF = [propertyId, &it](SigmaMint& mint) {
-            if (mint.property == propertyId) {
-                *it++ = std::move(mint);
-            }
-        };
-
-        CWalletDB(walletFile).ListExodusMint<SigmaMintId, SigmaMint>(insertF);
->>>>>>> ea605710
     }
 
     bool HasSigmaMint(const SigmaMintId& id);
     SigmaMint GetSigmaMint(const SigmaMintId& id);
-<<<<<<< HEAD
-    boost::optional<SigmaMint> GetSpendableSigmaMint(PropertyId property, DenominationId denomination);
     SigmaPrivateKey GetKey(const SigmaMint &mint);
 
     void SetSigmaMintUsedTransaction(const SigmaMintId &id, const uint256 &tx);
-=======
-
-public:
-    void SetSigmaMintUsedTransaction(SigmaMintId const &id, uint256 const &tx);
->>>>>>> ea605710
 
 protected:
     void SetSigmaMintChainState(const SigmaMintId &id, const SigmaMintChainState &state);
     bool HasSigmaSpend(const secp_primitives::Scalar &serial, SigmaMint &mint);
 
 private:
-<<<<<<< HEAD
     void OnSpendAdded(
         PropertyId property,
         DenominationId denomination,
@@ -102,11 +72,6 @@
         DenominationId denomination,
         const secp_primitives::Scalar &serial);
 
-=======
-    boost::optional<SigmaMint> GetSpendableSigmaMint(PropertyId property, SigmaDenomination denomination);
-
-private:
->>>>>>> ea605710
     void OnMintAdded(
         PropertyId property,
         SigmaDenomination denomination,
