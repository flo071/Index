#include "txprocessor.h"
#include "rules.h"

#include "../base58.h"

namespace exodus {

TxProcessor *txProcessor;

namespace {

bool IsSigmaEnabled(uint32_t propertyId)
{
    CMPSPInfo::Entry sp;

    if (!_my_sps->getSP(propertyId, sp)) {
        return false;
    }

    if (sp.sigmaStatus != SigmaStatus::HardEnabled && sp.sigmaStatus != SigmaStatus::SoftEnabled) {
        return false;
    }

    return true;
}

} // unnamed namespace

int TxProcessor::ProcessTx(CMPTransaction& tx)
{
    LOCK(cs_main);

    tx.unlockLogic();

    auto result = tx.interpretPacket();

    if (result == (PKT_ERROR - 100)) {
        // Unknow transaction type.
        switch (tx.getType()) {
        case EXODUS_TYPE_SIMPLE_MINT:
            result = ProcessSimpleMint(tx);
            break;

        case EXODUS_TYPE_SIMPLE_SPEND:
            result = ProcessSimpleSpend(tx);
            break;
        }
    }

    if (result) {
        return result; // Error.
    }

    TransactionProcessed(tx);

    return 0;
}

int TxProcessor::ProcessSimpleMint(const CMPTransaction& tx)
{
    auto block = tx.getBlock();
    auto type = tx.getType();
    auto version = tx.getVersion();
    auto property = tx.getProperty();

    if (!IsTransactionTypeAllowed(block, property, type, version)) {
        PrintToLog("%s(): rejected: type %d or version %d not permitted for property %d at block %d\n",
            __func__,
            type,
            version,
            property,
            block
        );
        return PKT_ERROR_SIGMA - 22;
    }

    if (!IsPropertyIdValid(property)) {
        PrintToLog("%s(): rejected: property %d does not exist\n", __func__, property);
        return PKT_ERROR_SIGMA - 24;
    }

    if (!IsSigmaEnabled(property)) {
        PrintToLog("%s(): rejected: property %d does not enable sigma\n", __func__, property);
        return PKT_ERROR_SIGMA - 901;
    }

    std::vector<DenominationId> denominations;
    denominations.reserve(tx.getMints().size());

    for (auto &mint : tx.getMints()) {
        auto denom = mint.first;
        auto& pubkey = mint.second;

        if (!pubkey.IsValid()) {
            PrintToLog("%s(): rejected: public key is invalid\n", __func__);
            return PKT_ERROR_SIGMA - 904;
        }

        denominations.push_back(denom);
    }

    int64_t amount;
    try {
        amount = SumDenominationsValue(property, denominations.begin(), denominations.end());
    } catch (std::invalid_argument const &e) {
        // The only possible cases is invalid denomination.
        PrintToLog("%s(): rejected: error %s\n", __func__, e.what());
        return PKT_ERROR_SIGMA - 905;
    } catch (std::overflow_error const &e) {
        PrintToLog("%s(): rejected: overflow error %s\n", __func__, e.what());
        return PKT_ERROR_SIGMA - 906;
    }

    auto& sender = tx.getSender();
    int64_t balance = getMPbalance(sender, property, BALANCE);

    if (balance < amount) {
        PrintToLog("%s(): rejected: sender %s has insufficient balance of property %d [%s < %s]\n",
            __func__,
            tx.getSender(),
            property,
            FormatMP(property, balance),
            FormatMP(property, amount)
        );
        return PKT_ERROR_SIGMA - 25;
    }

    // subtract balance
    assert(update_tally_map(sender, property, -amount, BALANCE));

    for (auto &mint : tx.getMints()) {
        MintGroupId group;
        MintGroupIndex index;

        auto denom = mint.first;
        auto& pubkey = mint.second;

        std::tie(group, index) = sigmaDb->RecordMint(property, denom, pubkey, block);

        SimpleMintProcessed(property, denom, group, index, pubkey);
    }

    return 0;
}

int TxProcessor::ProcessSimpleSpend(const CMPTransaction& tx)
{
    auto block = tx.getBlock();
    auto type = tx.getType();
    auto version = tx.getVersion();
    auto property = tx.getProperty();

    if (!IsTransactionTypeAllowed(block, property, type, version)) {
        PrintToLog("%s(): rejected: type %d or version %d not permitted for property %d at block %d\n",
            __func__,
            type,
            version,
            property,
            block);
        return PKT_ERROR_SIGMA - 22;
    }

    if (!IsPropertyIdValid(property)) {
        PrintToLog("%s(): rejected: property %d does not exist\n", __func__, property);
        return PKT_ERROR_SIGMA - 24;
    }

    if (!IsSigmaEnabled(property)) {
        PrintToLog("%s(): rejected: property %d does not enable sigma\n", __func__, property);
        return PKT_ERROR_SIGMA - 901;
    }

    auto spend = tx.getSpend(); // intentionally copy
    auto denomination = tx.getDenomination();
    auto group = tx.getGroup();
    auto groupSize = tx.getGroupSize();

    // check serial in database
<<<<<<< HEAD
    uint256 spendTx;
    if (p_mintlistdb->HasSpendSerial(property, denomination, spend.GetSerial(), spendTx)
=======
    if (sigmaDb->HasSpendSerial(property, denomination, spend.GetSerial())
>>>>>>> 60ac8d13
        || !VerifySigmaSpend(property, denomination, group, groupSize, spend, sigma::Params::get_default())) {
        PrintToLog("%s(): rejected: spend is invalid\n", __func__);
        return PKT_ERROR_SIGMA - 907;
    }
    std::array<uint8_t, 1> denoms = {denomination};

    uint64_t amount;
    try {
        amount = SumDenominationsValue(property, denoms.begin(), denoms.end());
    } catch (std::invalid_argument const& e) {
        PrintToLog("%s(): rejected: error %s\n", __func__, e.what());
        return PKT_ERROR_SIGMA - 905;
    }

    // subtract balance
    CBitcoinAddress recvAddr(tx.getReceiver());
    if (!recvAddr.IsValid()) {
        PrintToLog("%s(): rejected: receiver address is invalid\n", __func__);
        return PKT_ERROR_SIGMA - 45;
    }

    assert(update_tally_map(tx.getReceiver(), property, amount, BALANCE));
<<<<<<< HEAD
    p_mintlistdb->RecordSpendSerial(property, denomination, spend.GetSerial(), block, tx.getHash());
=======
    sigmaDb->RecordSpendSerial(property, denomination, spend.GetSerial(), block);
>>>>>>> 60ac8d13

    return 0;
}


}<|MERGE_RESOLUTION|>--- conflicted
+++ resolved
@@ -176,12 +176,8 @@
     auto groupSize = tx.getGroupSize();
 
     // check serial in database
-<<<<<<< HEAD
     uint256 spendTx;
-    if (p_mintlistdb->HasSpendSerial(property, denomination, spend.GetSerial(), spendTx)
-=======
-    if (sigmaDb->HasSpendSerial(property, denomination, spend.GetSerial())
->>>>>>> 60ac8d13
+    if (sigmaDb->HasSpendSerial(property, denomination, spend.GetSerial(), spendTx)
         || !VerifySigmaSpend(property, denomination, group, groupSize, spend, sigma::Params::get_default())) {
         PrintToLog("%s(): rejected: spend is invalid\n", __func__);
         return PKT_ERROR_SIGMA - 907;
@@ -204,11 +200,7 @@
     }
 
     assert(update_tally_map(tx.getReceiver(), property, amount, BALANCE));
-<<<<<<< HEAD
-    p_mintlistdb->RecordSpendSerial(property, denomination, spend.GetSerial(), block, tx.getHash());
-=======
-    sigmaDb->RecordSpendSerial(property, denomination, spend.GetSerial(), block);
->>>>>>> 60ac8d13
+    sigmaDb->RecordSpendSerial(property, denomination, spend.GetSerial(), block, tx.getHash());
 
     return 0;
 }
