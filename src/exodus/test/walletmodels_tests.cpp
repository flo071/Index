--- conflicted
+++ resolved
@@ -92,19 +92,6 @@
     BOOST_CHECK_EQUAL(id.key, SigmaPublicKey());
 }
 
-<<<<<<< HEAD
-=======
-BOOST_AUTO_TEST_CASE(sigma_mint_id_from_mint)
-{
-    SigmaMint mint(1, 5);
-    SigmaMintId id(mint, DefaultSigmaParams);
-
-    BOOST_CHECK_EQUAL(id.property, 1);
-    BOOST_CHECK_EQUAL(id.denomination, 5);
-    BOOST_CHECK_EQUAL(id.key, SigmaPublicKey(mint.key, DefaultSigmaParams));
-}
-
->>>>>>> ea605710
 BOOST_AUTO_TEST_CASE(sigma_mint_id_init)
 {
     SigmaPrivateKey priv;
@@ -141,15 +128,10 @@
 
 BOOST_AUTO_TEST_CASE(sigma_mint_id_hash)
 {
-<<<<<<< HEAD
     SigmaMintId id1, id2;
     id1 = GenerateSigmaMintId(0, 3);
     id2 = GenerateSigmaMintId(0, 3);
 
-=======
-    SigmaMint mint1(3, 0), mint2(3, 0);
-    SigmaMintId id1(mint1, DefaultSigmaParams), id2(mint2, DefaultSigmaParams);
->>>>>>> ea605710
     std::hash<SigmaMintId> hasher;
 
     BOOST_CHECK_EQUAL(hasher(id1), hasher(id1));
