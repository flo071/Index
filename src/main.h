--- conflicted
+++ resolved
@@ -406,13 +406,7 @@
 
 /** Context-independent validity checks */
 //BTZC: ADD params for zcoin works
-<<<<<<< HEAD
-bool CheckTransaction(const CTransaction& tx, CValidationState& state, uint256 hashTx, bool isVerifyDB, int nHeight = INT_MAX, bool isCheckWallet = false, CZerocoinTxInfo *zerocoinTxInfo = NULL, CZerocoinTxInfoV3 *zerocoinTxInfoV3 = NULL);
-=======
-bool CheckTransaction(const CTransaction& tx, CValidationState& state, uint256 hashTx, bool isVerifyDB, int nHeight = INT_MAX, bool isCheckWallet = false, bool fStatefulZerocoinCheck = true, CZerocoinTxInfo *zerocoinTxInfo = NULL);
-//bool CheckTransaction(const CTransaction& tx, CValidationState& state);
->>>>>>> 934b5840
-
+bool CheckTransaction(const CTransaction& tx, CValidationState& state, uint256 hashTx, bool isVerifyDB, int nHeight = INT_MAX, bool isCheckWallet = false, bool fStatefulZerocoinCheck = true, CZerocoinTxInfo *zerocoinTxInfo = NULL, CZerocoinTxInfoV3 *zerocoinTxInfoV3 = NULL);
 /**
  * Check if transaction is final and can be included in a block with the
  * specified height and time. Consensus critical.
@@ -503,17 +497,10 @@
 
 bool GetTimestampIndex(const unsigned int &high, const unsigned int &low, std::vector<uint256> &hashes);
 bool GetSpentIndex(CSpentIndexKey &key, CSpentIndexValue &value);
-<<<<<<< HEAD
-bool GetAddressIndex(uint160 addressHash, int type,
-                     std::vector<std::pair<CAddressIndexKey, CAmount> > &addressIndex,
-                     int start = 0, int end = 0);
-bool GetAddressUnspent(uint160 addressHash, int type,
-=======
 bool GetAddressIndex(uint160 addressHash, AddressType type,
                      std::vector<std::pair<CAddressIndexKey, CAmount> > &addressIndex,
                      int start = 0, int end = 0);
 bool GetAddressUnspent(uint160 addressHash, AddressType type,
->>>>>>> 934b5840
                        std::vector<std::pair<CAddressUnspentKey, CAddressUnspentValue> > &unspentOutputs);
 
 /** Functions for disk access for blocks */
