--- conflicted
+++ resolved
@@ -714,24 +714,7 @@
     return true;
 }
 
-<<<<<<< HEAD
-uint256 GetSerialHash(const secp_primitives::Scalar& bnSerial)
-{
-    CDataStream ss(SER_GETHASH, 0);
-    ss << bnSerial;
-    return Hash(ss.begin(), ss.end());
-}
-
-uint256 GetPubCoinValueHash(const secp_primitives::GroupElement& bnValue)
-{
-    CDataStream ss(SER_GETHASH, 0);
-    ss << bnValue;
-    return Hash(ss.begin(), ss.end());
-}
-=======
 // CZerocoinTxInfoV3
->>>>>>> 777563e5
-
 void CSigmaTxInfo::Complete() {
     // We need to sort mints lexicographically by serialized value of pubCoin. That's the way old code
     // works, we need to stick to it. Denomination doesn't matter but we will sort by it as well
