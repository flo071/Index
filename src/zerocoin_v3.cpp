#include "main.h"
#include "zerocoin_v3.h"
#include "zerocoin.h" // Mostly for reusing class libzerocoin::SpendMetaData
#include "timedata.h"
#include "chainparams.h"
#include "util.h"
#include "base58.h"
#include "definition.h"
#include "wallet/wallet.h"
#include "wallet/walletdb.h"
#include "crypto/sha256.h"
#include "libzerocoin/sigma/CoinSpend.h"
#include "libzerocoin/sigma/Coin.h"
#include "znode-payments.h"
#include "znode-sync.h"

#include <atomic>
#include <sstream>
#include <chrono>

#include <boost/foreach.hpp>

#include <ios>

using namespace std;

// Set up the Zerocoin Params object
sigma::ParamsV3* ZCParamsV3 = sigma::ParamsV3::get_default();

static CZerocoinStateV3 zerocoinStateV3;

static bool CheckZerocoinSpendSerialV3(
		CValidationState &state,
		CZerocoinTxInfoV3 *zerocoinTxInfoV3,
		const Scalar &serial,
		int nHeight,
		bool fConnectTip) {
	// check for zerocoin transaction in this block as well
	if (zerocoinTxInfoV3 &&
			!zerocoinTxInfoV3->fInfoIsComplete &&
			zerocoinTxInfoV3->spentSerials.find(serial) != zerocoinTxInfoV3->spentSerials.end())
		return state.DoS(0, error("CTransaction::CheckTransaction() : two or more spends with same serial in the same block"));

	// check for used serials in zerocoinStateV3
	if (zerocoinStateV3.IsUsedCoinSerial(serial)) {
		// Proceed with checks ONLY if we're accepting tx into the memory pool or connecting block to the existing blockchain
		if (nHeight == INT_MAX || fConnectTip) {
			return state.DoS(0, error("CTransaction::CheckTransaction() : The V3 CoinSpend serial has been used"));
		}
	}
	return true;
}

// This function will not report an error only if the transaction is zerocoin spend V3.
// Will return false for V1, V1.5 and V2 spends.
// Mixing V2 and V3 spends into the same transaction will fail.
bool CheckSpendZcoinTransactionV3(
		const CTransaction &tx,
		const vector<sigma::CoinDenominationV3>& targetDenominations,
		CValidationState &state,
		uint256 hashTx,
		bool isVerifyDB,
		int nHeight,
		bool isCheckWallet,
		CZerocoinTxInfoV3 *zerocoinTxInfoV3) {
	int txHeight = chainActive.Height();
	bool hasZerocoinSpendInputs = false, hasNonZerocoinInputs = false;
	int vinIndex = -1;

	BOOST_FOREACH(const CTxIn &txin, tx.vin)
	{
		vinIndex++;
		if (txin.scriptSig.IsZerocoinSpendV3())
			hasZerocoinSpendInputs = true;
		else
			hasNonZerocoinInputs = true;

		uint32_t pubcoinId = txin.nSequence;
		if (pubcoinId < 1 || pubcoinId >= INT_MAX) {
			// coin id should be positive integer
			return state.DoS(100,
					false,
					NSEQUENCE_INCORRECT,
					"CTransaction::CheckTransaction() : Error: zerocoin spend nSequence is incorrect");
		}

		if (txin.scriptSig.size() < 4)
			return state.DoS(100,
					false,
					REJECT_MALFORMED,
					"CheckSpendZcoinTransactionV3: invalid spend transaction");

		// Deserialize the CoinSpend into a fresh object
        // NOTE(martun): +1 on the next line stands for 1 byte in which the opcode of
        // OP_ZEROCOINSPENDV3 is written. In zerocoin you will see +4 instead,
        // because the size of serialized spend is also written, probably in 3 bytes.
		CDataStream serializedCoinSpend((const char *)&*(txin.scriptSig.begin() + 1),
				(const char *)&*txin.scriptSig.end(),
				SER_NETWORK, PROTOCOL_VERSION);
		sigma::CoinSpendV3 newSpend(ZCParamsV3, serializedCoinSpend);

		if (newSpend.getVersion() != ZEROCOIN_TX_VERSION_3) {
			return state.DoS(100,
							 false,
							 NSEQUENCE_INCORRECT,
							 "CTransaction::CheckTransaction() : Error: incorrect spend transaction verion");
		}

		uint256 txHashForMetadata;

		// Obtain the hash of the transaction sans the zerocoin part
		CMutableTransaction txTemp = tx;
		BOOST_FOREACH(CTxIn &txTempIn, txTemp.vin) {
			if (txTempIn.scriptSig.IsZerocoinSpendV3()) {
				txTempIn.scriptSig.clear();
				txTempIn.prevout.SetNull();
			}
		}
		txHashForMetadata = txTemp.GetHash();
<<<<<<< HEAD
=======

>>>>>>> aa5e9f9d
		LogPrintf("CheckSpendZcoinTransactionV3: tx version=%d, tx metadata hash=%s, serial=%s\n",
				newSpend.getVersion(), txHashForMetadata.ToString(),
				newSpend.getCoinSerialNumber().tostring());

		CZerocoinStateV3::CoinGroupInfoV3 coinGroup;
		if (!zerocoinStateV3.GetCoinGroupInfo(targetDenominations[vinIndex], pubcoinId, coinGroup))
			return state.DoS(100, false, NO_MINT_ZEROCOIN,
					"CheckSpendZcoinTransactionV3: Error: no coins were minted with such parameters");

		bool passVerify = false;
		CBlockIndex *index = coinGroup.lastBlock;
		pair<sigma::CoinDenominationV3, int> denominationAndId = std::make_pair(
            targetDenominations[vinIndex], pubcoinId);

		uint256 accumulatorBlockHash = newSpend.getAccumulatorBlockHash();

        // We use incomplete transaction hash as metadata.
        sigma::SpendMetaDataV3 newMetaData(
            txin.nSequence,
            accumulatorBlockHash,
            txHashForMetadata);

		// find index for block with hash of accumulatorBlockHash or set index to the coinGroup.firstBlock if not found
		while (index != coinGroup.firstBlock && index->GetBlockHash() != accumulatorBlockHash)
			index = index->pprev;

		// Build a vector with all the public coins with given denomination and accumulator id before
		// the block on which the spend occured.
		// This list of public coins is required by function "Verify" of CoinSpendV3.
		std::vector<PublicCoinV3> anonymity_set;
        while(true) {
			BOOST_FOREACH(const sigma::PublicCoinV3& pubCoinValue,
					index->mintedPubCoinsV3[denominationAndId]) {
				anonymity_set.push_back(pubCoinValue);
			}
            if (index == coinGroup.firstBlock)
                break;
			index = index->pprev;
        }

		passVerify = newSpend.Verify(anonymity_set, newMetaData);
		if (passVerify) {
			Scalar serial = newSpend.getCoinSerialNumber();
			// do not check for duplicates in case we've seen exact copy of this tx in this block before
			if (!(zerocoinTxInfoV3 && zerocoinTxInfoV3->zcTransactions.count(hashTx) > 0)) {
				if (!CheckZerocoinSpendSerialV3(
							state, zerocoinTxInfoV3, serial, nHeight, false))
					return false;
			}

			if(!isVerifyDB && !isCheckWallet) {
				if (zerocoinTxInfoV3 && !zerocoinTxInfoV3->fInfoIsComplete) {
					// add spend information to the index
					zerocoinTxInfoV3->spentSerials.insert(std::make_pair(
								serial, (int)newSpend.getDenomination()));
					zerocoinTxInfoV3->zcTransactions.insert(hashTx);
				}
			}
		}
		else {
			LogPrintf("CheckSpendZCoinTransactionV3: verification failed at block %d\n", nHeight);
			return false;
		}
	}

	if (hasZerocoinSpendInputs) {
		if (hasNonZerocoinInputs) {
			// mixing zerocoin spend input with non-zerocoin inputs is prohibited
			return state.DoS(100, false,
							 REJECT_MALFORMED,
							 "CheckSpendZcoinTransaction: can't mix zerocoin spend input with regular ones");
		}
	}


	return true;
}

bool CheckMintZcoinTransactionV3(
		const CTxOut &txout,
		CValidationState &state,
		uint256 hashTx,
		CZerocoinTxInfoV3 *zerocoinTxInfoV3) {
	LogPrintf("CheckMintZcoinTransactionV3 txHash = %s\n", txout.GetHash().ToString());
	LogPrintf("nValue = %d\n", txout.nValue);

	if (txout.scriptPubKey.size() < 4)
		return state.DoS(100,
				false,
				PUBCOIN_NOT_VALIDATE,
				"CTransaction::CheckTransactionV3() : PubCoin validation failed");

    // If you wonder why +1, go to file wallet.cpp and read the comments in function
    // CWallet::CreateZerocoinMintModelV3 around "scriptSerializedCoin << OP_ZEROCOINMINTV3";
	vector<unsigned char> coin_serialised(txout.scriptPubKey.begin() + 1,
                                          txout.scriptPubKey.end());
	secp_primitives::GroupElement pubCoinValue;
	pubCoinValue.deserialize(&coin_serialised[0]);

	sigma::CoinDenominationV3 denomination;
    if (!IntegerToDenomination(txout.nValue, denomination, state)) {
        return state.DoS(100,
                false,
                PUBCOIN_NOT_VALIDATE,
                "CTransaction::CheckTransactionV3() : "
                "PubCoin validation failed, unknown denomination");
    }
	PublicCoinV3 pubCoin(pubCoinValue, denomination);
	bool hasCoin = zerocoinStateV3.HasCoin(pubCoin);

	if (!hasCoin && zerocoinTxInfoV3 && !zerocoinTxInfoV3->fInfoIsComplete) {
		BOOST_FOREACH(const PublicCoinV3& mint, zerocoinTxInfoV3->mints) {
			if (mint == pubCoin) {
				hasCoin = true;
				break;
			}
		}
	}

	if (hasCoin) {
		// return state.DoS(100,
		//                 false,
		//                 PUBCOIN_NOT_VALIDATE,
		//                 "CheckZerocoinTransaction: duplicate mint");
		LogPrintf("CheckMintZerocoinTransactionV3: double mint, tx=%s\n",
				txout.GetHash().ToString());
	}

    if (!pubCoin.validate())
        return state.DoS(100,
                false,
                PUBCOIN_NOT_VALIDATE,
                "CheckZerocoinTransaction : PubCoin validation failed");

    if (zerocoinTxInfoV3 != NULL && !zerocoinTxInfoV3->fInfoIsComplete) {
        // Update public coin list in the info
        zerocoinTxInfoV3->mints.push_back(pubCoin);
        zerocoinTxInfoV3->zcTransactions.insert(hashTx);
    }

    return true;
}

bool CheckZerocoinTransactionV3(
		const CTransaction &tx,
		CValidationState &state,
		uint256 hashTx,
		bool isVerifyDB,
		int nHeight,
		bool isCheckWallet,
		CZerocoinTxInfoV3 *zerocoinTxInfoV3)
{
	// Check Mint Zerocoin Transaction
	BOOST_FOREACH(const CTxOut &txout, tx.vout) {
		if (!txout.scriptPubKey.empty() && txout.scriptPubKey.IsZerocoinMintV3()) {
			if (!CheckMintZcoinTransactionV3(txout, state, hashTx, zerocoinTxInfoV3))
				return false;
		}
	}

	// Check Spend Zerocoin Transaction
	if(tx.IsZerocoinSpendV3()) {
		// First check number of inputs does not exceed transaction limit
		if(tx.vin.size() > ZC_SPEND_LIMIT){
			return false;
		}
		vector<sigma::CoinDenominationV3> denominations;
		uint64_t totalValue = 0;
		BOOST_FOREACH(const CTxIn &txin, tx.vin){
			if(!txin.scriptSig.IsZerocoinSpendV3()) {
				return state.DoS(100, false,
								 REJECT_MALFORMED,
								 "CheckSpendZcoinTransaction: can't mix zerocoin spend input with regular ones");
			}
			// Get the CoinDenomination value of each vin for the CheckSpendZcoinTransaction function
			uint32_t pubcoinId = txin.nSequence;
			if (pubcoinId < 1 || pubcoinId >= INT_MAX) {
				// coin id should be positive integer
				return false;
			}

			CDataStream serializedCoinSpend((const char *)&*(txin.scriptSig.begin() + 1),
											(const char *)&*txin.scriptSig.end(),
											SER_NETWORK, PROTOCOL_VERSION);
			sigma::CoinSpendV3 newSpend(ZCParamsV3, serializedCoinSpend);
			uint64_t denom = newSpend.getIntDenomination();
			totalValue += denom;
			sigma::CoinDenominationV3 denomination;
			if (!IntegerToDenomination(denom, denomination, state))
				return false;
			denominations.push_back(denomination);
		}

		// Check vOut
		// Only one loop, we checked on the format before entering this case
		if (!isVerifyDB) {
			BOOST_FOREACH(const CTxOut &txout, tx.vout)
			{
				if (!CheckSpendZcoinTransactionV3(
					tx, denominations, state, hashTx, isVerifyDB, nHeight,
					isCheckWallet, zerocoinTxInfoV3)) {
						return false;
				}
			}

		}else {
			return state.DoS(100, error("CheckZerocoinTransaction : invalid spending txout value"));
		}
	}
	return true;
}

void DisconnectTipZCV3(CBlock & /*block*/, CBlockIndex *pindexDelete) {
	zerocoinStateV3.RemoveBlock(pindexDelete);
}

Scalar ZerocoinGetSpendSerialNumberV3(const CTransaction &tx, const CTxIn &txin) {
	if (!tx.IsZerocoinSpendV3())
		return Scalar(uint64_t(0));

	try {
        // NOTE(martun): +1 on the next line stands for 1 byte in which the opcode of
        // OP_ZEROCOINSPENDV3 is written. In zerocoin you will see +4 instead,
        // because the size of serialized spend is also written, probably in 3 bytes.
		CDataStream serializedCoinSpend(
				(const char *)&*(txin.scriptSig.begin() + 1),
				(const char *)&*txin.scriptSig.end(),
				SER_NETWORK, PROTOCOL_VERSION);
		sigma::CoinSpendV3 spend(ZCParamsV3, serializedCoinSpend);
		return spend.getCoinSerialNumber();
	}
	catch (const std::ios_base::failure &) {
		return Scalar(uint64_t(0));
	}
}

CAmount GetSpendTransactionInputV3(const CTransaction &tx) {
	if (!tx.IsZerocoinSpendV3())
		return CAmount(0);

	try {
		CAmount sum(0);
		BOOST_FOREACH(const CTxIn& txin, tx.vin){
			// NOTE(martun): +1 on the next line stands for 1 byte in which the opcode of
			// OP_ZEROCOINSPENDV3 is written. In zerocoin you will see +4 instead,
			// because the size of serialized spend is also written, probably in 3 bytes.
			CDataStream serializedCoinSpend(
					(const char *)&*(txin.scriptSig.begin() + 1),
					(const char *)&*txin.scriptSig.end(),
					SER_NETWORK, PROTOCOL_VERSION);
			sigma::CoinSpendV3 spend(ZCParamsV3, serializedCoinSpend);
			sum += spend.getIntDenomination();
		}
		return sum;
	}
	catch (const std::runtime_error &) {
		return CAmount(0);
	}
}


/**
 * Connect a new ZCblock to chainActive. pblock is either NULL or a pointer to a CBlock
 * corresponding to pindexNew, to bypass loading it again from disk.
 */
bool ConnectBlockZCV3(
		CValidationState &state,
		const CChainParams &chainparams,
		CBlockIndex *pindexNew,
		const CBlock *pblock,
		bool fJustCheck) {
	// Add zerocoin transaction information to index
	if (pblock && pblock->zerocoinTxInfoV3) {
        // Martun: Commented out the next code, uncomment if we decide to stop zerocoin V2 spends
        // after some point in time. The current decision is to allow them forever.
		// Also don't allow spend v2s after some other point in time.
		//if (pblock->zerocoinTxInfoV3->fHasSpendV2) {
		//	int allowV2Height = Params().nSpendV2StartBlock;
		//	if (pindexNew->nHeight >= allowV2Height + ZC_V2_GRACEFUL_PERIOD) {
		//		LogPrintf("ConnectTipZC: spend v2 is not allowed after block %d\n", allowV2Height);
		//		return false;
		//	}
		//}

		if (!fJustCheck)
			pindexNew->spentSerialsV3.clear();

		BOOST_FOREACH(auto& serial, pblock->zerocoinTxInfoV3->spentSerials) {
			if (!CheckZerocoinSpendSerialV3(
					state,
					pblock->zerocoinTxInfoV3.get(),
					serial.first,
					pindexNew->nHeight,
					true /* fConnectTip */
					)) {
				return false;
            }

			if (!fJustCheck) {
				pindexNew->spentSerialsV3.insert(serial.first);
				zerocoinStateV3.AddSpend(serial.first);
			}
		}
        // Shows if V3 sigma mints are now allowed.
        bool V3MintsAllowed = (pindexNew->nHeight >= Params().nMintV3SigmaStartBlock);

        // If V3 mints are not allowed in this block, but some client tries to mint.
        if (!V3MintsAllowed && !pblock->zerocoinTxInfoV3->mints.empty())
		    return state.DoS(0, error("ConnectBlockZCV3 : V3 sigma mints not allowed until a given block"));
		if (fJustCheck)
			return true;

		// Update pindexNew.mintedPubCoinsV3
		BOOST_FOREACH(const PublicCoinV3& mint, pblock->zerocoinTxInfoV3->mints) {
			CoinDenominationV3 denomination = mint.getDenomination();
			int mintId = zerocoinStateV3.AddMint(pindexNew,	mint);

			LogPrintf("ConnectTipZC: mint added denomination=%d, id=%d\n", denomination, mintId);
			pair<CoinDenominationV3, int> denomAndId = make_pair(denomination, mintId);
			pindexNew->mintedPubCoinsV3[denomAndId].push_back(mint);
		}
	}
	else if (!fJustCheck) { // TODO(martun): not sure if this else is necessary here. Check again later.
		zerocoinStateV3.AddBlock(pindexNew);
	}
	return true;
}


bool ZerocoinBuildStateFromIndexV3(CChain *chain) {
	zerocoinStateV3.Reset();
	for (CBlockIndex *blockIndex = chain->Genesis(); blockIndex; blockIndex=chain->Next(blockIndex))
    {
		zerocoinStateV3.AddBlock(blockIndex);
    }
	// DEBUG
	LogPrintf(
        "Latest IDs for sigma coin groups are %d, %d, %d, %d, %d\n",
		zerocoinStateV3.GetLatestCoinID(CoinDenominationV3::SIGMA_DENOM_0_1),
		zerocoinStateV3.GetLatestCoinID(CoinDenominationV3::SIGMA_DENOM_0_5),
		zerocoinStateV3.GetLatestCoinID(CoinDenominationV3::SIGMA_DENOM_1),
		zerocoinStateV3.GetLatestCoinID(CoinDenominationV3::SIGMA_DENOM_10),
		zerocoinStateV3.GetLatestCoinID(CoinDenominationV3::SIGMA_DENOM_100));
	return true;
}

// CZerocoinTxInfoV3

void CZerocoinTxInfoV3::Complete() {
	// We need to sort mints lexicographically by serialized value of pubCoin. That's the way old code
	// works, we need to stick to it. Denomination doesn't matter but we will sort by it as well
	sort(mints.begin(), mints.end(),
			[](decltype(mints)::const_reference m1, decltype(mints)::const_reference m2)->bool {
			CDataStream ds1(SER_DISK, CLIENT_VERSION), ds2(SER_DISK, CLIENT_VERSION);
			ds1 << m1;
			ds2 << m2;
			return ds1.str() < ds2.str();
			});

	// Mark this info as complete
	fInfoIsComplete = true;
}

// CZerocoinStateV3

CZerocoinStateV3::CZerocoinStateV3() {
}

int CZerocoinStateV3::AddMint(
		CBlockIndex *index,
		const PublicCoinV3 &pubCoin) {
	sigma::CoinDenominationV3 denomination = pubCoin.getDenomination();

	if (latestCoinIds[denomination] < 1)
		latestCoinIds[denomination] = 1;
    int	mintCoinGroupId = latestCoinIds[denomination];

    // ZC_SPEND_V3_COINSPERID = 15.000, yet the actual limit of coins per accumlator is 16.000.
    // We need to cut at 15.000, such that we always have enough space for new mints. Mints for
    // each block will end up in the same accumulator.
	CoinGroupInfoV3 &coinGroup = coinGroups[make_pair(denomination, mintCoinGroupId)];
	int coinsPerId = ZC_SPEND_V3_COINSPERID;
	if (coinGroup.nCoins < coinsPerId // there's still space in the accumulator
        || coinGroup.lastBlock == index // or we have already placed some coins from current block.
        ) {
		if (coinGroup.nCoins++ == 0) {
			// first group of coins for given denomination
			coinGroup.firstBlock = coinGroup.lastBlock = index;
		}
		else {
			coinGroup.lastBlock = index;
		}
	}
	else {
		latestCoinIds[denomination] = ++mintCoinGroupId;
		CoinGroupInfoV3& newCoinGroup = coinGroups[std::make_pair(denomination, mintCoinGroupId)];
		newCoinGroup.firstBlock = newCoinGroup.lastBlock = index;
		newCoinGroup.nCoins = 1;
	}
	CMintedCoinInfo coinInfo;
	coinInfo.denomination = denomination;
	coinInfo.id = mintCoinGroupId;
	coinInfo.nHeight = index->nHeight;
	mintedPubCoins.insert(std::make_pair(pubCoin, coinInfo));
	return mintCoinGroupId;
}

void CZerocoinStateV3::AddSpend(const Scalar &serial) {
	usedCoinSerials.insert(serial);
}

void CZerocoinStateV3::AddBlock(CBlockIndex *index) {
	BOOST_FOREACH(
        const PAIRTYPE(PAIRTYPE(sigma::CoinDenominationV3, int), vector<PublicCoinV3>) &pubCoins,
            index->mintedPubCoinsV3) {
        if (!pubCoins.second.empty()) {
			CoinGroupInfoV3& coinGroup = coinGroups[pubCoins.first];

			if (coinGroup.firstBlock == NULL)
				coinGroup.firstBlock = index;
			coinGroup.lastBlock = index;
			coinGroup.nCoins += pubCoins.second.size();
		}

		latestCoinIds[pubCoins.first.first] = pubCoins.first.second;
		BOOST_FOREACH(const PublicCoinV3 &coin, pubCoins.second) {
			CMintedCoinInfo coinInfo;
			coinInfo.denomination = pubCoins.first.first;
			coinInfo.id = pubCoins.first.second;
			coinInfo.nHeight = index->nHeight;
			mintedPubCoins.insert(pair<PublicCoinV3, CMintedCoinInfo>(coin, coinInfo));
		}
	}

	BOOST_FOREACH(const Scalar &serial, index->spentSerialsV3) {
		usedCoinSerials.insert(serial);
	}
}

void CZerocoinStateV3::RemoveBlock(CBlockIndex *index) {
	// roll back accumulator updates
	BOOST_FOREACH(
        const PAIRTYPE(PAIRTYPE(sigma::CoinDenominationV3, int),vector<PublicCoinV3>) &coin,
        index->mintedPubCoinsV3)
	{
		CoinGroupInfoV3   &coinGroup = coinGroups[coin.first];
		int  nMintsToForget = coin.second.size();

		assert(coinGroup.nCoins >= nMintsToForget);

		if ((coinGroup.nCoins -= nMintsToForget) == 0) {
			// all the coins of this group have been erased, remove the group altogether
			coinGroups.erase(coin.first);
			// decrease pubcoin id for this denomination
			latestCoinIds[coin.first.first]--;
		}
		else {
			// roll back lastBlock to previous position
			do {
				assert(coinGroup.lastBlock != coinGroup.firstBlock);
				coinGroup.lastBlock = coinGroup.lastBlock->pprev;
			} while (coinGroup.lastBlock->mintedPubCoinsV3.count(coin.first) == 0);
		}
	}

	// roll back mints
	BOOST_FOREACH(const PAIRTYPE(PAIRTYPE(CoinDenominationV3, int),vector<PublicCoinV3>) &pubCoins,
                  index->mintedPubCoinsV3) {
		BOOST_FOREACH(const PublicCoinV3 &coin, pubCoins.second) {
			auto coins = mintedPubCoins.equal_range(coin);
			auto coinIt = find_if(
                coins.first, coins.second,
                [=](const decltype(mintedPubCoins)::value_type &v) {
					return v.second.denomination == pubCoins.first.first &&
					    v.second.id == pubCoins.first.second;
			    });
			assert(coinIt != coins.second);
			mintedPubCoins.erase(coinIt);
		}
	}
    // roll back spends
    BOOST_FOREACH(const Scalar &serial, index->spentSerialsV3) {
        usedCoinSerials.erase(serial);
    }
}

bool CZerocoinStateV3::GetCoinGroupInfo(
        sigma::CoinDenominationV3 denomination,
        int group_id,
        CoinGroupInfoV3& result) {
	std::pair<sigma::CoinDenominationV3, int> key =
        std::make_pair(denomination, group_id);
	if (coinGroups.count(key) == 0)
		return false;

	result = coinGroups[key];
	return true;
}

bool CZerocoinStateV3::IsUsedCoinSerial(const Scalar &coinSerial) {
	return usedCoinSerials.count(coinSerial) != 0;
}

bool CZerocoinStateV3::HasCoin(const PublicCoinV3& pubCoin) {
	return mintedPubCoins.find(pubCoin) != mintedPubCoins.end();
}

int CZerocoinStateV3::GetCoinSetForSpend(
		CChain *chain,
		int maxHeight,
		sigma::CoinDenominationV3 denomination,
		int coinGroupID,
		uint256& blockHash_out,
		std::vector<PublicCoinV3>& coins_out) {

	pair<sigma::CoinDenominationV3, int> denomAndId = std::make_pair(denomination, coinGroupID);

	if (coinGroups.count(denomAndId) == 0)
		return 0;

	CoinGroupInfoV3 coinGroup = coinGroups[denomAndId];

	int numberOfCoins = 0;
	for (CBlockIndex *block = coinGroup.lastBlock;
			;
			block = block->pprev) {
		if (block->mintedPubCoinsV3[denomAndId].size() > 0) {
			if (block->nHeight <= maxHeight) {
				if (numberOfCoins == 0) {
					// latest block satisfying given conditions
					// remember block hash
					blockHash_out = block->GetBlockHash();
				}
				numberOfCoins += block->mintedPubCoinsV3[denomAndId].size();
				coins_out.insert(coins_out.end(),
						block->mintedPubCoinsV3[denomAndId].begin(),
						block->mintedPubCoinsV3[denomAndId].end());
			}
		}
        if (block == coinGroup.firstBlock) {
            break ;
        }
	}
	return numberOfCoins;
}

std::pair<int, int> CZerocoinStateV3::GetMintedCoinHeightAndId(
		const PublicCoinV3& pubCoin) {
	auto coinIt = mintedPubCoins.find(pubCoin);

	if (coinIt != mintedPubCoins.end()) {
		return std::make_pair(coinIt->second.nHeight, coinIt->second.id);
	}
    return std::make_pair(-1, -1);
}

bool CZerocoinStateV3::AddSpendToMempool(const vector<Scalar> &coinSerials, uint256 txHash) {
    BOOST_FOREACH(Scalar coinSerial, coinSerials){
        if (IsUsedCoinSerial(coinSerial) || mempoolCoinSerials.count(coinSerial))
            return false;

        mempoolCoinSerials[coinSerial] = txHash;
    }

    return true;
}

bool CZerocoinStateV3::AddSpendToMempool(const Scalar &coinSerial, uint256 txHash) {
	if (IsUsedCoinSerial(coinSerial) || mempoolCoinSerials.count(coinSerial))
		return false;

	mempoolCoinSerials[coinSerial] = txHash;
	return true;
}

void CZerocoinStateV3::RemoveSpendFromMempool(const Scalar& coinSerial) {
	mempoolCoinSerials.erase(coinSerial);
}

uint256 CZerocoinStateV3::GetMempoolConflictingTxHash(const Scalar& coinSerial) {
	if (mempoolCoinSerials.count(coinSerial) == 0)
		return uint256();

	return mempoolCoinSerials[coinSerial];
}

bool CZerocoinStateV3::CanAddSpendToMempool(const Scalar& coinSerial) {
	return !IsUsedCoinSerial(coinSerial) && mempoolCoinSerials.count(coinSerial) == 0;
}

void CZerocoinStateV3::Reset() {
	coinGroups.clear();
	usedCoinSerials.clear();
	latestCoinIds.clear();
	mintedPubCoins.clear();
	mempoolCoinSerials.clear();
}

CZerocoinStateV3* CZerocoinStateV3::GetZerocoinState() {
	return &zerocoinStateV3;
}

int CZerocoinStateV3::GetLatestCoinID(sigma::CoinDenominationV3 denomination) const {
    auto iter = latestCoinIds.find(denomination);
    if (iter == latestCoinIds.end()) {
        // Do not throw here, if there was no sigma mint, that's fine.
        return 0;
    }
    return iter->second;
}<|MERGE_RESOLUTION|>--- conflicted
+++ resolved
@@ -117,10 +117,7 @@
 			}
 		}
 		txHashForMetadata = txTemp.GetHash();
-<<<<<<< HEAD
-=======
-
->>>>>>> aa5e9f9d
+
 		LogPrintf("CheckSpendZcoinTransactionV3: tx version=%d, tx metadata hash=%s, serial=%s\n",
 				newSpend.getVersion(), txHashForMetadata.ToString(),
 				newSpend.getCoinSerialNumber().tostring());
