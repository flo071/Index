// Copyright (c) 2009-2010 Satoshi Nakamoto
// Copyright (c) 2009-2016 The Bitcoin Core developers
// Distributed under the MIT software license, see the accompanying
// file COPYING or http://www.opensource.org/licenses/mit-license.php.

#ifndef BITCOIN_STREAMS_H
#define BITCOIN_STREAMS_H

#include "support/allocators/zeroafterfree.h"
#include "serialize.h"

#include <algorithm>
#include <assert.h>
#include <ios>
#include <limits>
#include <map>
#include <set>
#include <stdint.h>
#include <stdio.h>
#include <string>
#include <string.h>
#include <utility>
#include <vector>

template<typename Stream>
class OverrideStream
{
    Stream* stream;

    const int nType;
    const int nVersion;

public:
    OverrideStream(Stream* stream_, int nType_, int nVersion_) : stream(stream_), nType(nType_), nVersion(nVersion_) {}

    template<typename T>
    OverrideStream<Stream>& operator<<(const T& obj)
    {
        // Serialize to this stream
        ::Serialize(*this, obj);
        return (*this);
    }

    template<typename T>
    OverrideStream<Stream>& operator>>(T& obj)
    {
        // Unserialize from this stream
        ::Unserialize(*this, obj);
        return (*this);
    }

    void write(const char* pch, size_t nSize)
    {
        stream->write(pch, nSize);
    }

    void read(char* pch, size_t nSize)
    {
        stream->read(pch, nSize);
    }

    int GetVersion() const { return nVersion; }
    int GetType() const { return nType; }
};

template<typename S>
OverrideStream<S> WithOrVersion(S* s, int nVersionFlag)
{
    return OverrideStream<S>(s, s->GetType(), s->GetVersion() | nVersionFlag);
}

/* Minimal stream for overwriting and/or appending to an existing byte vector
 *
 * The referenced vector will grow as necessary
 */
class CVectorWriter
{
 public:

/*
 * @param[in]  nTypeIn Serialization Type
 * @param[in]  nVersionIn Serialization Version (including any flags)
 * @param[in]  vchDataIn  Referenced byte vector to overwrite/append
 * @param[in]  nPosIn Starting position. Vector index where writes should start. The vector will initially
 *                    grow as necessary to  max(index, vec.size()). So to append, use vec.size().
*/
    CVectorWriter(int nTypeIn, int nVersionIn, std::vector<unsigned char>& vchDataIn, size_t nPosIn) : nType(nTypeIn), nVersion(nVersionIn), vchData(vchDataIn), nPos(nPosIn)
    {
        if(nPos > vchData.size())
            vchData.resize(nPos);
    }
/*
 * (other params same as above)
 * @param[in]  args  A list of items to serialize starting at nPos.
*/
    template <typename... Args>
    CVectorWriter(int nTypeIn, int nVersionIn, std::vector<unsigned char>& vchDataIn, size_t nPosIn, Args&&... args) : CVectorWriter(nTypeIn, nVersionIn, vchDataIn, nPosIn)
    {
        ::SerializeMany(*this, std::forward<Args>(args)...);
    }
    void write(const char* pch, size_t nSize)
    {
        assert(nPos <= vchData.size());
        size_t nOverwrite = std::min(nSize, vchData.size() - nPos);
        if (nOverwrite) {
            memcpy(vchData.data() + nPos, reinterpret_cast<const unsigned char*>(pch), nOverwrite);
        }
        if (nOverwrite < nSize) {
            vchData.insert(vchData.end(), reinterpret_cast<const unsigned char*>(pch) + nOverwrite, reinterpret_cast<const unsigned char*>(pch) + nSize);
        }
        nPos += nSize;
    }
    template<typename T>
    CVectorWriter& operator<<(const T& obj)
    {
        // Serialize to this stream
        ::Serialize(*this, obj);
        return (*this);
    }
    int GetVersion() const
    {
        return nVersion;
    }
    int GetType() const
    {
        return nType;
    }
    void seek(size_t nSize)
    {
        nPos += nSize;
        if(nPos > vchData.size())
            vchData.resize(nPos);
    }
private:
    const int nType;
    const int nVersion;
    std::vector<unsigned char>& vchData;
    size_t nPos;
};

/** Double ended buffer combining vector and stream-like interfaces.
 *
 * >> and << read and write unformatted data using the above serialization templates.
 * Fills with data in linear time; some stringstream implementations take N^2 time.
 */
class CDataStream
{
protected:
    typedef CSerializeData vector_type;
    unsigned int nReadPos;

    int nType;
    int nVersion;
<<<<<<< HEAD
    vector_type vch;
=======
public:
>>>>>>> a7b486d6

    typedef vector_type::allocator_type   allocator_type;
    typedef vector_type::size_type        size_type;
    typedef vector_type::difference_type  difference_type;
    typedef vector_type::reference        reference;
    typedef vector_type::const_reference  const_reference;
    typedef vector_type::value_type       value_type;
    typedef vector_type::iterator         iterator;
    typedef vector_type::const_iterator   const_iterator;
    typedef vector_type::reverse_iterator reverse_iterator;

    explicit CDataStream(int nTypeIn, int nVersionIn)
    {
        Init(nTypeIn, nVersionIn);
    }

    CDataStream(const_iterator pbegin, const_iterator pend, int nTypeIn, int nVersionIn) : vch(pbegin, pend)
    {
        Init(nTypeIn, nVersionIn);
    }

    CDataStream(const char* pbegin, const char* pend, int nTypeIn, int nVersionIn) : vch(pbegin, pend)
    {
        Init(nTypeIn, nVersionIn);
    }

    CDataStream(const vector_type& vchIn, int nTypeIn, int nVersionIn) : vch(vchIn.begin(), vchIn.end())
    {
        Init(nTypeIn, nVersionIn);
    }

    CDataStream(const std::vector<char>& vchIn, int nTypeIn, int nVersionIn) : vch(vchIn.begin(), vchIn.end())
    {
        Init(nTypeIn, nVersionIn);
    }

    CDataStream(const std::vector<unsigned char>& vchIn, int nTypeIn, int nVersionIn) : vch(vchIn.begin(), vchIn.end())
    {
        Init(nTypeIn, nVersionIn);
    }

    template <typename... Args>
    CDataStream(int nTypeIn, int nVersionIn, Args&&... args)
    {
        Init(nTypeIn, nVersionIn);
        ::SerializeMany(*this, std::forward<Args>(args)...);
    }

    void Init(int nTypeIn, int nVersionIn)
    {
        nReadPos = 0;
        nType = nTypeIn;
        nVersion = nVersionIn;
    }

    CDataStream& operator+=(const CDataStream& b)
    {
        vch.insert(vch.end(), b.begin(), b.end());
        return *this;
    }

    friend CDataStream operator+(const CDataStream& a, const CDataStream& b)
    {
        CDataStream ret = a;
        ret += b;
        return (ret);
    }

    std::string str() const
    {
        return (std::string(begin(), end()));
    }


    //
    // Vector subset
    //
    const_iterator begin() const                     { return vch.begin() + nReadPos; }
    iterator begin()                                 { return vch.begin() + nReadPos; }
    const_iterator end() const                       { return vch.end(); }
    iterator end()                                   { return vch.end(); }
    size_type size() const                           { return vch.size() - nReadPos; }
    bool empty() const                               { return vch.size() == nReadPos; }
    void resize(size_type n, value_type c=0)         { vch.resize(n + nReadPos, c); }
    void reserve(size_type n)                        { vch.reserve(n + nReadPos); }
    const_reference operator[](size_type pos) const  { return vch[pos + nReadPos]; }
    reference operator[](size_type pos)              { return vch[pos + nReadPos]; }
    void clear()                                     { vch.clear(); nReadPos = 0; }
    iterator insert(iterator it, const char& x=char()) { return vch.insert(it, x); }
    void insert(iterator it, size_type n, const char& x) { vch.insert(it, n, x); }
    value_type* data()                               { return vch.data() + nReadPos; }
    const value_type* data() const                   { return vch.data() + nReadPos; }

    void insert(iterator it, std::vector<char>::const_iterator first, std::vector<char>::const_iterator last)
    {
        if (last == first) return;
        assert(last - first > 0);
        if (it == vch.begin() + nReadPos && (unsigned int)(last - first) <= nReadPos)
        {
            // special case for inserting at the front when there's room
            nReadPos -= (last - first);
            memcpy(&vch[nReadPos], &first[0], last - first);
        }
        else
            vch.insert(it, first, last);
    }

    void insert(iterator it, const char* first, const char* last)
    {
        if (last == first) return;
        assert(last - first > 0);
        if (it == vch.begin() + nReadPos && (unsigned int)(last - first) <= nReadPos)
        {
            // special case for inserting at the front when there's room
            nReadPos -= (last - first);
            memcpy(&vch[nReadPos], &first[0], last - first);
        }
        else
            vch.insert(it, first, last);
    }

    iterator erase(iterator it)
    {
        if (it == vch.begin() + nReadPos)
        {
            // special case for erasing from the front
            if (++nReadPos >= vch.size())
            {
                // whenever we reach the end, we take the opportunity to clear the buffer
                nReadPos = 0;
                return vch.erase(vch.begin(), vch.end());
            }
            return vch.begin() + nReadPos;
        }
        else
            return vch.erase(it);
    }

    iterator erase(iterator first, iterator last)
    {
        if (first == vch.begin() + nReadPos)
        {
            // special case for erasing from the front
            if (last == vch.end())
            {
                nReadPos = 0;
                return vch.erase(vch.begin(), vch.end());
            }
            else
            {
                nReadPos = (last - vch.begin());
                return last;
            }
        }
        else
            return vch.erase(first, last);
    }

    inline void Compact()
    {
        vch.erase(vch.begin(), vch.begin() + nReadPos);
        nReadPos = 0;
    }

    bool Rewind(size_type n)
    {
        // Rewind by n characters if the buffer hasn't been compacted yet
        if (n > nReadPos)
            return false;
        nReadPos -= n;
        return true;
    }


    //
    // Stream subset
    //
    bool eof() const             { return size() == 0; }
    CDataStream* rdbuf()         { return this; }
    int in_avail()               { return size(); }

    void SetType(int n)          { nType = n; }
    int GetType() const          { return nType; }
    void SetVersion(int n)       { nVersion = n; }
    int GetVersion() const       { return nVersion; }

    void read(char* pch, size_t nSize)
    {
        if (nSize == 0) return;

        // Read from the beginning of the buffer
        unsigned int nReadPosNext = nReadPos + nSize;
        if (nReadPosNext >= vch.size())
        {
            if (nReadPosNext > vch.size())
            {
                throw std::ios_base::failure("CDataStream::read(): end of data");
            }
            memcpy(pch, &vch[nReadPos], nSize);
            nReadPos = 0;
            vch.clear();
            return;
        }
        memcpy(pch, &vch[nReadPos], nSize);
        nReadPos = nReadPosNext;
    }

    void ignore(int nSize)
    {
        // Ignore from the beginning of the buffer
        if (nSize < 0) {
            throw std::ios_base::failure("CDataStream::ignore(): nSize negative");
        }
        unsigned int nReadPosNext = nReadPos + nSize;
        if (nReadPosNext >= vch.size())
        {
            if (nReadPosNext > vch.size())
                throw std::ios_base::failure("CDataStream::ignore(): end of data");
            nReadPos = 0;
            vch.clear();
            return;
        }
        nReadPos = nReadPosNext;
    }

    void write(const char* pch, size_t nSize)
    {
        // Write to the end of the buffer
        vch.insert(vch.end(), pch, pch + nSize);
    }

    template<typename Stream>
    void Serialize(Stream& s) const
    {
        // Special case: stream << stream concatenates like stream += stream
        if (!vch.empty())
            s.write((char*)&vch[0], vch.size() * sizeof(vch[0]));
    }

    template<typename T>
    CDataStream& operator<<(const T& obj)
    {
        // Serialize to this stream
        ::Serialize(*this, obj);
        return (*this);
    }

    template<typename T>
    CDataStream& operator>>(T& obj)
    {
        // Unserialize from this stream
        ::Unserialize(*this, obj);
        return (*this);
    }

    void GetAndClear(CSerializeData &data) {
        data.insert(data.end(), begin(), end());
        clear();
    }

    /**
     * XOR the contents of this stream with a certain key.
     *
     * @param[in] key    The key used to XOR the data in this stream.
     */
    void Xor(const std::vector<unsigned char>& key)
    {
        if (key.size() == 0) {
            return;
        }

        for (size_type i = 0, j = 0; i != size(); i++) {
            vch[i] ^= key[j++];

            // This potentially acts on very many bytes of data, so it's
            // important that we calculate `j`, i.e. the `key` index in this
            // way instead of doing a %, which would effectively be a division
            // for each byte Xor'd -- much slower than need be.
            if (j == key.size())
                j = 0;
        }
    }
};










/** Non-refcounted RAII wrapper for FILE*
 *
 * Will automatically close the file when it goes out of scope if not null.
 * If you're returning the file pointer, return file.release().
 * If you need to close the file early, use file.fclose() instead of fclose(file).
 */
class CAutoFile
{
private:
    // Disallow copies
    CAutoFile(const CAutoFile&);
    CAutoFile& operator=(const CAutoFile&);

    const int nType;
    const int nVersion;

    FILE* file;	

public:
    CAutoFile(FILE* filenew, int nTypeIn, int nVersionIn) : nType(nTypeIn), nVersion(nVersionIn)
    {
        file = filenew;
    }

    ~CAutoFile()
    {
        fclose();
    }

    void fclose()
    {
        if (file) {
            ::fclose(file);
            file = NULL;
        }
    }

    /** Get wrapped FILE* with transfer of ownership.
     * @note This will invalidate the CAutoFile object, and makes it the responsibility of the caller
     * of this function to clean up the returned FILE*.
     */
    FILE* release()             { FILE* ret = file; file = NULL; return ret; }

    /** Get wrapped FILE* without transfer of ownership.
     * @note Ownership of the FILE* will remain with this class. Use this only if the scope of the
     * CAutoFile outlives use of the passed pointer.
     */
    FILE* Get() const           { return file; }

    /** Return true if the wrapped FILE* is NULL, false otherwise.
     */
    bool IsNull() const         { return (file == NULL); }

    //
    // Stream subset
    //
    int GetType() const          { return nType; }
    int GetVersion() const       { return nVersion; }

    void read(char* pch, size_t nSize)
    {
        if (!file)
            throw std::ios_base::failure("CAutoFile::read: file handle is NULL");
        if (fread(pch, 1, nSize, file) != nSize)
            throw std::ios_base::failure(feof(file) ? "CAutoFile::read: end of file" : "CAutoFile::read: fread failed");
    }

    void ignore(size_t nSize)
    {
        if (!file)
            throw std::ios_base::failure("CAutoFile::ignore: file handle is NULL");
        unsigned char data[4096];
        while (nSize > 0) {
            size_t nNow = std::min<size_t>(nSize, sizeof(data));
            if (fread(data, 1, nNow, file) != nNow)
                throw std::ios_base::failure(feof(file) ? "CAutoFile::ignore: end of file" : "CAutoFile::read: fread failed");
            nSize -= nNow;
        }
    }

    void write(const char* pch, size_t nSize)
    {
        if (!file)
            throw std::ios_base::failure("CAutoFile::write: file handle is NULL");
        if (fwrite(pch, 1, nSize, file) != nSize)
            throw std::ios_base::failure("CAutoFile::write: write failed");
    }

    template<typename T>
    CAutoFile& operator<<(const T& obj)
    {
        // Serialize to this stream
        if (!file)
            throw std::ios_base::failure("CAutoFile::operator<<: file handle is NULL");
        ::Serialize(*this, obj);
        return (*this);
    }

    template<typename T>
    CAutoFile& operator>>(T& obj)
    {
        // Unserialize from this stream
        if (!file)
            throw std::ios_base::failure("CAutoFile::operator>>: file handle is NULL");
        ::Unserialize(*this, obj);
        return (*this);
    }
};

/** Non-refcounted RAII wrapper around a FILE* that implements a ring buffer to
 *  deserialize from. It guarantees the ability to rewind a given number of bytes.
 *
 *  Will automatically close the file when it goes out of scope if not null.
 *  If you need to close the file early, use file.fclose() instead of fclose(file).
 */
class CBufferedFile
{
private:
    // Disallow copies
    CBufferedFile(const CBufferedFile&);
    CBufferedFile& operator=(const CBufferedFile&);

    const int nType;
    const int nVersion;

    FILE *src;            // source file
    uint64_t nSrcPos;     // how many bytes have been read from source
    uint64_t nReadPos;    // how many bytes have been read from this
    uint64_t nReadLimit;  // up to which position we're allowed to read
    uint64_t nRewind;     // how many bytes we guarantee to rewind
    std::vector<char> vchBuf; // the buffer

protected:
    // read data from the source to fill the buffer
    bool Fill() {
        unsigned int pos = nSrcPos % vchBuf.size();
        unsigned int readNow = vchBuf.size() - pos;
        unsigned int nAvail = vchBuf.size() - (nSrcPos - nReadPos) - nRewind;
        if (nAvail < readNow)
            readNow = nAvail;
        if (readNow == 0)
            return false;
        size_t read = fread((void*)&vchBuf[pos], 1, readNow, src);
        if (read == 0) {
            throw std::ios_base::failure(feof(src) ? "CBufferedFile::Fill: end of file" : "CBufferedFile::Fill: fread failed");
        } else {
            nSrcPos += read;
            return true;
        }
    }

public:
    CBufferedFile(FILE *fileIn, uint64_t nBufSize, uint64_t nRewindIn, int nTypeIn, int nVersionIn) :
        nType(nTypeIn), nVersion(nVersionIn), nSrcPos(0), nReadPos(0), nReadLimit((uint64_t)(-1)), nRewind(nRewindIn), vchBuf(nBufSize, 0)
    {
        src = fileIn;
    }

    ~CBufferedFile()
    {
        fclose();
    }

    int GetVersion() const { return nVersion; }
    int GetType() const { return nType; }

    void fclose()
    {
        if (src) {
            ::fclose(src);
            src = NULL;
        }
    }

    // check whether we're at the end of the source file
    bool eof() const {
        return nReadPos == nSrcPos && feof(src);
    }

    // read a number of bytes
    void read(char *pch, size_t nSize) {
        if (nSize + nReadPos > nReadLimit)
            throw std::ios_base::failure("Read attempted past buffer limit");
        if (nSize + nRewind > vchBuf.size())
            throw std::ios_base::failure("Read larger than buffer size");
        while (nSize > 0) {
            if (nReadPos == nSrcPos)
                Fill();
            unsigned int pos = nReadPos % vchBuf.size();
            size_t nNow = nSize;
            if (nNow + pos > vchBuf.size())
                nNow = vchBuf.size() - pos;
            if (nNow + nReadPos > nSrcPos)
                nNow = nSrcPos - nReadPos;
            memcpy(pch, &vchBuf[pos], nNow);
            nReadPos += nNow;
            pch += nNow;
            nSize -= nNow;
        }
    }

    // return the current reading position
    uint64_t GetPos() {
        return nReadPos;
    }

    // rewind to a given reading position
    bool SetPos(uint64_t nPos) {
        nReadPos = nPos;
        if (nReadPos + nRewind < nSrcPos) {
            nReadPos = nSrcPos - nRewind;
            return false;
        } else if (nReadPos > nSrcPos) {
            nReadPos = nSrcPos;
            return false;
        } else {
            return true;
        }
    }

    bool Seek(uint64_t nPos) {
        long nLongPos = nPos;
        if (nPos != (uint64_t)nLongPos)
            return false;
        if (fseek(src, nLongPos, SEEK_SET))
            return false;
        nLongPos = ftell(src);
        nSrcPos = nLongPos;
        nReadPos = nLongPos;
        return true;
    }

    // prevent reading beyond a certain position
    // no argument removes the limit
    bool SetLimit(uint64_t nPos = (uint64_t)(-1)) {
        if (nPos < nReadPos)
            return false;
        nReadLimit = nPos;
        return true;
    }

    template<typename T>
    CBufferedFile& operator>>(T& obj) {
        // Unserialize from this stream
        ::Unserialize(*this, obj);
        return (*this);
    }

    // search for a given byte in the stream, and remain positioned on it
    void FindByte(char ch) {
        while (true) {
            if (nReadPos == nSrcPos)
                Fill();
            if (vchBuf[nReadPos % vchBuf.size()] == ch)
                break;
            nReadPos++;
        }
    }
};

#endif // BITCOIN_STREAMS_H<|MERGE_RESOLUTION|>--- conflicted
+++ resolved
@@ -151,11 +151,8 @@
 
     int nType;
     int nVersion;
-<<<<<<< HEAD
+public:
     vector_type vch;
-=======
-public:
->>>>>>> a7b486d6
 
     typedef vector_type::allocator_type   allocator_type;
     typedef vector_type::size_type        size_type;
