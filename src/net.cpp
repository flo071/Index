// Copyright (c) 2009-2010 Satoshi Nakamoto
// Copyright (c) 2009-2015 The Bitcoin Core developers
// Distributed under the MIT software license, see the accompanying
// file COPYING or http://www.opensource.org/licenses/mit-license.php.

#if defined(HAVE_CONFIG_H)
#include "config/bitcoin-config.h"
#endif

#include "main.h" // includes net.h as well

#include "addrman.h"
#include "chainparams.h"
#include "clientversion.h"
#include "consensus/consensus.h"
#include "crypto/common.h"
#include "crypto/sha256.h"
#include "hash.h"
#include "primitives/transaction.h"
#include "scheduler.h"
#include "ui_interface.h"
#include "utilstrencodings.h"
#include "consensus/validation.h"
#include "txmempool.h"
#include "./consensus/validation.h"


#ifdef WIN32
#include <string.h>
#else
#include <fcntl.h>
#endif

#ifdef USE_UPNP
#include <miniupnpc/miniupnpc.h>
#include <miniupnpc/miniwget.h>
#include <miniupnpc/upnpcommands.h>
#include <miniupnpc/upnperrors.h>
#endif

#include <boost/filesystem.hpp>
#include <boost/thread.hpp>

#include <math.h>

// Dump addresses to peers.dat and banlist.dat every 15 minutes (900s)
#define DUMP_ADDRESSES_INTERVAL 900

// We add a random period time (0 to 1 seconds) to feeler connections to prevent synchronization.
#define FEELER_SLEEP_WINDOW 1

#if !defined(HAVE_MSG_NOSIGNAL) && !defined(MSG_NOSIGNAL)
#define MSG_NOSIGNAL 0
#endif

// Fix for ancient MinGW versions, that don't have defined these in ws2tcpip.h.
// Todo: Can be removed when our pull-tester is upgraded to a modern MinGW version.
#ifdef WIN32
#ifndef PROTECTION_LEVEL_UNRESTRICTED
#define PROTECTION_LEVEL_UNRESTRICTED 10
#endif
#ifndef IPV6_PROTECTION_LEVEL
#define IPV6_PROTECTION_LEVEL 23
#endif
#endif


namespace {
    const int MAX_OUTBOUND_CONNECTIONS = 8;
    const int MAX_FEELER_CONNECTIONS = 1;

    struct ListenSocket {
        SOCKET socket;
        bool whitelisted;

        ListenSocket(SOCKET socket, bool whitelisted) : socket(socket), whitelisted(whitelisted) {}
    };
}

const static std::string NET_MESSAGE_COMMAND_OTHER = "*other*";

// Public Dandelion fields.

// All transactions embargoed by dandelion.
std::map<uint256, int64_t> CNode::mDandelionEmbargo;

// Inbound connections. Transactions from each connection
// are broadcast to one of 2 dandelion destinations.
std::vector<CNode*> CNode::vDandelionInbound;

// All of our outbound destinations.
std::vector<CNode*> CNode::vDandelionOutbound;
std::vector<CNode*> CNode::vDandelionDestination;

// Dandelion routes, showing txn from which peer must go to which destination.
std::map<CNode*, CNode*> CNode::mDandelionRoutes;

// Destination node to which are stem-ed all local transactions.
CNode* CNode::localDandelionDestination = nullptr;
CThreadInterrupt CNode::interruptNet;

// All txn are put in the stempool in stem phase.
// After getting relayed they are moved to mempool.
extern CTxMemPool stempool;

/** Services this node implementation cares about */
ServiceFlags nRelevantServices = NODE_NETWORK;

//
// Global state variables
//
bool fDiscover = true;
bool fListen = true;
ServiceFlags nLocalServices = NODE_NETWORK;
bool fRelayTxes = true;
CCriticalSection cs_mapLocalHost;
std::map<CNetAddr, LocalServiceInfo> mapLocalHost;
static bool vfLimited[NET_MAX] = {};
static CNode* pnodeLocalHost = NULL;
uint64_t nLocalHostNonce = 0;
static std::vector<ListenSocket> vhListenSocket;
CAddrMan addrman;
int nMaxConnections = DEFAULT_MAX_PEER_CONNECTIONS;
bool fAddressesInitialized = false;
std::string strSubVersion;

std::vector<CNode*> vNodes;
CCriticalSection cs_vNodes;
limitedmap<uint256, int64_t> mapAlreadyAskedFor(MAX_INV_SZ);

static std::deque<std::string> vOneShots;
CCriticalSection cs_vOneShots;

std::vector<std::string> vAddedNodes;
CCriticalSection cs_vAddedNodes;

NodeId nLastNodeId = 0;
CCriticalSection cs_nLastNodeId;

static CSemaphore *semOutbound = NULL;
boost::condition_variable messageHandlerCondition;

// Signals for message handling
static CNodeSignals g_signals;
CNodeSignals& GetNodeSignals() { return g_signals; }

void AddOneShot(const std::string& strDest)
{
    LOCK(cs_vOneShots);
    vOneShots.push_back(strDest);
}

unsigned short GetListenPort()
{
    return (unsigned short)(GetArg("-port", Params().GetDefaultPort()));
}

// find 'best' local address for a particular peer
bool GetLocal(CService& addr, const CNetAddr *paddrPeer)
{
    if (!fListen)
        return false;

    int nBestScore = -1;
    int nBestReachability = -1;
    {
        LOCK(cs_mapLocalHost);
        for (std::map<CNetAddr, LocalServiceInfo>::iterator it = mapLocalHost.begin(); it != mapLocalHost.end(); it++)
        {
            int nScore = (*it).second.nScore;
            int nReachability = (*it).first.GetReachabilityFrom(paddrPeer);
            if (nReachability > nBestReachability || (nReachability == nBestReachability && nScore > nBestScore))
            {
                addr = CService((*it).first, (*it).second.nPort);
                nBestReachability = nReachability;
                nBestScore = nScore;
            }
        }
    }
    return nBestScore >= 0;
}

//! Convert the pnSeeds6 array into usable address objects.
static std::vector<CAddress> convertSeed6(const std::vector<SeedSpec6> &vSeedsIn)
{
    // It'll only connect to one or two seed nodes because once it connects,
    // it'll get a pile of addresses with newer timestamps.
    // Seed nodes are given a random 'last seen time' of between one and two
    // weeks ago.
    const int64_t nOneWeek = 7*24*60*60;
    std::vector<CAddress> vSeedsOut;
    vSeedsOut.reserve(vSeedsIn.size());
    for (std::vector<SeedSpec6>::const_iterator i(vSeedsIn.begin()); i != vSeedsIn.end(); ++i)
    {
        struct in6_addr ip;
        memcpy(&ip, i->addr, sizeof(ip));
        CAddress addr(CService(ip, i->port), NODE_NETWORK);
        addr.nTime = GetTime() - GetRand(nOneWeek) - nOneWeek;
        vSeedsOut.push_back(addr);
    }
    return vSeedsOut;
}

// get best local address for a particular peer as a CAddress
// Otherwise, return the unroutable 0.0.0.0 but filled in with
// the normal parameters, since the IP may be changed to a useful
// one by discovery.
CAddress GetLocalAddress(const CNetAddr *paddrPeer)
{
    CAddress ret(CService("0.0.0.0",GetListenPort()), nLocalServices);
    CService addr;
    if (GetLocal(addr, paddrPeer))
    {
        ret = CAddress(addr, nLocalServices);
    }
    ret.nTime = GetAdjustedTime();
    return ret;
}

int GetnScore(const CService& addr)
{
    LOCK(cs_mapLocalHost);
    if (mapLocalHost.count(addr) == LOCAL_NONE)
        return 0;
    return mapLocalHost[addr].nScore;
}

// Is our peer's addrLocal potentially useful as an external IP source?
bool IsPeerAddrLocalGood(CNode *pnode)
{
    return fDiscover && pnode->addr.IsRoutable() && pnode->addrLocal.IsRoutable() &&
           !IsLimited(pnode->addrLocal.GetNetwork());
}

// pushes our own address to a peer
void AdvertiseLocal(CNode *pnode)
{
    if (fListen && pnode->fSuccessfullyConnected)
    {
        CAddress addrLocal = GetLocalAddress(&pnode->addr);
        // If discovery is enabled, sometimes give our peer the address it
        // tells us that it sees us as in case it has a better idea of our
        // address than we do.
        if (IsPeerAddrLocalGood(pnode) && (!addrLocal.IsRoutable() ||
             GetRand((GetnScore(addrLocal) > LOCAL_MANUAL) ? 8:2) == 0))
        {
            addrLocal.SetIP(pnode->addrLocal);
        }
        if (addrLocal.IsRoutable())
        {
            LogPrintf("AdvertiseLocal: advertising address %s\n", addrLocal.ToString());
            pnode->PushAddress(addrLocal);
        }
    }
}

// learn a new local address
bool AddLocal(const CService& addr, int nScore)
{
    if (!addr.IsRoutable())
        return false;

    if (!fDiscover && nScore < LOCAL_MANUAL)
        return false;

    if (IsLimited(addr))
        return false;

    LogPrintf("AddLocal(%s,%i)\n", addr.ToString(), nScore);

    {
        LOCK(cs_mapLocalHost);
        bool fAlready = mapLocalHost.count(addr) > 0;
        LocalServiceInfo &info = mapLocalHost[addr];
        if (!fAlready || nScore >= info.nScore) {
            info.nScore = nScore + (fAlready ? 1 : 0);
            info.nPort = addr.GetPort();
        }
    }

    return true;
}

bool AddLocal(const CNetAddr &addr, int nScore)
{
    return AddLocal(CService(addr, GetListenPort()), nScore);
}

bool RemoveLocal(const CService& addr)
{
    LOCK(cs_mapLocalHost);
    LogPrintf("RemoveLocal(%s)\n", addr.ToString());
    mapLocalHost.erase(addr);
    return true;
}

/** Make a particular network entirely off-limits (no automatic connects to it) */
void SetLimited(enum Network net, bool fLimited)
{
    if (net == NET_UNROUTABLE)
        return;
    LOCK(cs_mapLocalHost);
    vfLimited[net] = fLimited;
}

bool IsLimited(enum Network net)
{
    LOCK(cs_mapLocalHost);
    return vfLimited[net];
}

bool IsLimited(const CNetAddr &addr)
{
    return IsLimited(addr.GetNetwork());
}

/** vote for a local address */
bool SeenLocal(const CService& addr)
{
    {
        LOCK(cs_mapLocalHost);
        if (mapLocalHost.count(addr) == 0)
            return false;
        mapLocalHost[addr].nScore++;
    }
    return true;
}


/** check whether a given address is potentially local */
bool IsLocal(const CService& addr)
{
    LOCK(cs_mapLocalHost);
    return mapLocalHost.count(addr) > 0;
}

/** check whether a given network is one we can probably connect to */
bool IsReachable(enum Network net)
{
    LOCK(cs_mapLocalHost);
    return !vfLimited[net];
}

/** check whether a given address is in a network we can probably connect to */
bool IsReachable(const CNetAddr& addr)
{
    enum Network net = addr.GetNetwork();
    return IsReachable(net);
}

void AddressCurrentlyConnected(const CService& addr)
{
    addrman.Connected(addr);
}


uint64_t CNode::nTotalBytesRecv = 0;
uint64_t CNode::nTotalBytesSent = 0;
CCriticalSection CNode::cs_totalBytesRecv;
CCriticalSection CNode::cs_totalBytesSent;

uint64_t CNode::nMaxOutboundLimit = 0;
uint64_t CNode::nMaxOutboundTotalBytesSentInCycle = 0;
uint64_t CNode::nMaxOutboundTimeframe = 60*60*24; //1 day
uint64_t CNode::nMaxOutboundCycleStartTime = 0;

CNode* FindNode(const CNetAddr& ip)
{
    LOCK(cs_vNodes);
    BOOST_FOREACH(CNode* pnode, vNodes)
        if ((CNetAddr)pnode->addr == ip)
            return (pnode);
    return NULL;
}

CNode* FindNode(const CSubNet& subNet)
{
    LOCK(cs_vNodes);
    BOOST_FOREACH(CNode* pnode, vNodes)
    if (subNet.Match((CNetAddr)pnode->addr))
        return (pnode);
    return NULL;
}

CNode* FindNode(const std::string& addrName)
{
    LOCK(cs_vNodes);
    BOOST_FOREACH(CNode* pnode, vNodes)
        if (pnode->addrName == addrName)
            return (pnode);
    return NULL;
}

CNode* FindNode(const CService& addr)
{
    LOCK(cs_vNodes);
    BOOST_FOREACH(CNode* pnode, vNodes)
        if ((CService)pnode->addr == addr)
            return (pnode);
    return NULL;
}

//TODO: This is used in only one place in main, and should be removed
CNode* FindNode(const NodeId nodeid)
{
    LOCK(cs_vNodes);
    BOOST_FOREACH(CNode* pnode, vNodes)
        if (pnode->GetId() == nodeid)
            return (pnode);
    return NULL;
}

CNode *ConnectNode(CAddress addrConnect, const char *pszDest, bool fCountFailure, bool fConnectToZnode)
{
    if (pszDest == NULL) {
        // we clean znode connections in CZnodeMan::ProcessZnodeConnections()
        // so should be safe to skip this and connect to local Hot MN on CActiveZnode::ManageState()
        if (IsLocal(addrConnect) && !fConnectToZnode)
            return NULL;
        LOCK(cs_vNodes);
        // Look for an existing connection
        CNode *pnode = FindNode((CService) addrConnect);
        if (pnode) {
            // we have existing connection to this node but it was not a connection to znode,
            // change flag and add reference so that we can correctly clear it later
            if (fConnectToZnode && !pnode->fZnode) {
                pnode->fZnode = true;
            }
            pnode->AddRef();
            return pnode;
        }
    }

    /// debug print
    LogPrint("net", "trying connection %s lastseen=%.1fhrs\n",
        pszDest ? pszDest : addrConnect.ToString(),
        pszDest ? 0.0 : (double)(GetAdjustedTime() - addrConnect.nTime)/3600.0);

    // Connect
    SOCKET hSocket;
    bool proxyConnectionFailed = false;
    if (pszDest ? ConnectSocketByName(addrConnect, hSocket, pszDest, Params().GetDefaultPort(), nConnectTimeout, &proxyConnectionFailed) :
                  ConnectSocket(addrConnect, hSocket, nConnectTimeout, &proxyConnectionFailed))
    {
        if (!IsSelectableSocket(hSocket)) {
            LogPrintf("Cannot create connection: non-selectable socket created (fd >= FD_SETSIZE ?)\n");
            CloseSocket(hSocket);
            return NULL;
        }

        if (pszDest && addrConnect.IsValid()) {
            // It is possible that we already have a connection to the IP/port pszDest resolved to.
            // In that case, drop the connection that was just created, and return the existing CNode instead.
            // Also store the name we used to connect in that CNode, so that future FindNode() calls to that
            // name catch this early.
            CNode *pnode = FindNode((CService)addrConnect);
            if (pnode)
            {
                if (fConnectToZnode && !pnode->fZnode) {
                    pnode->fZnode = true;
                }
                pnode->AddRef();
                {
                    LOCK(cs_vNodes);
                    if (pnode->addrName.empty()) {
                        pnode->addrName = std::string(pszDest);
                    }
                }
                CloseSocket(hSocket);
                return pnode;
            }
        }

        addrman.Attempt(addrConnect, fCountFailure);

        // Add node
        CNode* pnode = new CNode(hSocket, addrConnect, pszDest ? pszDest : "", false);
        if (fConnectToZnode) {
            pnode->fZnode = true;
        }
        pnode->AddRef();

        {
            LOCK(cs_vNodes);
            vNodes.push_back(pnode);
        }

        pnode->nServicesExpected = ServiceFlags(addrConnect.nServices & nRelevantServices);
        pnode->nTimeConnected = GetTime();

        return pnode;
    } else if (!proxyConnectionFailed) {
        // If connecting to the node failed, and failure is not caused by a problem connecting to
        // the proxy, mark this as an attempt.
        addrman.Attempt(addrConnect, fCountFailure);
    }

    return NULL;
}

static void DumpBanlist()
{
    CNode::SweepBanned(); // clean unused entries (if bantime has expired)

    if (!CNode::BannedSetIsDirty())
        return;

    int64_t nStart = GetTimeMillis();

    CBanDB bandb;
    banmap_t banmap;
    CNode::SetBannedSetDirty(false);
    CNode::GetBanned(banmap);
    if (!bandb.Write(banmap))
        CNode::SetBannedSetDirty(true);

    LogPrint("net", "Flushed %d banned node ips/subnets to banlist.dat  %dms\n",
        banmap.size(), GetTimeMillis() - nStart);
}

void CNode::CloseSocketDisconnect()
{
    fDisconnect = true;
    if (hSocket != INVALID_SOCKET)
    {
        LogPrint("net", "disconnecting peer=%d\n", id);
        CloseSocket(hSocket);
    }

    // in case this fails, we'll empty the recv buffer when the CNode is deleted
    TRY_LOCK(cs_vRecvMsg, lockRecv);
    if (lockRecv)
        vRecvMsg.clear();
}

void CNode::PushVersion()
{
    int nBestHeight = GetNodeSignals().GetHeight().get_value_or(0);

    int64_t nTime = (fInbound ? GetAdjustedTime() : GetTime());
    CAddress addrYou = (addr.IsRoutable() && !IsProxy(addr) ? addr : CAddress(CService("0.0.0.0", 0), addr.nServices));
    CAddress addrMe = CAddress(CService(), nLocalServices);
    GetRandBytes((unsigned char*)&nLocalHostNonce, sizeof(nLocalHostNonce));
    if (fLogIPs)
        LogPrint("net", "send version message: version %d, blocks=%d, us=%s, them=%s, peer=%d\n", PROTOCOL_VERSION, nBestHeight, addrMe.ToString(), addrYou.ToString(), id);
    else
        LogPrint("net", "send version message: version %d, blocks=%d, us=%s, peer=%d\n", PROTOCOL_VERSION, nBestHeight, addrMe.ToString(), id);
    PushMessage(NetMsgType::VERSION, PROTOCOL_VERSION, (uint64_t)nLocalServices, nTime, addrYou, addrMe,
                nLocalHostNonce, strSubVersion, nBestHeight, ::fRelayTxes);
}





banmap_t CNode::setBanned;
CCriticalSection CNode::cs_setBanned;
bool CNode::setBannedIsDirty;

void CNode::ClearBanned()
{
    {
        LOCK(cs_setBanned);
        setBanned.clear();
        setBannedIsDirty = true;
    }
    DumpBanlist(); //store banlist to disk
    uiInterface.BannedListChanged();
}

bool CNode::IsBanned(CNetAddr ip)
{
    bool fResult = false;
    {
        LOCK(cs_setBanned);
        for (banmap_t::iterator it = setBanned.begin(); it != setBanned.end(); it++)
        {
            CSubNet subNet = (*it).first;
            CBanEntry banEntry = (*it).second;

            if(subNet.Match(ip) && GetTime() < banEntry.nBanUntil)
                fResult = true;
        }
    }
    return fResult;
}

bool CNode::IsBanned(CSubNet subnet)
{
    bool fResult = false;
    {
        LOCK(cs_setBanned);
        banmap_t::iterator i = setBanned.find(subnet);
        if (i != setBanned.end())
        {
            CBanEntry banEntry = (*i).second;
            if (GetTime() < banEntry.nBanUntil)
                fResult = true;
        }
    }
    return fResult;
}

void CNode::Ban(const CNetAddr& addr, const BanReason &banReason, int64_t bantimeoffset, bool sinceUnixEpoch) {
    CSubNet subNet(addr);
    Ban(subNet, banReason, bantimeoffset, sinceUnixEpoch);
}

void CNode::Ban(const CSubNet& subNet, const BanReason &banReason, int64_t bantimeoffset, bool sinceUnixEpoch) {
    CBanEntry banEntry(GetTime());
    banEntry.banReason = banReason;
    if (bantimeoffset <= 0)
    {
        bantimeoffset = GetArg("-bantime", DEFAULT_MISBEHAVING_BANTIME);
        sinceUnixEpoch = false;
    }
    banEntry.nBanUntil = (sinceUnixEpoch ? 0 : GetTime() )+bantimeoffset;

    {
        LOCK(cs_setBanned);
        if (setBanned[subNet].nBanUntil < banEntry.nBanUntil) {
            setBanned[subNet] = banEntry;
            setBannedIsDirty = true;
        }
        else
            return;
    }
    uiInterface.BannedListChanged();
    {
        LOCK(cs_vNodes);
        BOOST_FOREACH(CNode* pnode, vNodes) {
            if (subNet.Match((CNetAddr)pnode->addr))
                pnode->fDisconnect = true;
        }
    }
    if(banReason == BanReasonManuallyAdded)
        DumpBanlist(); //store banlist to disk immediately if user requested ban
}

bool CNode::Unban(const CNetAddr &addr) {
    CSubNet subNet(addr);
    return Unban(subNet);
}

bool CNode::Unban(const CSubNet &subNet) {
    {
        LOCK(cs_setBanned);
        if (!setBanned.erase(subNet))
            return false;
        setBannedIsDirty = true;
    }
    uiInterface.BannedListChanged();
    DumpBanlist(); //store banlist to disk immediately
    return true;
}

void CNode::GetBanned(banmap_t &banMap)
{
    LOCK(cs_setBanned);
    banMap = setBanned; //create a thread safe copy
}

void CNode::SetBanned(const banmap_t &banMap)
{
    LOCK(cs_setBanned);
    setBanned = banMap;
    setBannedIsDirty = true;
}

void CNode::SweepBanned()
{
    int64_t now = GetTime();

    LOCK(cs_setBanned);
    banmap_t::iterator it = setBanned.begin();
    while(it != setBanned.end())
    {
        CSubNet subNet = (*it).first;
        CBanEntry banEntry = (*it).second;
        if(now > banEntry.nBanUntil)
        {
            setBanned.erase(it++);
            setBannedIsDirty = true;
            LogPrint("net", "%s: Removed banned node ip/subnet from banlist.dat: %s\n", __func__, subNet.ToString());
        }
        else
            ++it;
    }
}

bool CNode::BannedSetIsDirty()
{
    LOCK(cs_setBanned);
    return setBannedIsDirty;
}

void CNode::SetBannedSetDirty(bool dirty)
{
    LOCK(cs_setBanned); //reuse setBanned lock for the isDirty flag
    setBannedIsDirty = dirty;
}


std::vector<CSubNet> CNode::vWhitelistedRange;
CCriticalSection CNode::cs_vWhitelistedRange;

bool CNode::IsWhitelistedRange(const CNetAddr &addr) {
    LOCK(cs_vWhitelistedRange);
    BOOST_FOREACH(const CSubNet& subnet, vWhitelistedRange) {
        if (subnet.Match(addr))
            return true;
    }
    return false;
}

void CNode::AddWhitelistedRange(const CSubNet &subnet) {
    LOCK(cs_vWhitelistedRange);
    vWhitelistedRange.push_back(subnet);
}

#undef X
#define X(name) stats.name = name
void CNode::copyStats(CNodeStats &stats)
{
    stats.nodeid = this->GetId();
    X(nServices);
    X(fRelayTxes);
    X(nLastSend);
    X(nLastRecv);
    X(nTimeConnected);
    X(nTimeOffset);
    X(addrName);
    X(nVersion);
    X(cleanSubVer);
    X(fInbound);
    X(nStartingHeight);
    X(nSendBytes);
    X(mapSendBytesPerMsgCmd);
    X(nRecvBytes);
    X(mapRecvBytesPerMsgCmd);
    X(fWhitelisted);

    // It is common for nodes with good ping times to suddenly become lagged,
    // due to a new block arriving or other large transfer.
    // Merely reporting pingtime might fool the caller into thinking the node was still responsive,
    // since pingtime does not update until the ping is complete, which might take a while.
    // So, if a ping is taking an unusually long time in flight,
    // the caller can immediately detect that this is happening.
    int64_t nPingUsecWait = 0;
    if ((0 != nPingNonceSent) && (0 != nPingUsecStart)) {
        nPingUsecWait = GetTimeMicros() - nPingUsecStart;
    }

    // Raw ping time is in microseconds, but show it to user as whole seconds (Bitcoin users should be well used to small numbers with many decimal places by now :)
    stats.dPingTime = (((double)nPingUsecTime) / 1e6);
    stats.dPingMin  = (((double)nMinPingUsecTime) / 1e6);
    stats.dPingWait = (((double)nPingUsecWait) / 1e6);

    // Leave string empty if addrLocal invalid (not filled in yet)
    stats.addrLocal = addrLocal.IsValid() ? addrLocal.ToString() : "";
}
#undef X

// requires LOCK(cs_vRecvMsg)
bool CNode::ReceiveMsgBytes(const char *pch, unsigned int nBytes)
{
    while (nBytes > 0) {

        // get current incomplete message, or create a new one
        if (vRecvMsg.empty() ||
            vRecvMsg.back().complete())
            vRecvMsg.push_back(CNetMessage(Params().MessageStart(), SER_NETWORK, nRecvVersion));

        CNetMessage& msg = vRecvMsg.back();

        // absorb network data
        int handled;
        if (!msg.in_data)
            handled = msg.readHeader(pch, nBytes);
        else
            handled = msg.readData(pch, nBytes);

        if (handled < 0)
                return false;

        if (msg.in_data && msg.hdr.nMessageSize > MAX_PROTOCOL_MESSAGE_LENGTH) {
            LogPrint("net", "Oversized message from peer=%i, disconnecting\n", GetId());
            return false;
        }

        pch += handled;
        nBytes -= handled;

        if (msg.complete()) {

            //store received bytes per message command
            //to prevent a memory DOS, only allow valid commands
            mapMsgCmdSize::iterator i = mapRecvBytesPerMsgCmd.find(msg.hdr.pchCommand);
            if (i == mapRecvBytesPerMsgCmd.end())
                i = mapRecvBytesPerMsgCmd.find(NET_MESSAGE_COMMAND_OTHER);
            assert(i != mapRecvBytesPerMsgCmd.end());
            i->second += msg.hdr.nMessageSize + CMessageHeader::HEADER_SIZE;

            msg.nTime = GetTimeMicros();
            messageHandlerCondition.notify_one();
        }
    }

    return true;
}

int CNetMessage::readHeader(const char *pch, unsigned int nBytes)
{
    // copy data to temporary parsing buffer
    unsigned int nRemaining = 24 - nHdrPos;
    unsigned int nCopy = std::min(nRemaining, nBytes);

    memcpy(&hdrbuf[nHdrPos], pch, nCopy);
    nHdrPos += nCopy;

    // if header incomplete, exit
    if (nHdrPos < 24)
        return nCopy;

    // deserialize to CMessageHeader
    try {
        hdrbuf >> hdr;
    }
    catch (const std::exception&) {
        return -1;
    }

    // reject messages larger than MAX_SIZE
    if (hdr.nMessageSize > MAX_SIZE)
            return -1;

    // switch state to reading message data
    in_data = true;

    return nCopy;
}

int CNetMessage::readData(const char *pch, unsigned int nBytes)
{
    unsigned int nRemaining = hdr.nMessageSize - nDataPos;
    unsigned int nCopy = std::min(nRemaining, nBytes);

    if (vRecv.size() < nDataPos + nCopy) {
        // Allocate up to 256 KiB ahead, but never more than the total message size.
        vRecv.resize(std::min(hdr.nMessageSize, nDataPos + nCopy + 256 * 1024));
    }

    memcpy(&vRecv[nDataPos], pch, nCopy);
    nDataPos += nCopy;

    return nCopy;
}









// requires LOCK(cs_vSend)
void SocketSendData(CNode *pnode)
{
    std::deque<CSerializeData>::iterator it = pnode->vSendMsg.begin();

    while (it != pnode->vSendMsg.end()) {
        const CSerializeData &data = *it;
        assert(data.size() > pnode->nSendOffset);
        int nBytes = send(pnode->hSocket, &data[pnode->nSendOffset], data.size() - pnode->nSendOffset, MSG_NOSIGNAL | MSG_DONTWAIT);
        if (nBytes > 0) {
            pnode->nLastSend = GetTime();
            pnode->nSendBytes += nBytes;
            pnode->nSendOffset += nBytes;
            pnode->RecordBytesSent(nBytes);
            if (pnode->nSendOffset == data.size()) {
                pnode->nSendOffset = 0;
                pnode->nSendSize -= data.size();
                it++;
            } else {
                // could not send full message; stop sending more
                break;
            }
        } else {
            if (nBytes < 0) {
                // error
                int nErr = WSAGetLastError();
                if (nErr != WSAEWOULDBLOCK && nErr != WSAEMSGSIZE && nErr != WSAEINTR && nErr != WSAEINPROGRESS)
                {
                    LogPrintf("socket send error %s\n", NetworkErrorString(nErr));
                    pnode->CloseSocketDisconnect();
                }
            }
            // couldn't send anything at all
            break;
        }
    }

    if (it == pnode->vSendMsg.end()) {
        assert(pnode->nSendOffset == 0);
        assert(pnode->nSendSize == 0);
    }
    pnode->vSendMsg.erase(pnode->vSendMsg.begin(), it);
}

static std::list<CNode*> vNodesDisconnected;

struct NodeEvictionCandidate
{
    NodeId id;
    int64_t nTimeConnected;
    int64_t nMinPingUsecTime;
    int64_t nLastBlockTime;
    int64_t nLastTXTime;
    bool fRelevantServices;
    bool fRelayTxes;
    bool fBloomFilter;
    CAddress addr;
    uint64_t nKeyedNetGroup;
};

static bool ReverseCompareNodeMinPingTime(const NodeEvictionCandidate &a, const NodeEvictionCandidate &b)
{
    return a.nMinPingUsecTime > b.nMinPingUsecTime;
}

static bool ReverseCompareNodeTimeConnected(const NodeEvictionCandidate &a, const NodeEvictionCandidate &b)
{
    return a.nTimeConnected > b.nTimeConnected;
}

static bool CompareNetGroupKeyed(const NodeEvictionCandidate &a, const NodeEvictionCandidate &b) {
    return a.nKeyedNetGroup < b.nKeyedNetGroup;
}

static bool CompareNodeBlockTime(const NodeEvictionCandidate &a, const NodeEvictionCandidate &b)
{
    // There is a fall-through here because it is common for a node to have many peers which have not yet relayed a block.
    if (a.nLastBlockTime != b.nLastBlockTime) return a.nLastBlockTime < b.nLastBlockTime;
    if (a.fRelevantServices != b.fRelevantServices) return b.fRelevantServices;
    return a.nTimeConnected > b.nTimeConnected;
}

static bool CompareNodeTXTime(const NodeEvictionCandidate &a, const NodeEvictionCandidate &b)
{
    // There is a fall-through here because it is common for a node to have more than a few peers that have not yet relayed txn.
    if (a.nLastTXTime != b.nLastTXTime) return a.nLastTXTime < b.nLastTXTime;
    if (a.fRelayTxes != b.fRelayTxes) return b.fRelayTxes;
    if (a.fBloomFilter != b.fBloomFilter) return a.fBloomFilter;
    return a.nTimeConnected > b.nTimeConnected;
}

/** Try to find a connection to evict when the node is full.
 *  Extreme care must be taken to avoid opening the node to attacker
 *   triggered network partitioning.
 *  The strategy used here is to protect a small number of peers
 *   for each of several distinct characteristics which are difficult
 *   to forge.  In order to partition a node the attacker must be
 *   simultaneously better at all of them than honest peers.
 */
static bool AttemptToEvictConnection() {
    std::vector<NodeEvictionCandidate> vEvictionCandidates;
    {
        LOCK(cs_vNodes);

        BOOST_FOREACH(CNode *node, vNodes) {
            if (node->fWhitelisted)
                continue;
            if (!node->fInbound)
                continue;
            if (node->fDisconnect)
                continue;
            NodeEvictionCandidate candidate = {node->id, node->nTimeConnected, node->nMinPingUsecTime,
                                               node->nLastBlockTime, node->nLastTXTime,
                                               (node->nServices & nRelevantServices) == nRelevantServices,
                                               node->fRelayTxes, node->pfilter != NULL, node->addr, node->nKeyedNetGroup};
            vEvictionCandidates.push_back(candidate);
        }
    }

    if (vEvictionCandidates.empty()) return false;

    // Protect connections with certain characteristics

    // Deterministically select 4 peers to protect by netgroup.
    // An attacker cannot predict which netgroups will be protected
    std::sort(vEvictionCandidates.begin(), vEvictionCandidates.end(), CompareNetGroupKeyed);
    vEvictionCandidates.erase(vEvictionCandidates.end() - std::min(4, static_cast<int>(vEvictionCandidates.size())), vEvictionCandidates.end());

    if (vEvictionCandidates.empty()) return false;

    // Protect the 8 nodes with the lowest minimum ping time.
    // An attacker cannot manipulate this metric without physically moving nodes closer to the target.
    std::sort(vEvictionCandidates.begin(), vEvictionCandidates.end(), ReverseCompareNodeMinPingTime);
    vEvictionCandidates.erase(vEvictionCandidates.end() - std::min(8, static_cast<int>(vEvictionCandidates.size())), vEvictionCandidates.end());

    if (vEvictionCandidates.empty()) return false;

    // Protect 4 nodes that most recently sent us transactions.
    // An attacker cannot manipulate this metric without performing useful work.
    std::sort(vEvictionCandidates.begin(), vEvictionCandidates.end(), CompareNodeTXTime);
    vEvictionCandidates.erase(vEvictionCandidates.end() - std::min(4, static_cast<int>(vEvictionCandidates.size())), vEvictionCandidates.end());

    if (vEvictionCandidates.empty()) return false;

    // Protect 4 nodes that most recently sent us blocks.
    // An attacker cannot manipulate this metric without performing useful work.
    std::sort(vEvictionCandidates.begin(), vEvictionCandidates.end(), CompareNodeBlockTime);
    vEvictionCandidates.erase(vEvictionCandidates.end() - std::min(4, static_cast<int>(vEvictionCandidates.size())), vEvictionCandidates.end());

    if (vEvictionCandidates.empty()) return false;

    // Protect the half of the remaining nodes which have been connected the longest.
    // This replicates the non-eviction implicit behavior, and precludes attacks that start later.
    std::sort(vEvictionCandidates.begin(), vEvictionCandidates.end(), ReverseCompareNodeTimeConnected);
    vEvictionCandidates.erase(vEvictionCandidates.end() - static_cast<int>(vEvictionCandidates.size() / 2), vEvictionCandidates.end());

    if (vEvictionCandidates.empty()) return false;

    // Identify the network group with the most connections and youngest member.
    // (vEvictionCandidates is already sorted by reverse connect time)
    uint64_t naMostConnections;
    unsigned int nMostConnections = 0;
    int64_t nMostConnectionsTime = 0;
    std::map<uint64_t, std::vector<NodeEvictionCandidate> > mapAddrCounts;
    BOOST_FOREACH(const NodeEvictionCandidate &node, vEvictionCandidates) {
        mapAddrCounts[node.nKeyedNetGroup].push_back(node);
        int64_t grouptime = mapAddrCounts[node.nKeyedNetGroup][0].nTimeConnected;
        size_t groupsize = mapAddrCounts[node.nKeyedNetGroup].size();

        if (groupsize > nMostConnections || (groupsize == nMostConnections && grouptime > nMostConnectionsTime)) {
            nMostConnections = groupsize;
            nMostConnectionsTime = grouptime;
            naMostConnections = node.nKeyedNetGroup;
        }
    }

    // Reduce to the network group with the most connections
    vEvictionCandidates = std::move(mapAddrCounts[naMostConnections]);

    // Disconnect from the network group with the most connections
    NodeId evicted = vEvictionCandidates.front().id;
    LOCK(cs_vNodes);
    for(std::vector<CNode*>::const_iterator it(vNodes.begin()); it != vNodes.end(); ++it) {
        if ((*it)->GetId() == evicted) {
            (*it)->fDisconnect = true;
            return true;
        }
    }
    return false;
}

// Randomly selects the destination CNode from a list of destination nodes
// that have minimal number of routs from "mDandelionRoutes" going to them.
CNode* CNode::SelectFromDandelionDestinations()
{
    std::map<CNode*,uint64_t> mDandelionDestinationCounts;
    for (size_t i = 0; i < vDandelionDestination.size(); i++) {
        mDandelionDestinationCounts.insert(std::make_pair(vDandelionDestination.at(i),0));
    }
    for (auto const& f : mDandelionRoutes) {
        if (mDandelionDestinationCounts.find(f.second) != mDandelionDestinationCounts.end())
            mDandelionDestinationCounts[f.second]++;
    }
    unsigned int minNumConnections = vDandelionInbound.size();
    for (auto const& e : mDandelionDestinationCounts) {
        if (e.second < minNumConnections) {
            minNumConnections = e.second;
        }
    }
    std::vector<CNode*> candidateDestinations;
    for (auto const& e : mDandelionDestinationCounts) {
        if (e.second == minNumConnections) {
            candidateDestinations.push_back(e.first);
        }
    }
    FastRandomContext rng;
    CNode* dandelionDestination = nullptr;
    if (candidateDestinations.size() > 0) {
        dandelionDestination = candidateDestinations.at(rng.randrange(
            candidateDestinations.size()));
    }
    return dandelionDestination;
}

std::string CNode::GetDandelionRoutingDataDebugString() {
    std::string dandelionRoutingDataDebugString = "";
    dandelionRoutingDataDebugString.append("  vDandelionInbound: ");
    for(auto const& e : vDandelionInbound) {
        dandelionRoutingDataDebugString.append(std::to_string(e->GetId())+" ");
    }
    dandelionRoutingDataDebugString.append("\n");
    dandelionRoutingDataDebugString.append("  vDandelionOutbound: ");
    for(auto const& e : vDandelionOutbound) {
        dandelionRoutingDataDebugString.append(std::to_string(e->GetId())+" ");
    }
    dandelionRoutingDataDebugString.append("\n");
    dandelionRoutingDataDebugString.append("  vDandelionDestination: ");
    for(auto const& e : vDandelionDestination) {
        dandelionRoutingDataDebugString.append(std::to_string(e->GetId())+" ");
    }
    dandelionRoutingDataDebugString.append("\n");
    dandelionRoutingDataDebugString.append("  mDandelionRoutes: ");
    for(auto const& e : mDandelionRoutes) {
        dandelionRoutingDataDebugString.append("("+std::to_string(e.first->GetId())+","+std::to_string(e.second->GetId())+") ");
    }
    dandelionRoutingDataDebugString.append("\n");
    dandelionRoutingDataDebugString.append("  localDandelionDestination: ");
    if(localDandelionDestination == nullptr) {
        dandelionRoutingDataDebugString.append("nullptr");
    } else {
        dandelionRoutingDataDebugString.append(std::to_string(localDandelionDestination->GetId()));
    }
    dandelionRoutingDataDebugString.append("\n");
    return dandelionRoutingDataDebugString;
}

static void AcceptConnection(const ListenSocket &hListenSocket) {
    struct sockaddr_storage sockaddr;
    socklen_t len = sizeof(sockaddr);
    SOCKET hSocket = accept(hListenSocket.socket, (struct sockaddr *) &sockaddr, &len);
    CAddress addr;
    int nInbound = 0;
    int nMaxInbound = nMaxConnections - (MAX_OUTBOUND_CONNECTIONS + MAX_FEELER_CONNECTIONS);

    if (hSocket != INVALID_SOCKET)
        if (!addr.SetSockAddr((const struct sockaddr*)&sockaddr))
            LogPrintf("Warning: Unknown socket family\n");

    bool whitelisted = hListenSocket.whitelisted || CNode::IsWhitelistedRange(addr);
    {
        LOCK(cs_vNodes);
        BOOST_FOREACH(CNode* pnode, vNodes)
            if (pnode->fInbound)
                nInbound++;
    }

    if (hSocket == INVALID_SOCKET)
    {
        int nErr = WSAGetLastError();
        if (nErr != WSAEWOULDBLOCK)
            LogPrintf("socket error accept failed: %s\n", NetworkErrorString(nErr));
        return;
    }

    if (!IsSelectableSocket(hSocket))
    {
        LogPrintf("connection from %s dropped: non-selectable socket\n", addr.ToString());
        CloseSocket(hSocket);
        return;
    }

    // According to the internet TCP_NODELAY is not carried into accepted sockets
    // on all platforms.  Set it again here just to be sure.
    int set = 1;
#ifdef WIN32
    setsockopt(hSocket, IPPROTO_TCP, TCP_NODELAY, (const char*)&set, sizeof(int));
#else
    setsockopt(hSocket, IPPROTO_TCP, TCP_NODELAY, (void*)&set, sizeof(int));
#endif

    if (CNode::IsBanned(addr) && !whitelisted)
    {
        LogPrintf("connection from %s dropped (banned)\n", addr.ToString());
        CloseSocket(hSocket);
        return;
    }

    if (nInbound >= nMaxInbound)
    {
        if (!AttemptToEvictConnection()) {
            // No connection to evict, disconnect the new connection
            LogPrint("net", "failed to find an eviction candidate - connection dropped (full)\n");
            CloseSocket(hSocket);
            return;
        }
    }

    CNode* pnode = new CNode(hSocket, addr, "", true);
    pnode->AddRef();
    pnode->fWhitelisted = whitelisted;

    LogPrint("net", "connection from %s accepted\n", addr.ToString());

    {
        LOCK(cs_vNodes);
        vNodes.push_back(pnode);
        // Dandelion: new inbound connection
        CNode::vDandelionInbound.push_back(pnode);
        CNode* pto = CNode::SelectFromDandelionDestinations();
        if (pto != nullptr) {
            CNode::mDandelionRoutes.insert(std::make_pair(pnode, pto));
        }
        LogPrintf("Added inbound Dandelion connection:\n%s",
                  CNode::GetDandelionRoutingDataDebugString());
    }
}

void CNode::CloseDandelionConnections(const CNode* const pnode)
{
    // Remove pnode from vDandelionInbound, if present
    for (auto iter=vDandelionInbound.begin(); iter!=vDandelionInbound.end();) {
        if (*iter==pnode) {
            iter=vDandelionInbound.erase(iter);
        } else {
            iter++;
        }
    }
    // Remove pnode from vDandelionOutbound, if present
    for (auto iter=vDandelionOutbound.begin(); iter!=vDandelionOutbound.end();) {
        if (*iter==pnode) {
            iter=vDandelionOutbound.erase(iter);
        } else {
            iter++;
        }
    }
    // Remove pnode from vDandelionDestination, if present
    bool isDandelionDestination = false;
    for (auto iter = vDandelionDestination.begin(); iter != vDandelionDestination.end();) {
        if (*iter == pnode) {
            isDandelionDestination = true;
            iter=vDandelionDestination.erase(iter);
        } else {
            iter++;
        }
    }
    // Generate a replacement Dandelion destination, if necessary
    if (isDandelionDestination) {
        // Gather a vector of candidate replacements (outbound peers that are not already destinations)
        std::vector<CNode*> candidateReplacements;
        for (auto iteri = vDandelionOutbound.begin(); iteri != vDandelionOutbound.end();) {
            bool eligibleCandidate = true;
            for (auto iterj=vDandelionDestination.begin(); iterj!=vDandelionDestination.end();) {
                if (*iteri==*iterj) {
                    eligibleCandidate = false;
                    iterj = vDandelionDestination.end();
                } else {
                    iterj++;
                }
            }
            if (eligibleCandidate) {
                candidateReplacements.push_back(*iteri);
            }
            iteri++;
        }
        // Select a candidate to be the replacement destination
        FastRandomContext rng;
        CNode* replacementDestination = nullptr;
        if (candidateReplacements.size() > 0) {
            replacementDestination = candidateReplacements.at(rng.randrange(candidateReplacements.size()));
        }
        if (replacementDestination != nullptr) {
            vDandelionDestination.push_back(replacementDestination);
        }
    }
    // Generate a replacement pnode, to be used if necessary
    CNode* newPto = CNode::SelectFromDandelionDestinations();
    // Remove from mDandelionRoutes, if present; if destination, try to replace
    for(auto iter=mDandelionRoutes.begin(); iter!=mDandelionRoutes.end();) {
        if (iter->first==pnode) {
            iter = mDandelionRoutes.erase(iter);
        } else if (iter->second==pnode) {
            if (newPto==nullptr) {
                iter = mDandelionRoutes.erase(iter);
            } else {
                iter->second = newPto;
                iter++;
            }
        } else {
            iter++;
        }
    }
    // Replace localDandelionDestination if equal to pnode
    if (localDandelionDestination == pnode) {
        localDandelionDestination = newPto;
    }

    // Dandelion debug message
    LogPrintf("After closing Dandelion connections:\n%s",
              CNode::GetDandelionRoutingDataDebugString());
}

void ThreadSocketHandler()
{
    unsigned int nPrevNodeCount = 0;
    while (true)
    {
        //
        // Disconnect nodes
        //
        {
            LOCK(cs_vNodes);
            // Disconnect unused nodes
            std::vector<CNode*> vNodesCopy = vNodes;
            BOOST_FOREACH(CNode* pnode, vNodesCopy)
            {
                if (pnode->fDisconnect ||
                    (pnode->GetRefCount() <= 0 && pnode->vRecvMsg.empty() && pnode->nSendSize == 0 && pnode->ssSend.empty()))
                {
                    // remove from vNodes
                    vNodes.erase(remove(vNodes.begin(), vNodes.end(), pnode), vNodes.end());

                    // release outbound grant (if any)
                    pnode->grantOutbound.Release();

                    // close socket and cleanup
                    pnode->CloseSocketDisconnect();

                    // hold in disconnected pool until all refs are released
                    if (pnode->fNetworkNode || pnode->fInbound)
                        pnode->Release();
                    vNodesDisconnected.push_back(pnode);
                }
            }
        }
        {
            // Delete disconnected nodes
            std::list<CNode*> vNodesDisconnectedCopy = vNodesDisconnected;
            BOOST_FOREACH(CNode* pnode, vNodesDisconnectedCopy)
            {
                // wait until threads are done using it
                if (pnode->GetRefCount() <= 0)
                {
                    bool fDelete = false;
                    {
                        TRY_LOCK(pnode->cs_vSend, lockSend);
                        if (lockSend)
                        {
                            TRY_LOCK(pnode->cs_vRecvMsg, lockRecv);
                            if (lockRecv)
                            {
                                TRY_LOCK(pnode->cs_inventory, lockInv);
                                if (lockInv)
                                    fDelete = true;
                            }
                        }
                    }
                    if (fDelete)
                    {
                        // Dandelion: close connection
                        CNode::CloseDandelionConnections(pnode);
<<<<<<< HEAD
=======
                        //LogPrint(
                        //    "dandelion",
                        //    "Removed Dandelion connection:\n%s",
                        //    CNode::GetDandelionRoutingDataDebugString());
>>>>>>> 687bc8dd
                        vNodesDisconnected.remove(pnode);
                        delete pnode;
                    }
                }
            }
        }
        if(vNodes.size() != nPrevNodeCount) {
            nPrevNodeCount = vNodes.size();
            uiInterface.NotifyNumConnectionsChanged(nPrevNodeCount);
        }

        //
        // Find which sockets have data to receive
        //
        struct timeval timeout;
        timeout.tv_sec  = 0;
        timeout.tv_usec = 50000; // frequency to poll pnode->vSend

        fd_set fdsetRecv;
        fd_set fdsetSend;
        fd_set fdsetError;
        FD_ZERO(&fdsetRecv);
        FD_ZERO(&fdsetSend);
        FD_ZERO(&fdsetError);
        SOCKET hSocketMax = 0;
        bool have_fds = false;

        BOOST_FOREACH(const ListenSocket& hListenSocket, vhListenSocket) {
            FD_SET(hListenSocket.socket, &fdsetRecv);
            hSocketMax = std::max(hSocketMax, hListenSocket.socket);
            have_fds = true;
        }

        {
            LOCK(cs_vNodes);
            BOOST_FOREACH(CNode* pnode, vNodes)
            {
                if (pnode->hSocket == INVALID_SOCKET)
                    continue;
                FD_SET(pnode->hSocket, &fdsetError);
                hSocketMax = std::max(hSocketMax, pnode->hSocket);
                have_fds = true;

                // Implement the following logic:
                // * If there is data to send, select() for sending data. As this only
                //   happens when optimistic write failed, we choose to first drain the
                //   write buffer in this case before receiving more. This avoids
                //   needlessly queueing received data, if the remote peer is not themselves
                //   receiving data. This means properly utilizing TCP flow control signalling.
                // * Otherwise, if there is no (complete) message in the receive buffer,
                //   or there is space left in the buffer, select() for receiving data.
                // * (if neither of the above applies, there is certainly one message
                //   in the receiver buffer ready to be processed).
                // Together, that means that at least one of the following is always possible,
                // so we don't deadlock:
                // * We send some data.
                // * We wait for data to be received (and disconnect after timeout).
                // * We process a message in the buffer (message handler thread).
                {
                    TRY_LOCK(pnode->cs_vSend, lockSend);
                    if (lockSend && !pnode->vSendMsg.empty()) {
                        FD_SET(pnode->hSocket, &fdsetSend);
                        continue;
                    }
                }
                {
                    TRY_LOCK(pnode->cs_vRecvMsg, lockRecv);
                    if (lockRecv && (
                        pnode->vRecvMsg.empty() || !pnode->vRecvMsg.front().complete() ||
                        pnode->GetTotalRecvSize() <= ReceiveFloodSize()))
                        FD_SET(pnode->hSocket, &fdsetRecv);
                }
            }
        }

        int nSelect = select(have_fds ? hSocketMax + 1 : 0,
                             &fdsetRecv, &fdsetSend, &fdsetError, &timeout);
        boost::this_thread::interruption_point();

        if (nSelect == SOCKET_ERROR)
        {
            if (have_fds)
            {
                int nErr = WSAGetLastError();
                LogPrintf("socket select error %s\n", NetworkErrorString(nErr));
                for (unsigned int i = 0; i <= hSocketMax; i++)
                    FD_SET(i, &fdsetRecv);
            }
            FD_ZERO(&fdsetSend);
            FD_ZERO(&fdsetError);
            MilliSleep(timeout.tv_usec/1000);
        }

        //
        // Accept new connections
        //
        BOOST_FOREACH(const ListenSocket& hListenSocket, vhListenSocket)
        {
            if (hListenSocket.socket != INVALID_SOCKET && FD_ISSET(hListenSocket.socket, &fdsetRecv))
            {
                AcceptConnection(hListenSocket);
            }
        }

        //
        // Service each socket
        //
        std::vector<CNode*> vNodesCopy;
        {
            LOCK(cs_vNodes);
            vNodesCopy = vNodes;
            BOOST_FOREACH(CNode* pnode, vNodesCopy)
                pnode->AddRef();
        }
        BOOST_FOREACH(CNode* pnode, vNodesCopy)
        {
            boost::this_thread::interruption_point();

            //
            // Receive
            //
            if (pnode->hSocket == INVALID_SOCKET)
                continue;
            if (FD_ISSET(pnode->hSocket, &fdsetRecv) || FD_ISSET(pnode->hSocket, &fdsetError))
            {
                TRY_LOCK(pnode->cs_vRecvMsg, lockRecv);
                if (lockRecv)
                {
                    {
                        // typical socket buffer is 8K-64K
                        char pchBuf[0x10000];
                        int nBytes = recv(pnode->hSocket, pchBuf, sizeof(pchBuf), MSG_DONTWAIT);
                        if (nBytes > 0)
                        {
                            if (!pnode->ReceiveMsgBytes(pchBuf, nBytes))
                                pnode->CloseSocketDisconnect();
                            pnode->nLastRecv = GetTime();
                            pnode->nRecvBytes += nBytes;
                            pnode->RecordBytesRecv(nBytes);
                        }
                        else if (nBytes == 0)
                        {
                            // socket closed gracefully
                            if (!pnode->fDisconnect)
                                LogPrint("net", "socket closed\n");
                            pnode->CloseSocketDisconnect();
                        }
                        else if (nBytes < 0)
                        {
                            // error
                            int nErr = WSAGetLastError();
                            if (nErr != WSAEWOULDBLOCK && nErr != WSAEMSGSIZE && nErr != WSAEINTR && nErr != WSAEINPROGRESS)
                            {
                                if (!pnode->fDisconnect)
                                    LogPrintf("socket recv error %s\n", NetworkErrorString(nErr));
                                pnode->CloseSocketDisconnect();
                            }
                        }
                    }
                }
            }

            //
            // Send
            //
            if (pnode->hSocket == INVALID_SOCKET)
                continue;
            if (FD_ISSET(pnode->hSocket, &fdsetSend))
            {
                TRY_LOCK(pnode->cs_vSend, lockSend);
                if (lockSend)
                    SocketSendData(pnode);
            }

            //
            // Inactivity checking
            //
            int64_t nTime = GetTime();
            if (nTime - pnode->nTimeConnected > 60)
            {
                if (pnode->nLastRecv == 0 || pnode->nLastSend == 0)
                {
                    LogPrint("net", "socket no message in first 60 seconds, %d %d from %d\n", pnode->nLastRecv != 0, pnode->nLastSend != 0, pnode->id);
                    pnode->fDisconnect = true;
                }
                else if (nTime - pnode->nLastSend > TIMEOUT_INTERVAL)
                {
                    LogPrintf("socket sending timeout: %is\n", nTime - pnode->nLastSend);
                    pnode->fDisconnect = true;
                }
                else if (nTime - pnode->nLastRecv > (pnode->nVersion > BIP0031_VERSION ? TIMEOUT_INTERVAL : 90*60))
                {
                    LogPrintf("socket receive timeout: %is\n", nTime - pnode->nLastRecv);
                    pnode->fDisconnect = true;
                }
                else if (pnode->nPingNonceSent && pnode->nPingUsecStart + TIMEOUT_INTERVAL * 1000000 < GetTimeMicros())
                {
                    LogPrintf("ping timeout: %fs\n", 0.000001 * (GetTimeMicros() - pnode->nPingUsecStart));
                    pnode->fDisconnect = true;
                }
            }
        }
        {
            LOCK(cs_vNodes);
            BOOST_FOREACH(CNode* pnode, vNodesCopy)
                pnode->Release();
        }
    }
}









#ifdef USE_UPNP
void ThreadMapPort()
{
    std::string port = strprintf("%u", GetListenPort());
    const char * multicastif = 0;
    const char * minissdpdpath = 0;
    struct UPNPDev * devlist = 0;
    char lanaddr[64];

#ifndef UPNPDISCOVER_SUCCESS
    /* miniupnpc 1.5 */
    devlist = upnpDiscover(2000, multicastif, minissdpdpath, 0);
#elif MINIUPNPC_API_VERSION < 14
    /* miniupnpc 1.6 */
    int error = 0;
    devlist = upnpDiscover(2000, multicastif, minissdpdpath, 0, 0, &error);
#else
    /* miniupnpc 1.9.20150730 */
    int error = 0;
    devlist = upnpDiscover(2000, multicastif, minissdpdpath, 0, 0, 2, &error);
#endif

    struct UPNPUrls urls;
    struct IGDdatas data;
    int r;

    r = UPNP_GetValidIGD(devlist, &urls, &data, lanaddr, sizeof(lanaddr));
    if (r == 1)
    {
        if (fDiscover) {
            char externalIPAddress[40];
            r = UPNP_GetExternalIPAddress(urls.controlURL, data.first.servicetype, externalIPAddress);
            if(r != UPNPCOMMAND_SUCCESS)
                LogPrintf("UPnP: GetExternalIPAddress() returned %d\n", r);
            else
            {
                if(externalIPAddress[0])
                {
                    LogPrintf("UPnP: ExternalIPAddress = %s\n", externalIPAddress);
                    AddLocal(CNetAddr(externalIPAddress), LOCAL_UPNP);
                }
                else
                    LogPrintf("UPnP: GetExternalIPAddress failed.\n");
            }
        }

        std::string strDesc = "Bitcoin " + FormatFullVersion();

        try {
            while (true) {
#ifndef UPNPDISCOVER_SUCCESS
                /* miniupnpc 1.5 */
                r = UPNP_AddPortMapping(urls.controlURL, data.first.servicetype,
                                    port.c_str(), port.c_str(), lanaddr, strDesc.c_str(), "TCP", 0);
#else
                /* miniupnpc 1.6 */
                r = UPNP_AddPortMapping(urls.controlURL, data.first.servicetype,
                                    port.c_str(), port.c_str(), lanaddr, strDesc.c_str(), "TCP", 0, "0");
#endif

                if(r!=UPNPCOMMAND_SUCCESS)
                    LogPrintf("AddPortMapping(%s, %s, %s) failed with code %d (%s)\n",
                        port, port, lanaddr, r, strupnperror(r));
                else
                    LogPrintf("UPnP Port Mapping successful.\n");

                MilliSleep(20*60*1000); // Refresh every 20 minutes
            }
        }
        catch (const boost::thread_interrupted&)
        {
            r = UPNP_DeletePortMapping(urls.controlURL, data.first.servicetype, port.c_str(), "TCP", 0);
            LogPrintf("UPNP_DeletePortMapping() returned: %d\n", r);
            freeUPNPDevlist(devlist); devlist = 0;
            FreeUPNPUrls(&urls);
            throw;
        }
    } else {
        LogPrintf("No valid UPnP IGDs found\n");
        freeUPNPDevlist(devlist); devlist = 0;
        if (r != 0)
            FreeUPNPUrls(&urls);
    }
}

void MapPort(bool fUseUPnP)
{
    static boost::thread* upnp_thread = NULL;

    if (fUseUPnP)
    {
        if (upnp_thread) {
            upnp_thread->interrupt();
            upnp_thread->join();
            delete upnp_thread;
        }
        upnp_thread = new boost::thread(boost::bind(&TraceThread<void (*)()>, "upnp", &ThreadMapPort));
    }
    else if (upnp_thread) {
        upnp_thread->interrupt();
        upnp_thread->join();
        delete upnp_thread;
        upnp_thread = NULL;
    }
}

#else
void MapPort(bool)
{
    // Intentionally left blank.
}
#endif






static std::string GetDNSHost(const CDNSSeedData& data, ServiceFlags* requiredServiceBits)
{
    //use default host for non-filter-capable seeds or if we use the default service bits (NODE_NETWORK)
    if (!data.supportsServiceBitsFiltering || *requiredServiceBits == NODE_NETWORK) {
        *requiredServiceBits = NODE_NETWORK;
        return data.host;
    }

    // See chainparams.cpp, most dnsseeds only support one or two possible servicebits hostnames
    return strprintf("x%x.%s", *requiredServiceBits, data.host);
}


void ThreadDNSAddressSeed()
{
    // goal: only query DNS seeds if address need is acute
    // Avoiding DNS seeds when we don't need them improves user privacy by
    //  creating fewer identifying DNS requests, reduces trust by giving seeds
    //  less influence on the network topology, and reduces traffic to the seeds.
    if ((addrman.size() > 0) &&
        (!GetBoolArg("-forcednsseed", DEFAULT_FORCEDNSSEED))) {
        MilliSleep(11 * 1000);

        LOCK(cs_vNodes);
        int nRelevant = 0;
        for (auto pnode : vNodes) {
            nRelevant += pnode->fSuccessfullyConnected && ((pnode->nServices & nRelevantServices) == nRelevantServices);
        }
        if (nRelevant >= 2) {
            LogPrintf("P2P peers available. Skipped DNS seeding.\n");
            return;
        }
    }

    const std::vector<CDNSSeedData> &vSeeds = Params().DNSSeeds();
    int found = 0;

    LogPrintf("Loading addresses from DNS seeds (could take a while)\n");

    BOOST_FOREACH(const CDNSSeedData &seed, vSeeds) {
        if (HaveNameProxy()) {
            AddOneShot(seed.host);
        } else {
            std::vector<CNetAddr> vIPs;
            std::vector<CAddress> vAdd;
            ServiceFlags requiredServiceBits = nRelevantServices;
            if (LookupHost(GetDNSHost(seed, &requiredServiceBits).c_str(), vIPs, 0, true))
            {
                BOOST_FOREACH(const CNetAddr& ip, vIPs)
                {
                    int nOneDay = 24*3600;
                    CAddress addr = CAddress(CService(ip, Params().GetDefaultPort()), requiredServiceBits);
                    addr.nTime = GetTime() - 3*nOneDay - GetRand(4*nOneDay); // use a random age between 3 and 7 days old
                    vAdd.push_back(addr);
                    found++;
                }
            }
            // TODO: The seed name resolve may fail, yielding an IP of [::], which results in
            // addrman assigning the same source to results from different seeds.
            // This should switch to a hard-coded stable dummy IP for each seed name, so that the
            // resolve is not required at all.
            if (!vIPs.empty()) {
                CService seedSource;
                Lookup(seed.name.c_str(), seedSource, 0, true);
                addrman.Add(vAdd, seedSource);
            }
        }
    }

    LogPrintf("%d addresses found from DNS seeds\n", found);
}












void DumpAddresses()
{
    int64_t nStart = GetTimeMillis();

    CAddrDB adb;
    adb.Write(addrman);

    LogPrint("net", "Flushed %d addresses to peers.dat  %dms\n",
           addrman.size(), GetTimeMillis() - nStart);
}

void DumpData()
{
    DumpAddresses();
    DumpBanlist();
}

void static ProcessOneShot()
{
    std::string strDest;
    {
        LOCK(cs_vOneShots);
        if (vOneShots.empty())
            return;
        strDest = vOneShots.front();
        vOneShots.pop_front();
    }
    CAddress addr;
    CSemaphoreGrant grant(*semOutbound, true);
    if (grant) {
        if (!OpenNetworkConnection(addr, false, &grant, strDest.c_str(), true))
            AddOneShot(strDest);
    }
}

void ThreadOpenConnections()
{
    // Connect to specific addresses
    if (mapArgs.count("-connect") && mapMultiArgs["-connect"].size() > 0)
    {
        for (int64_t nLoop = 0;; nLoop++)
        {
            ProcessOneShot();
            BOOST_FOREACH(const std::string& strAddr, mapMultiArgs["-connect"])
            {
                CAddress addr(CService(), NODE_NONE);
                OpenNetworkConnection(addr, false, NULL, strAddr.c_str());
                for (int i = 0; i < 10 && i < nLoop; i++)
                {
                    MilliSleep(500);
                }
            }
            MilliSleep(500);
        }
    }

    // Initiate network connections
    int64_t nStart = GetTime();

    // Minimum time before next feeler connection (in microseconds).
    int64_t nNextFeeler = PoissonNextSend(nStart*1000*1000, FEELER_INTERVAL);
    while (true)
    {
        ProcessOneShot();

        MilliSleep(500);

        CSemaphoreGrant grant(*semOutbound);
        boost::this_thread::interruption_point();

        // Add seed nodes if DNS seeds are all down (an infrastructure attack?).
        if (addrman.size() == 0 && (GetTime() - nStart > 60)) {
            static bool done = false;
            if (!done) {
                LogPrintf("Adding fixed seed nodes as DNS doesn't seem to be available.\n");
                addrman.Add(convertSeed6(Params().FixedSeeds()), CNetAddr("127.0.0.1"));
                done = true;
            }
        }

        //
        // Choose an address to connect to based on most recently seen
        //
        CAddress addrConnect;

        // Only connect out to one peer per network group (/16 for IPv4).
        // Do this here so we don't have to critsect vNodes inside mapAddresses critsect.
        int nOutbound = 0;
        std::set<std::vector<unsigned char> > setConnected;
        {
            LOCK(cs_vNodes);
            BOOST_FOREACH(CNode* pnode, vNodes) {
                if (!pnode->fInbound) {
                    setConnected.insert(pnode->addr.GetGroup());
                    nOutbound++;
                }
            }
        }

        // Feeler Connections
        //
        // Design goals:
        //  * Increase the number of connectable addresses in the tried table.
        //
        // Method:
        //  * Choose a random address from new and attempt to connect to it if we can connect
        //    successfully it is added to tried.
        //  * Start attempting feeler connections only after node finishes making outbound
        //    connections.
        //  * Only make a feeler connection once every few minutes.
        //
        bool fFeeler = false;
        if (nOutbound >= MAX_OUTBOUND_CONNECTIONS) {
            int64_t nTime = GetTimeMicros(); // The current time right now (in microseconds).
            if (nTime > nNextFeeler) {
                nNextFeeler = PoissonNextSend(nTime, FEELER_INTERVAL);
                fFeeler = true;
            } else {
                continue;
            }
        }

        int64_t nANow = GetAdjustedTime();
        int nTries = 0;
        while (true)
        {
            CAddrInfo addr = addrman.Select(fFeeler);

            // if we selected an invalid address, restart
            if (!addr.IsValid() || setConnected.count(addr.GetGroup()) || IsLocal(addr))
                break;

            // If we didn't find an appropriate destination after trying 100 addresses fetched from addrman,
            // stop this loop, and let the outer loop run again (which sleeps, adds seed nodes, recalculates
            // already-connected network ranges, ...) before trying new addrman addresses.
            nTries++;
            if (nTries > 100)
                break;

            if (IsLimited(addr))
                continue;

            // only connect to full nodes
            if ((addr.nServices & REQUIRED_SERVICES) != REQUIRED_SERVICES)
                continue;

            // only consider very recently tried nodes after 30 failed attempts
            if (nANow - addr.nLastTry < 600 && nTries < 30)
                continue;

            // only consider nodes missing relevant services after 40 failed attempts and only if less than half the outbound are up.
            if ((addr.nServices & nRelevantServices) != nRelevantServices && (nTries < 40 || nOutbound >= (MAX_OUTBOUND_CONNECTIONS >> 1)))
                continue;

            // do not allow non-default ports, unless after 50 invalid addresses selected already
            if (addr.GetPort() != Params().GetDefaultPort() && nTries < 50)
                continue;

            addrConnect = addr;
            break;
        }

        if (addrConnect.IsValid()) {

            if (fFeeler) {
                // Add small amount of random noise before connection to avoid synchronization.
                int randsleep = GetRandInt(FEELER_SLEEP_WINDOW * 1000);
                MilliSleep(randsleep);
                LogPrint("net", "Making feeler connection to %s\n", addrConnect.ToString());
            }

            OpenNetworkConnection(addrConnect, (int)setConnected.size() >= std::min(nMaxConnections - 1, 2), &grant, NULL, false, fFeeler);
        }
    }
}

std::vector<AddedNodeInfo> GetAddedNodeInfo()
{
    std::vector<AddedNodeInfo> ret;

    std::list<std::string> lAddresses(0);
    {
        LOCK(cs_vAddedNodes);
        ret.reserve(vAddedNodes.size());
        BOOST_FOREACH(const std::string& strAddNode, vAddedNodes)
            lAddresses.push_back(strAddNode);
    }


    // Build a map of all already connected addresses (by IP:port and by name) to inbound/outbound and resolved CService
    std::map<CService, bool> mapConnected;
    std::map<std::string, std::pair<bool, CService>> mapConnectedByName;
    {
        LOCK(cs_vNodes);
        for (const CNode* pnode : vNodes) {
            if (pnode->addr.IsValid()) {
                mapConnected[pnode->addr] = pnode->fInbound;
            }
            if (!pnode->addrName.empty()) {
                mapConnectedByName[pnode->addrName] = std::make_pair(pnode->fInbound, static_cast<const CService&>(pnode->addr));
            }
        }
    }

    BOOST_FOREACH(const std::string& strAddNode, lAddresses) {
        CService service(strAddNode, Params().GetDefaultPort());
        if (service.IsValid()) {
            // strAddNode is an IP:port
            auto it = mapConnected.find(service);
            if (it != mapConnected.end()) {
                ret.push_back(AddedNodeInfo{strAddNode, service, true, it->second});
            } else {
                ret.push_back(AddedNodeInfo{strAddNode, CService(), false, false});
            }
        } else {
            // strAddNode is a name
            auto it = mapConnectedByName.find(strAddNode);
            if (it != mapConnectedByName.end()) {
                ret.push_back(AddedNodeInfo{strAddNode, it->second.second, true, it->second.first});
            } else {
                ret.push_back(AddedNodeInfo{strAddNode, CService(), false, false});
            }
        }
    }

    return ret;
}

void ThreadOpenAddedConnections()
{
    {
        LOCK(cs_vAddedNodes);
        vAddedNodes = mapMultiArgs["-addnode"];
    }

    for (unsigned int i = 0; true; i++)
    {
        std::vector<AddedNodeInfo> vInfo = GetAddedNodeInfo();
        for (const AddedNodeInfo& info : vInfo) {
            if (!info.fConnected) {
                CSemaphoreGrant grant(*semOutbound);
                // If strAddedNode is an IP/port, decode it immediately, so
                // OpenNetworkConnection can detect existing connections to that IP/port.
                CService service(info.strAddedNode, Params().GetDefaultPort());
                OpenNetworkConnection(CAddress(service, NODE_NONE), false, &grant, info.strAddedNode.c_str(), false);
                MilliSleep(500);
            }
        }

        MilliSleep(120000); // Retry every 2 minutes
    }
}

<<<<<<< HEAD
// if successful, this moves the passed grant to the constructed node
bool OpenNetworkConnection(const CAddress& addrConnect, bool fCountFailure, CSemaphoreGrant *grantOutbound, const char *pszDest, bool fOneShot, bool fFeeler)
{
=======
// If successful, this moves the passed grant to the constructed node.
bool OpenNetworkConnection(
        const CAddress &addrConnect,
        bool fCountFailure,
        CSemaphoreGrant *grantOutbound,
        const char *pszDest,
        bool fOneShot,
        bool fFeeler) {
>>>>>>> 687bc8dd
    //
    // Initiate outbound network connection
    //
    boost::this_thread::interruption_point();
    if (!pszDest) {
        if (IsLocal(addrConnect) ||
            FindNode((CNetAddr)addrConnect) || CNode::IsBanned(addrConnect) ||
            FindNode(addrConnect.ToStringIPPort()))
            return false;
    } else if (FindNode(std::string(pszDest)))
        return false;

    CNode* pnode = ConnectNode(addrConnect, pszDest, fCountFailure);
    boost::this_thread::interruption_point();

    if (!pnode)
        return false;
    if (grantOutbound)
        grantOutbound->MoveTo(pnode->grantOutbound);
    pnode->fNetworkNode = true;
    if (fOneShot)
        pnode->fOneShot = true;
    if (fFeeler)
        pnode->fFeeler = true;

    // Martun: if dandelion is enabled, then send a special transaction
    // to the new peer to check, if the peer supports dandelion or not.
    if (GetBoolArg("-dandelion", true)) {
        LOCK(cs_vNodes);
        // Dandelion: new outbound connection
        CNode::vDandelionOutbound.push_back(pnode);
        const Consensus::Params& consensus = Params().GetConsensus();
        if (CNode::vDandelionDestination.size() < consensus.nDandelionMaxDestinations) {
            CNode::vDandelionDestination.push_back(pnode);
        }
        //LogPrintf("Added outbound Dandelion connection:\n%s",
        //          CNode::GetDandelionRoutingDataDebugString());
        // Dandelion service discovery
        uint256 dummyHash;
        dummyHash.SetHex("0xffffffffffffffffffffffffffffffffffffffffffffffffffffffffffffffff");
        CInv dummyInv(MSG_DANDELION_TX, dummyHash);
        pnode->PushInventory(dummyInv);
    }

    return true;
}


void ThreadMessageHandler()
{
    boost::mutex condition_mutex;
    boost::unique_lock<boost::mutex> lock(condition_mutex);

    while (true)
    {
        std::vector<CNode*> vNodesCopy;
        {
            LOCK(cs_vNodes);
            vNodesCopy = vNodes;
            BOOST_FOREACH(CNode* pnode, vNodesCopy) {
                pnode->AddRef();
            }
        }

        bool fSleep = true;

        BOOST_FOREACH(CNode* pnode, vNodesCopy)
        {
            if (pnode->fDisconnect)
                continue;

            // Receive messages
            {
                TRY_LOCK(pnode->cs_vRecvMsg, lockRecv);
                if (lockRecv)
                {
                    if (!GetNodeSignals().ProcessMessages(pnode))
                        pnode->CloseSocketDisconnect();

                    if (pnode->nSendSize < SendBufferSize())
                    {
                        if (!pnode->vRecvGetData.empty() || (!pnode->vRecvMsg.empty() && pnode->vRecvMsg[0].complete()))
                        {
                            fSleep = false;
                        }
                    }
                }
            }
            boost::this_thread::interruption_point();

            // Send messages
            {
                TRY_LOCK(pnode->cs_vSend, lockSend);
                if (lockSend)
                    GetNodeSignals().SendMessages(pnode);
            }
            boost::this_thread::interruption_point();
        }

        {
            LOCK(cs_vNodes);
            BOOST_FOREACH(CNode* pnode, vNodesCopy)
                pnode->Release();
        }

        if (fSleep)
            messageHandlerCondition.timed_wait(lock, boost::posix_time::microsec_clock::universal_time() + boost::posix_time::milliseconds(100));
    }
}






bool BindListenPort(const CService &addrBind, std::string& strError, bool fWhitelisted)
{
    strError = "";
    int nOne = 1;

    // Create socket for listening for incoming connections
    struct sockaddr_storage sockaddr;
    socklen_t len = sizeof(sockaddr);
    if (!addrBind.GetSockAddr((struct sockaddr*)&sockaddr, &len))
    {
        strError = strprintf("Error: Bind address family for %s not supported", addrBind.ToString());
        LogPrintf("%s\n", strError);
        return false;
    }

    SOCKET hListenSocket = socket(((struct sockaddr*)&sockaddr)->sa_family, SOCK_STREAM, IPPROTO_TCP);
    if (hListenSocket == INVALID_SOCKET)
    {
        strError = strprintf("Error: Couldn't open socket for incoming connections (socket returned error %s)", NetworkErrorString(WSAGetLastError()));
        LogPrintf("%s\n", strError);
        return false;
    }
    if (!IsSelectableSocket(hListenSocket))
    {
        strError = "Error: Couldn't create a listenable socket for incoming connections";
        LogPrintf("%s\n", strError);
        return false;
    }


#ifndef WIN32
#ifdef SO_NOSIGPIPE
    // Different way of disabling SIGPIPE on BSD
    setsockopt(hListenSocket, SOL_SOCKET, SO_NOSIGPIPE, (void*)&nOne, sizeof(int));
#endif
    // Allow binding if the port is still in TIME_WAIT state after
    // the program was closed and restarted.
    setsockopt(hListenSocket, SOL_SOCKET, SO_REUSEADDR, (void*)&nOne, sizeof(int));
    // Disable Nagle's algorithm
    setsockopt(hListenSocket, IPPROTO_TCP, TCP_NODELAY, (void*)&nOne, sizeof(int));
#else
    setsockopt(hListenSocket, SOL_SOCKET, SO_REUSEADDR, (const char*)&nOne, sizeof(int));
    setsockopt(hListenSocket, IPPROTO_TCP, TCP_NODELAY, (const char*)&nOne, sizeof(int));
#endif

    // Set to non-blocking, incoming connections will also inherit this
    if (!SetSocketNonBlocking(hListenSocket, true)) {
        strError = strprintf("BindListenPort: Setting listening socket to non-blocking failed, error %s\n", NetworkErrorString(WSAGetLastError()));
        LogPrintf("%s\n", strError);
        return false;
    }

    // some systems don't have IPV6_V6ONLY but are always v6only; others do have the option
    // and enable it by default or not. Try to enable it, if possible.
    if (addrBind.IsIPv6()) {
#ifdef IPV6_V6ONLY
#ifdef WIN32
        setsockopt(hListenSocket, IPPROTO_IPV6, IPV6_V6ONLY, (const char*)&nOne, sizeof(int));
#else
        setsockopt(hListenSocket, IPPROTO_IPV6, IPV6_V6ONLY, (void*)&nOne, sizeof(int));
#endif
#endif
#ifdef WIN32
        int nProtLevel = PROTECTION_LEVEL_UNRESTRICTED;
        setsockopt(hListenSocket, IPPROTO_IPV6, IPV6_PROTECTION_LEVEL, (const char*)&nProtLevel, sizeof(int));
#endif
    }

    if (::bind(hListenSocket, (struct sockaddr*)&sockaddr, len) == SOCKET_ERROR)
    {
        int nErr = WSAGetLastError();
        if (nErr == WSAEADDRINUSE)
            strError = strprintf(_("Unable to bind to %s on this computer. %s is probably already running."), addrBind.ToString(), _(PACKAGE_NAME));
        else
            strError = strprintf(_("Unable to bind to %s on this computer (bind returned error %s)"), addrBind.ToString(), NetworkErrorString(nErr));
        LogPrintf("%s\n", strError);
        CloseSocket(hListenSocket);
        return false;
    }
    LogPrintf("Bound to %s\n", addrBind.ToString());

    // Listen for incoming connections
    if (listen(hListenSocket, SOMAXCONN) == SOCKET_ERROR)
    {
        strError = strprintf(_("Error: Listening for incoming connections failed (listen returned error %s)"), NetworkErrorString(WSAGetLastError()));
        LogPrintf("%s\n", strError);
        CloseSocket(hListenSocket);
        return false;
    }

    vhListenSocket.push_back(ListenSocket(hListenSocket, fWhitelisted));

    if (addrBind.IsRoutable() && fDiscover && !fWhitelisted)
        AddLocal(addrBind, LOCAL_BIND);

    return true;
}

void static Discover(boost::thread_group& threadGroup)
{
    if (!fDiscover)
        return;

#ifdef WIN32
    // Get local host IP
    char pszHostName[256] = "";
    if (gethostname(pszHostName, sizeof(pszHostName)) != SOCKET_ERROR)
    {
        std::vector<CNetAddr> vaddr;
        if (LookupHost(pszHostName, vaddr, 0, true))
        {
            BOOST_FOREACH (const CNetAddr &addr, vaddr)
            {
                if (AddLocal(addr, LOCAL_IF))
                    LogPrintf("%s: %s - %s\n", __func__, pszHostName, addr.ToString());
            }
        }
    }
#else
    // Get local host ip
    struct ifaddrs* myaddrs;
    if (getifaddrs(&myaddrs) == 0)
    {
        for (struct ifaddrs* ifa = myaddrs; ifa != NULL; ifa = ifa->ifa_next)
        {
            if (ifa->ifa_addr == NULL) continue;
            if ((ifa->ifa_flags & IFF_UP) == 0) continue;
            if (strcmp(ifa->ifa_name, "lo") == 0) continue;
            if (strcmp(ifa->ifa_name, "lo0") == 0) continue;
            if (ifa->ifa_addr->sa_family == AF_INET)
            {
                struct sockaddr_in* s4 = (struct sockaddr_in*)(ifa->ifa_addr);
                CNetAddr addr(s4->sin_addr);
                if (AddLocal(addr, LOCAL_IF))
                    LogPrintf("%s: IPv4 %s: %s\n", __func__, ifa->ifa_name, addr.ToString());
            }
            else if (ifa->ifa_addr->sa_family == AF_INET6)
            {
                struct sockaddr_in6* s6 = (struct sockaddr_in6*)(ifa->ifa_addr);
                CNetAddr addr(s6->sin6_addr);
                if (AddLocal(addr, LOCAL_IF))
                    LogPrintf("%s: IPv6 %s: %s\n", __func__, ifa->ifa_name, addr.ToString());
            }
        }
        freeifaddrs(myaddrs);
    }
#endif
}

void CNode::DandelionShuffle() {
    // Dandelion debug message
    LogPrintf(
        "Before Dandelion shuffle:\n%s",
        CNode::GetDandelionRoutingDataDebugString());
    {
        // Lock node pointers
        LOCK(cs_vNodes);
        // Iterate through mDandelionRoutes to facilitate bookkeeping
        mDandelionRoutes.clear();
        // Set localDandelionDestination to nulltpr and perform bookkeeping
        if (localDandelionDestination != nullptr) {
            localDandelionDestination = nullptr;
        }
        // Clear vDandelionDestination
        //  (bookkeeping already done while iterating through mDandelionRoutes)
        vDandelionDestination.clear();
        // Repopulate vDandelionDestination
        const Consensus::Params& consensus = Params().GetConsensus();
        if (vDandelionDestination.size() < consensus.nDandelionMaxDestinations &&
            vDandelionDestination.size() < vDandelionOutbound.size()) {
            std::vector<CNode*> candidateDestinations;
            for (auto iteri = vDandelionOutbound.begin(); iteri != vDandelionOutbound.end();) {
                bool eligibleCandidate = true;
                for (auto iterj = vDandelionDestination.begin(); iterj != vDandelionDestination.end(); ++iterj) {
                    if (*iteri==*iterj) {
                        eligibleCandidate = false;
                        break;
                    }
                }
                if (eligibleCandidate) {
                    candidateDestinations.push_back(*iteri);
                }
                ++iteri;
            }
            // Sample "vDandelionDestination.size() - DANDELION_MAX_DESTINATIONS" destinations
            // if there are that many to choose from.
            FastRandomContext rng;
            const Consensus::Params& consensus = Params().GetConsensus();
            while (vDandelionDestination.size() < consensus.nDandelionMaxDestinations &&
                   vDandelionDestination.size() < vDandelionOutbound.size() &&
                   candidateDestinations.size() > 0) {
                int rand_index = rng.randrange(candidateDestinations.size());
                vDandelionDestination.push_back(candidateDestinations[rand_index]);
                candidateDestinations.erase(candidateDestinations.begin() + rand_index);
            }
        }

        // Generate new routes
        for (auto pnode : vDandelionInbound) {
            CNode* pto = CNode::SelectFromDandelionDestinations();
            if (pto != nullptr) {
                mDandelionRoutes.insert(std::make_pair(pnode, pto));
            }
        }
        localDandelionDestination = CNode::SelectFromDandelionDestinations();
    }

    // Dandelion debug message
    LogPrintf(
        "After Dandelion shuffle:\n%s",
        CNode::GetDandelionRoutingDataDebugString());
}

void ThreadDandelionShuffle() {
    LogPrintf("Started Dandelion shuffle thread.\n");

    int64_t nNextDandelionShuffle = 0;
    while (!CNode::interruptNet) {
        if (GetTimeMicros() > nNextDandelionShuffle) {
            CNode::DandelionShuffle();
            const Consensus::Params& consensus = Params().GetConsensus();
            nNextDandelionShuffle = PoissonNextSend(
                GetTimeMicros(), consensus.nDandelionShuffleInterval);
            // Sleep for 1 second until the next shuffle time.
            // Sleeping for DANDELION_SHUFFLE_INTERVAL seconds at once
            // results to not being able to close zcoin.
            int time_to_sleep = (nNextDandelionShuffle - GetTimeMicros()) / 1000;
            while (time_to_sleep > 0) {
                if (!CNode::interruptNet.sleep_for(
                        std::chrono::milliseconds(std::min(time_to_sleep, 1000)))) {
                    return;
                }
                boost::this_thread::interruption_point();
                time_to_sleep = (nNextDandelionShuffle - GetTimeMicros()) / 1000;
            }
        }
    }
}

void StartNode(boost::thread_group& threadGroup, CScheduler& scheduler)
{
    uiInterface.InitMessage(_("Loading addresses..."));
    // Load addresses from peers.dat
    int64_t nStart = GetTimeMillis();
    {
        CAddrDB adb;
        if (adb.Read(addrman))
            LogPrintf("Loaded %i addresses from peers.dat  %dms\n", addrman.size(), GetTimeMillis() - nStart);
        else {
            addrman.Clear(); // Addrman can be in an inconsistent state after failure, reset it
            LogPrintf("Invalid or missing peers.dat; recreating\n");
            DumpAddresses();
        }
    }

    uiInterface.InitMessage(_("Loading banlist..."));
    // Load addresses from banlist.dat
    nStart = GetTimeMillis();
    CBanDB bandb;
    banmap_t banmap;
    if (bandb.Read(banmap)) {
        CNode::SetBanned(banmap); // thread save setter
        CNode::SetBannedSetDirty(false); // no need to write down, just read data
        CNode::SweepBanned(); // sweep out unused entries

        LogPrint("net", "Loaded %d banned node ips/subnets from banlist.dat  %dms\n",
            banmap.size(), GetTimeMillis() - nStart);
    } else {
        LogPrintf("Invalid or missing banlist.dat; recreating\n");
        CNode::SetBannedSetDirty(true); // force write
        DumpBanlist();
    }

    uiInterface.InitMessage(_("Starting network threads..."));

    fAddressesInitialized = true;

    if (semOutbound == NULL) {
        // initialize semaphore
        int nMaxOutbound = std::min((MAX_OUTBOUND_CONNECTIONS + MAX_FEELER_CONNECTIONS), nMaxConnections);
        semOutbound = new CSemaphore(nMaxOutbound);
    }

    if (pnodeLocalHost == NULL)
        pnodeLocalHost = new CNode(INVALID_SOCKET, CAddress(CService("127.0.0.1", 0), nLocalServices));

    Discover(threadGroup);

    //
    // Start threads
    //

    if (!GetBoolArg("-dnsseed", true))
        LogPrintf("DNS seeding disabled\n");
    else
        threadGroup.create_thread(boost::bind(&TraceThread<void (*)()>, "dnsseed", &ThreadDNSAddressSeed));

    // Map ports with UPnP
    MapPort(GetBoolArg("-upnp", DEFAULT_UPNP));

    // Send and receive from sockets, accept connections
    threadGroup.create_thread(boost::bind(&TraceThread<void (*)()>, "net", &ThreadSocketHandler));

    // Initiate outbound connections from -addnode
    threadGroup.create_thread(boost::bind(&TraceThread<void (*)()>, "addcon", &ThreadOpenAddedConnections));

    // Initiate outbound connections
    threadGroup.create_thread(boost::bind(&TraceThread<void (*)()>, "opencon", &ThreadOpenConnections));

    // Process messages
    threadGroup.create_thread(boost::bind(&TraceThread<void (*)()>, "msghand", &ThreadMessageHandler));

    // Dandelion shuffle
    threadGroup.create_thread(boost::bind(&TraceThread<void (*)()>, "dandelion", &ThreadDandelionShuffle));

    // Dump network addresses
    scheduler.scheduleEvery(&DumpData, DUMP_ADDRESSES_INTERVAL);
}

bool StopNode()
{
    LogPrintf("StopNode()\n");
    MapPort(false);
    if (semOutbound)
        for (int i=0; i<(MAX_OUTBOUND_CONNECTIONS + MAX_FEELER_CONNECTIONS); i++)
            semOutbound->post();

    if (fAddressesInitialized)
    {
        DumpData();
        fAddressesInitialized = false;
    }

    return true;
}

class CNetCleanup
{
public:
    CNetCleanup() {}

    ~CNetCleanup()
    {
        // Close sockets
        BOOST_FOREACH(CNode* pnode, vNodes)
            if (pnode->hSocket != INVALID_SOCKET)
                CloseSocket(pnode->hSocket);
        BOOST_FOREACH(ListenSocket& hListenSocket, vhListenSocket)
            if (hListenSocket.socket != INVALID_SOCKET)
                if (!CloseSocket(hListenSocket.socket))
                    LogPrintf("CloseSocket(hListenSocket) failed with error %s\n", NetworkErrorString(WSAGetLastError()));

        // clean up some globals (to help leak detection)
        BOOST_FOREACH(CNode *pnode, vNodes)
            delete pnode;
        BOOST_FOREACH(CNode *pnode, vNodesDisconnected)
            delete pnode;
        vNodes.clear();
        vNodesDisconnected.clear();
        vhListenSocket.clear();
        delete semOutbound;
        semOutbound = NULL;
        delete pnodeLocalHost;
        pnodeLocalHost = NULL;

#ifdef WIN32
        // Shutdown Windows Sockets
        WSACleanup();
#endif
    }
}
instance_of_cnetcleanup;


void RelayTransaction(const CTransaction& tx)
{
    CInv inv(MSG_TX, tx.GetHash());
    LOCK(cs_vNodes);
    BOOST_FOREACH(CNode* pnode, vNodes)
    {
        pnode->PushInventory(inv);
    }
}

CNode* CNode::getDandelionDestination(CNode* pfrom) {
    for (auto const& e : mDandelionRoutes) {
        if (pfrom==e.first) {
            return e.second;
        }
    }
    CNode* newPto = CNode::SelectFromDandelionDestinations();
    if (newPto != nullptr) {
        mDandelionRoutes.insert(std::make_pair(pfrom, newPto));
        //LogPrint(
        //    "dandelion",
        //    "Added Dandelion route:\n%s",
        //    CNode::GetDandelionRoutingDataDebugString());
    }
    return newPto;
}

void CNode::RelayDandelionTransaction(const CTransaction& tx, CNode* pfrom)
{
    if (!stempool.exists(tx.GetHash())) {
        LogPrintf("ERROR: Trying to relay dandelion transaction %s which is not in the stempool.\n",
                  tx.GetHash().ToString());
        return;
    }
    FastRandomContext rng;
    const Consensus::Params& consensus = Params().GetConsensus();
    if (rng.randrange(100) < consensus.nDandelionFluff) {
        // Start fluffing current transaction.

        // LogPrint("dandelion", "Dandelion fluff: %s\n", tx.GetHash().ToString());
        CValidationState state;
        std::shared_ptr<const CTransaction> ptx = stempool.get(tx.GetHash());
        bool fMissingInputs = false;
        std::list<CTransaction> lRemovedTxn;
        AcceptToMemoryPool(
            mempool,
            state,
            *ptx,
            true, // fCheckInputs
            true, // fLimitFree
            &fMissingInputs, // pfMissingInputs
            /*&lRemovedTxn, */
            false, /* fOverrideMempoolLimit */
            0, /* nAbsurdFee */
            false /*isCheckWalletTransaction*/
            );
        //LogPrint(
        //    "mempool", "AcceptToMemoryPool: peer=%d: accepted %s (poolsz %u txn, %u kB)\n",
        //    pfrom->GetId(), tx.GetHash().ToString(),
        //    mempool.size(), mempool.DynamicMemoryUsage() / 1000);
        RelayTransaction(tx);
    } else {
        // Relay transaction to a single dandelion destination.
        CInv inv(MSG_DANDELION_TX, tx.GetHash());
        CNode* destination = getDandelionDestination(pfrom);
        if (destination!=nullptr) {
            destination->PushInventory(inv);
        }
        //LogPrint("dandelion", "Dandelion stem, relaying transaction %s to destination %s \n",
        //    tx.GetHash().ToString(),
        //    destination==nullptr?"nullptr":destination->addrName);
    }
}

void CNode::CheckDandelionEmbargoes()
{
    int64_t nCurrTime = GetTimeMicros();
    for (auto iter=mDandelionEmbargo.begin(); iter != mDandelionEmbargo.end();) {
        // If we got the embargoed transaction back, erase it.
        if (mempool.exists(iter->first)) {
           iter = mDandelionEmbargo.erase(iter);
        } else if (iter->second < nCurrTime) {
            // Embargo time is over, we did not "see" the transaction back in fluff phase,
            // so start fluffing/relaying it.
            CValidationState state;
            shared_ptr<const CTransaction> ptx = stempool.get(iter->first);
            // If txn was not found in Stempool, then something went wrong,
            // Keep it embargoed for now.
            if (!ptx) {
               iter = mDandelionEmbargo.erase(iter);
                continue;
            }
            bool fMissingInputs = false;
            std::list<CTransaction> lRemovedTxn;
            AcceptToMemoryPool(
                mempool,
                state,
                *ptx,
                true, // fCheckInputs
                true, // fLimitFree
                &fMissingInputs,
                /*&lRemovedTxn, */
                false, /* fOverrideMempoolLimit */
                0, /* nAbsurdFee */
                false /*isCheckWalletTransaction*/
                );
            LogPrintf("AcceptToMemoryPool: accepted %s (poolsz %u txn, %u kB)\n",
                      iter->first.ToString(),
                      mempool.size(),
                      mempool.DynamicMemoryUsage() / 1000);
            RelayTransaction(*ptx);
            iter = mDandelionEmbargo.erase(iter);
        } else {
            iter++;
        }
    }
}

void RelayInv(CInv &inv, const int minProtoVersion) {
    LOCK(cs_vNodes);
//    LogPrintf("RelayInv, vNodes.size()=%s\n", vNodes.size());
    BOOST_FOREACH(CNode * pnode, vNodes)
    {
//        LogPrintf("pnode->nVersion=%s\n", pnode->nVersion);
//        LogPrintf("minProtoVersion=%s\n", minProtoVersion);
        if (pnode->nVersion >= minProtoVersion) {
            pnode->PushInventory(inv);
        }
    }
}

void CNode::RecordBytesRecv(uint64_t bytes)
{
    LOCK(cs_totalBytesRecv);
    nTotalBytesRecv += bytes;
}

void CNode::RecordBytesSent(uint64_t bytes)
{
    LOCK(cs_totalBytesSent);
    nTotalBytesSent += bytes;

    uint64_t now = GetTime();
    if (nMaxOutboundCycleStartTime + nMaxOutboundTimeframe < now)
    {
        // timeframe expired, reset cycle
        nMaxOutboundCycleStartTime = now;
        nMaxOutboundTotalBytesSentInCycle = 0;
    }

    // TODO, exclude whitebind peers
    nMaxOutboundTotalBytesSentInCycle += bytes;
}

void CNode::SetMaxOutboundTarget(uint64_t limit)
{
    LOCK(cs_totalBytesSent);
    nMaxOutboundLimit = limit;
}

uint64_t CNode::GetMaxOutboundTarget()
{
    LOCK(cs_totalBytesSent);
    return nMaxOutboundLimit;
}

uint64_t CNode::GetMaxOutboundTimeframe()
{
    LOCK(cs_totalBytesSent);
    return nMaxOutboundTimeframe;
}

uint64_t CNode::GetMaxOutboundTimeLeftInCycle()
{
    LOCK(cs_totalBytesSent);
    if (nMaxOutboundLimit == 0)
        return 0;

    if (nMaxOutboundCycleStartTime == 0)
        return nMaxOutboundTimeframe;

    uint64_t cycleEndTime = nMaxOutboundCycleStartTime + nMaxOutboundTimeframe;
    uint64_t now = GetTime();
    return (cycleEndTime < now) ? 0 : cycleEndTime - GetTime();
}

void CNode::SetMaxOutboundTimeframe(uint64_t timeframe)
{
    LOCK(cs_totalBytesSent);
    if (nMaxOutboundTimeframe != timeframe)
    {
        // reset measure-cycle in case of changing
        // the timeframe
        nMaxOutboundCycleStartTime = GetTime();
    }
    nMaxOutboundTimeframe = timeframe;
}

bool CNode::OutboundTargetReached(bool historicalBlockServingLimit)
{
    LOCK(cs_totalBytesSent);
    if (nMaxOutboundLimit == 0)
        return false;

    if (historicalBlockServingLimit)
    {
        // keep a large enough buffer to at least relay each block once
        uint64_t timeLeftInCycle = GetMaxOutboundTimeLeftInCycle();
        uint64_t buffer = timeLeftInCycle / 600 * MAX_BLOCK_SERIALIZED_SIZE;
        if (buffer >= nMaxOutboundLimit || nMaxOutboundTotalBytesSentInCycle >= nMaxOutboundLimit - buffer)
            return true;
    }
    else if (nMaxOutboundTotalBytesSentInCycle >= nMaxOutboundLimit)
        return true;

    return false;
}

uint64_t CNode::GetOutboundTargetBytesLeft()
{
    LOCK(cs_totalBytesSent);
    if (nMaxOutboundLimit == 0)
        return 0;

    return (nMaxOutboundTotalBytesSentInCycle >= nMaxOutboundLimit) ? 0 : nMaxOutboundLimit - nMaxOutboundTotalBytesSentInCycle;
}

uint64_t CNode::GetTotalBytesRecv()
{
    LOCK(cs_totalBytesRecv);
    return nTotalBytesRecv;
}

uint64_t CNode::GetTotalBytesSent()
{
    LOCK(cs_totalBytesSent);
    return nTotalBytesSent;
}

void CNode::Fuzz(int nChance)
{
    if (!fSuccessfullyConnected) return; // Don't fuzz initial handshake
    if (GetRand(nChance) != 0) return; // Fuzz 1 of every nChance messages

    switch (GetRand(3))
    {
    case 0:
        // xor a random byte with a random value:
        if (!ssSend.empty()) {
            CDataStream::size_type pos = GetRand(ssSend.size());
            ssSend[pos] ^= (unsigned char)(GetRand(256));
        }
        break;
    case 1:
        // delete a random byte:
        if (!ssSend.empty()) {
            CDataStream::size_type pos = GetRand(ssSend.size());
            ssSend.erase(ssSend.begin()+pos);
        }
        break;
    case 2:
        // insert a random byte at a random position
        {
            CDataStream::size_type pos = GetRand(ssSend.size());
            char ch = (char)GetRand(256);
            ssSend.insert(ssSend.begin()+pos, ch);
        }
        break;
    }
    // Chance of more than one change half the time:
    // (more changes exponentially less likely):
    Fuzz(2);
}

//
// CAddrDB
//

CAddrDB::CAddrDB()
{
    pathAddr = GetDataDir() / "peers.dat";
}

bool CAddrDB::Write(const CAddrMan& addr)
{
    // Generate random temporary filename
    unsigned short randv = 0;
    GetRandBytes((unsigned char*)&randv, sizeof(randv));
    std::string tmpfn = strprintf("peers.dat.%04x", randv);

    // serialize addresses, checksum data up to that point, then append csum
    CDataStream ssPeers(SER_DISK, CLIENT_VERSION);
    ssPeers << FLATDATA(Params().MessageStart());
    ssPeers << addr;
    uint256 hash = Hash(ssPeers.begin(), ssPeers.end());
    ssPeers << hash;

    // open temp output file, and associate with CAutoFile
    boost::filesystem::path pathTmp = GetDataDir() / tmpfn;
    FILE *file = fopen(pathTmp.string().c_str(), "wb");
    CAutoFile fileout(file, SER_DISK, CLIENT_VERSION);
    if (fileout.IsNull())
        return error("%s: Failed to open file %s", __func__, pathTmp.string());

    // Write and commit header, data
    try {
        fileout << ssPeers;
    }
    catch (const std::exception& e) {
        return error("%s: Serialize or I/O error - %s", __func__, e.what());
    }
    FileCommit(fileout.Get());
    fileout.fclose();

    // replace existing peers.dat, if any, with new peers.dat.XXXX
    if (!RenameOver(pathTmp, pathAddr))
        return error("%s: Rename-into-place failed", __func__);

    return true;
}

bool CAddrDB::Read(CAddrMan& addr)
{
    // open input file, and associate with CAutoFile
    FILE *file = fopen(pathAddr.string().c_str(), "rb");
    CAutoFile filein(file, SER_DISK, CLIENT_VERSION);
    if (filein.IsNull())
        return error("%s: Failed to open file %s", __func__, pathAddr.string());

    // use file size to size memory buffer
    uint64_t fileSize = boost::filesystem::file_size(pathAddr);
    uint64_t dataSize = 0;
    // Don't try to resize to a negative number if file is small
    if (fileSize >= sizeof(uint256))
        dataSize = fileSize - sizeof(uint256);
    std::vector<unsigned char> vchData;
    vchData.resize(dataSize);
    uint256 hashIn;

    // read data and checksum from file
    try {
        filein.read((char *)&vchData[0], dataSize);
        filein >> hashIn;
    }
    catch (const std::exception& e) {
        return error("%s: Deserialize or I/O error - %s", __func__, e.what());
    }
    filein.fclose();

    CDataStream ssPeers(vchData, SER_DISK, CLIENT_VERSION);

    // verify stored checksum matches input data
    uint256 hashTmp = Hash(ssPeers.begin(), ssPeers.end());
    if (hashIn != hashTmp)
        return error("%s: Checksum mismatch, data corrupted", __func__);

    return Read(addr, ssPeers);
}

bool CAddrDB::Read(CAddrMan& addr, CDataStream& ssPeers)
{
    unsigned char pchMsgTmp[4];
    try {
        // de-serialize file header (network specific magic number) and ..
        ssPeers >> FLATDATA(pchMsgTmp);

        // ... verify the network matches ours
        if (memcmp(pchMsgTmp, Params().MessageStart(), sizeof(pchMsgTmp)))
            return error("%s: Invalid network magic number", __func__);

        // de-serialize address data into one CAddrMan object
        ssPeers >> addr;
    }
    catch (const std::exception& e) {
        // de-serialization has failed, ensure addrman is left in a clean state
        addr.Clear();
        return error("%s: Deserialize or I/O error - %s", __func__, e.what());
    }

    return true;
}

unsigned int ReceiveFloodSize() { return 1000*GetArg("-maxreceivebuffer", DEFAULT_MAXRECEIVEBUFFER); }
unsigned int SendBufferSize() { return 1000*GetArg("-maxsendbuffer", DEFAULT_MAXSENDBUFFER); }

CNode::CNode(SOCKET hSocketIn, const CAddress& addrIn, const std::string& addrNameIn, bool fInboundIn) :
    ssSend(SER_NETWORK, INIT_PROTO_VERSION),
    addr(addrIn),
    nKeyedNetGroup(CalculateKeyedNetGroup(addrIn)),
    addrKnown(5000, 0.001),
    filterInventoryKnown(50000, 0.000001)
{
    nServices = NODE_NONE;
    nServicesExpected = NODE_NONE;
    hSocket = hSocketIn;
    nRecvVersion = INIT_PROTO_VERSION;
    nLastSend = 0;
    nLastRecv = 0;
    nSendBytes = 0;
    nRecvBytes = 0;
    nTimeConnected = GetTime();
    nTimeOffset = 0;
    addrName = addrNameIn == "" ? addr.ToStringIPPort() : addrNameIn;
    nVersion = 0;
    strSubVer = "";
    fWhitelisted = false;
    fOneShot = false;
    fClient = false; // set by version message
    fFeeler = false;
    fInbound = fInboundIn;
    fNetworkNode = false;
    fSuccessfullyConnected = false;
    fDisconnect = false;
    nRefCount = 0;
    nSendSize = 0;
    nSendOffset = 0;
    hashContinue = uint256();
    nStartingHeight = -1;
    filterInventoryKnown.reset();
    fSendMempool = false;
    fGetAddr = false;
    nNextLocalAddrSend = 0;
    nNextAddrSend = 0;
    nNextInvSend = 0;
    fRelayTxes = false;
    fSentAddr = false;
    pfilter = new CBloomFilter();
    timeLastMempoolReq = 0;
    nLastBlockTime = 0;
    nLastTXTime = 0;
    nPingNonceSent = 0;
    nPingUsecStart = 0;
    nPingUsecTime = 0;
    fPingQueued = false;
    nMinPingUsecTime = std::numeric_limits<int64_t>::max();
    minFeeFilter = 0;
    lastSentFeeFilter = 0;
    nextSendTimeFeeFilter = 0;
    // znode
    fZnode = false;

    BOOST_FOREACH(const std::string &msg, getAllNetMessageTypes())
        mapRecvBytesPerMsgCmd[msg] = 0;
    mapRecvBytesPerMsgCmd[NET_MESSAGE_COMMAND_OTHER] = 0;

    {
        LOCK(cs_nLastNodeId);
        id = nLastNodeId++;
    }

    if (fLogIPs)
        LogPrint("net", "Added connection to %s peer=%d\n", addrName, id);
    else
        LogPrint("net", "Added connection peer=%d\n", id);

    // Be shy and don't send version until we hear
    if (hSocket != INVALID_SOCKET && !fInbound)
        PushVersion();

    GetNodeSignals().InitializeNode(GetId(), this);
}

CNode::~CNode()
{
    CloseSocket(hSocket);

    if (pfilter)
        delete pfilter;

    GetNodeSignals().FinalizeNode(GetId());
}

void CNode::AskFor(const CInv& inv)
{
    if (mapAskFor.size() > MAPASKFOR_MAX_SZ || setAskFor.size() > SETASKFOR_MAX_SZ)
        return;
    // a peer may not have multiple non-responded queue positions for a single inv item
    if (!setAskFor.insert(inv.hash).second)
        return;

    // We're using mapAskFor as a priority queue,
    // the key is the earliest time the request can be sent
    int64_t nRequestTime;
    limitedmap<uint256, int64_t>::const_iterator it = mapAlreadyAskedFor.find(inv.hash);
    if (it != mapAlreadyAskedFor.end())
        nRequestTime = it->second;
    else
        nRequestTime = 0;
    LogPrint("net", "askfor %s  %d (%s) peer=%d\n", inv.ToString(), nRequestTime, DateTimeStrFormat("%H:%M:%S", nRequestTime/1000000), id);

    // Make sure not to reuse time indexes to keep things in the same order
    int64_t nNow = GetTimeMicros() - 1000000;
    static int64_t nLastTime;
    ++nLastTime;
    nNow = std::max(nNow, nLastTime);
    nLastTime = nNow;

    // Each retry is 2 minutes after the last
    nRequestTime = std::max(nRequestTime + 2 * 60 * 1000000, nNow);
    if (it != mapAlreadyAskedFor.end())
        mapAlreadyAskedFor.update(it, nRequestTime);
    else
        mapAlreadyAskedFor.insert(std::make_pair(inv.hash, nRequestTime));
    mapAskFor.insert(std::make_pair(nRequestTime, inv));
}

void CNode::BeginMessage(const char* pszCommand) EXCLUSIVE_LOCK_FUNCTION(cs_vSend)
{
    ENTER_CRITICAL_SECTION(cs_vSend);
    assert(ssSend.size() == 0);
    ssSend << CMessageHeader(Params().MessageStart(), pszCommand, 0);
    LogPrint("net", "sending: %s ", SanitizeString(pszCommand));
}

void CNode::AbortMessage() UNLOCK_FUNCTION(cs_vSend)
{
    ssSend.clear();

    LEAVE_CRITICAL_SECTION(cs_vSend);

    LogPrint("net", "(aborted)\n");
}

void CNode::EndMessage(const char* pszCommand) UNLOCK_FUNCTION(cs_vSend)
{
    // The -*messagestest options are intentionally not documented in the help message,
    // since they are only used during development to debug the networking code and are
    // not intended for end-users.
    if (mapArgs.count("-dropmessagestest") && GetRand(GetArg("-dropmessagestest", 2)) == 0)
    {
        LogPrint("net", "dropmessages DROPPING SEND MESSAGE\n");
        AbortMessage();
        return;
    }
    if (mapArgs.count("-fuzzmessagestest"))
        Fuzz(GetArg("-fuzzmessagestest", 10));

    if (ssSend.size() == 0)
    {
        LEAVE_CRITICAL_SECTION(cs_vSend);
        return;
    }
    // Set the size
    unsigned int nSize = ssSend.size() - CMessageHeader::HEADER_SIZE;
    WriteLE32((uint8_t*)&ssSend[CMessageHeader::MESSAGE_SIZE_OFFSET], nSize);

    //log total amount of bytes per command
    mapSendBytesPerMsgCmd[std::string(pszCommand)] += nSize + CMessageHeader::HEADER_SIZE;

    // Set the checksum
    uint256 hash = Hash(ssSend.begin() + CMessageHeader::HEADER_SIZE, ssSend.end());
    unsigned int nChecksum = 0;
    memcpy(&nChecksum, &hash, sizeof(nChecksum));
    assert(ssSend.size () >= CMessageHeader::CHECKSUM_OFFSET + sizeof(nChecksum));
    memcpy((char*)&ssSend[CMessageHeader::CHECKSUM_OFFSET], &nChecksum, sizeof(nChecksum));

    LogPrint("net", "(%d bytes) peer=%d\n", nSize, id);

    std::deque<CSerializeData>::iterator it = vSendMsg.insert(vSendMsg.end(), CSerializeData());
    ssSend.GetAndClear(*it);
    nSendSize += (*it).size();

    // If write queue empty, attempt "optimistic write"
    if (it == vSendMsg.begin())
        SocketSendData(this);

    LEAVE_CRITICAL_SECTION(cs_vSend);
}

//
// CBanDB
//

CBanDB::CBanDB()
{
    pathBanlist = GetDataDir() / "banlist.dat";
}

bool CBanDB::Write(const banmap_t& banSet)
{
    // Generate random temporary filename
    unsigned short randv = 0;
    GetRandBytes((unsigned char*)&randv, sizeof(randv));
    std::string tmpfn = strprintf("banlist.dat.%04x", randv);

    // serialize banlist, checksum data up to that point, then append csum
    CDataStream ssBanlist(SER_DISK, CLIENT_VERSION);
    ssBanlist << FLATDATA(Params().MessageStart());
    ssBanlist << banSet;
    uint256 hash = Hash(ssBanlist.begin(), ssBanlist.end());
    ssBanlist << hash;

    // open temp output file, and associate with CAutoFile
    boost::filesystem::path pathTmp = GetDataDir() / tmpfn;
    FILE *file = fopen(pathTmp.string().c_str(), "wb");
    CAutoFile fileout(file, SER_DISK, CLIENT_VERSION);
    if (fileout.IsNull())
        return error("%s: Failed to open file %s", __func__, pathTmp.string());

    // Write and commit header, data
    try {
        fileout << ssBanlist;
    }
    catch (const std::exception& e) {
        return error("%s: Serialize or I/O error - %s", __func__, e.what());
    }
    FileCommit(fileout.Get());
    fileout.fclose();

    // replace existing banlist.dat, if any, with new banlist.dat.XXXX
    if (!RenameOver(pathTmp, pathBanlist))
        return error("%s: Rename-into-place failed", __func__);

    return true;
}

bool CBanDB::Read(banmap_t& banSet)
{
    // open input file, and associate with CAutoFile
    FILE *file = fopen(pathBanlist.string().c_str(), "rb");
    CAutoFile filein(file, SER_DISK, CLIENT_VERSION);
    if (filein.IsNull())
        return error("%s: Failed to open file %s", __func__, pathBanlist.string());

    // use file size to size memory buffer
    uint64_t fileSize = boost::filesystem::file_size(pathBanlist);
    uint64_t dataSize = 0;
    // Don't try to resize to a negative number if file is small
    if (fileSize >= sizeof(uint256))
        dataSize = fileSize - sizeof(uint256);
    std::vector<unsigned char> vchData;
    vchData.resize(dataSize);
    uint256 hashIn;

    // read data and checksum from file
    try {
        filein.read((char *)&vchData[0], dataSize);
        filein >> hashIn;
    }
    catch (const std::exception& e) {
        return error("%s: Deserialize or I/O error - %s", __func__, e.what());
    }
    filein.fclose();

    CDataStream ssBanlist(vchData, SER_DISK, CLIENT_VERSION);

    // verify stored checksum matches input data
    uint256 hashTmp = Hash(ssBanlist.begin(), ssBanlist.end());
    if (hashIn != hashTmp)
        return error("%s: Checksum mismatch, data corrupted", __func__);

    unsigned char pchMsgTmp[4];
    try {
        // de-serialize file header (network specific magic number) and ..
        ssBanlist >> FLATDATA(pchMsgTmp);

        // ... verify the network matches ours
        if (memcmp(pchMsgTmp, Params().MessageStart(), sizeof(pchMsgTmp)))
            return error("%s: Invalid network magic number", __func__);

        // de-serialize address data into one CAddrMan object
        ssBanlist >> banSet;
    }
    catch (const std::exception& e) {
        return error("%s: Deserialize or I/O error - %s", __func__, e.what());
    }

    return true;
}

int64_t PoissonNextSend(int64_t nNow, int average_interval_seconds) {
    return nNow + (int64_t)(log1p(GetRand(1ULL << 48) * -0.0000000000000035527136788 /* -1/2^48 */) * average_interval_seconds * -1000000.0 + 0.5);
}

/* static */ uint64_t CNode::CalculateKeyedNetGroup(const CAddress& ad)
{
    static const uint64_t k0 = GetRand(std::numeric_limits<uint64_t>::max());
    static const uint64_t k1 = GetRand(std::numeric_limits<uint64_t>::max());

    std::vector<unsigned char> vchNetGroup(ad.GetGroup());

    return CSipHasher(k0, k1).Write(&vchNetGroup[0], vchNetGroup.size()).Finalize();
}

std::vector<CNode *> CopyNodeVector() {
    std::vector < CNode * > vecNodesCopy;
    LOCK(cs_vNodes);
    for (size_t i = 0; i < vNodes.size(); ++i) {
        CNode *pnode = vNodes[i];
        pnode->AddRef();
        vecNodesCopy.push_back(pnode);
    }
    return vecNodesCopy;
}

void ReleaseNodeVector(const std::vector<CNode *> &vecNodes) {
    for (size_t i = 0; i < vecNodes.size(); ++i) {
        CNode *pnode = vecNodes[i];
        pnode->Release();
    }
}

// Dandelion
bool CNode::isDandelionInbound(const CNode* const pnode)
{
    return (std::find(vDandelionInbound.begin(), vDandelionInbound.end(), pnode) != vDandelionInbound.end());
}

bool CNode::isLocalDandelionDestinationSet()
{
    return (localDandelionDestination != nullptr);
}

bool CNode::setLocalDandelionDestination()
{
    if (!isLocalDandelionDestinationSet()) {
        localDandelionDestination = CNode::SelectFromDandelionDestinations();
        LogPrintf("Set local Dandelion destination:\n%s", CNode::GetDandelionRoutingDataDebugString());
    }
    return isLocalDandelionDestinationSet();
}

bool CNode::localDandelionDestinationPushInventory(const CInv& inv) {
    if (!isLocalDandelionDestinationSet()) {
        setLocalDandelionDestination();
    }
    if (isLocalDandelionDestinationSet()) {
        //LogPrintf("Dandelion: Pushing inventory item %s to %s.\n",
        //          inv.ToString(),
        //          localDandelionDestination->addrName);
        localDandelionDestination->PushInventory(inv);
        return true;
    } else {
        return false;
    }
}

bool CNode::insertDandelionEmbargo(const uint256& hash, const int64_t& embargo) {
    auto pair = mDandelionEmbargo.insert(std::make_pair(hash, embargo));
    return pair.second;
}

bool CNode::isTxDandelionEmbargoed(const uint256& hash) {
    return mDandelionEmbargo.find(hash) != mDandelionEmbargo.end();
}

bool CNode::removeDandelionEmbargo(const uint256& hash) {
    auto iter = mDandelionEmbargo.find(hash);
    if (iter != mDandelionEmbargo.end()) {
        mDandelionEmbargo.erase(iter);
        return true;
    }
    return false;
}
<|MERGE_RESOLUTION|>--- conflicted
+++ resolved
@@ -1344,13 +1344,6 @@
                     {
                         // Dandelion: close connection
                         CNode::CloseDandelionConnections(pnode);
-<<<<<<< HEAD
-=======
-                        //LogPrint(
-                        //    "dandelion",
-                        //    "Removed Dandelion connection:\n%s",
-                        //    CNode::GetDandelionRoutingDataDebugString());
->>>>>>> 687bc8dd
                         vNodesDisconnected.remove(pnode);
                         delete pnode;
                     }
@@ -2023,20 +2016,9 @@
     }
 }
 
-<<<<<<< HEAD
 // if successful, this moves the passed grant to the constructed node
 bool OpenNetworkConnection(const CAddress& addrConnect, bool fCountFailure, CSemaphoreGrant *grantOutbound, const char *pszDest, bool fOneShot, bool fFeeler)
 {
-=======
-// If successful, this moves the passed grant to the constructed node.
-bool OpenNetworkConnection(
-        const CAddress &addrConnect,
-        bool fCountFailure,
-        CSemaphoreGrant *grantOutbound,
-        const char *pszDest,
-        bool fOneShot,
-        bool fFeeler) {
->>>>>>> 687bc8dd
     //
     // Initiate outbound network connection
     //
