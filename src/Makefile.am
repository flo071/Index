--- conflicted
+++ resolved
@@ -206,8 +206,8 @@
   zerocoin.h \
   hash_functions.h \
   zerocoin_v3.h \
+  mtpstate.h \
   zerocoin_params.h \
-<<<<<<< HEAD
   sigma/GKEllipticCurve.hpp \
   sigma/GKGroups.hpp \
   sigma/GKInteger.hpp \
@@ -215,16 +215,6 @@
   sigma/GKSchema.hpp \
   sigma/GKZerocoin.hpp \
   sigma/GKDebug.hpp
-=======
-	sigma/GKEllipticCurve.hpp \
-	sigma/GKGroups.hpp \
-	sigma/GKInteger.hpp \
-	sigma/GKNumbers.hpp \
-	sigma/GKSchema.hpp \
-	sigma/GKZerocoin.hpp \
-	sigma/GKDebug.hpp \
-  mtpstate.h
->>>>>>> ca47ff17
 
 obj/build.h: FORCE
 	@$(MKDIR_P) $(builddir)/obj
@@ -274,20 +264,13 @@
   validationinterface.cpp \
   versionbits.cpp \
   zerocoin.cpp \
-<<<<<<< HEAD
   hash_functions.cpp \
   zerocoin_v3.cpp \
   sigma/GKEllipticCurve.cpp \
   sigma/GKGroups.cpp \
   sigma/GKNumbers.cpp \
   sigma/GKDebug.cpp \
-=======
-	sigma/GKEllipticCurve.cpp \
-	sigma/GKGroups.cpp \
-	sigma/GKNumbers.cpp \
-	sigma/GKDebug.cpp \
   mtpstate.cpp \
->>>>>>> ca47ff17
   $(BITCOIN_CORE_H)
 
 if ENABLE_ZMQ
