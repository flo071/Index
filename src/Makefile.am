--- conflicted
+++ resolved
@@ -313,12 +313,7 @@
   rpc/client.cpp
 endif
 
-<<<<<<< HEAD
-
-# wallet: shared between indexd and index-qt, but only linked
-=======
 # wallet: shared between zcoind and zcoin-qt, but only linked
->>>>>>> 35a0eb57
 # when wallet enabled
 libbitcoin_wallet_a_CPPFLAGS = $(AM_CPPFLAGS) $(BITCOIN_INCLUDES)
 libbitcoin_wallet_a_CXXFLAGS = $(AM_CXXFLAGS) $(PIE_FLAGS)
@@ -633,10 +628,6 @@
 
 zcoind_LDADD += -lz
 
-<<<<<<< HEAD
-indexd_LDADD += $(TOR_LIBS) $(BOOST_LIBS) $(BDB_LIBS) $(SSL_LIBS) $(CRYPTO_LIBS) $(MINIUPNPC_LIBS) $(EVENT_PTHREADS_LIBS) $(EVENT_LIBS) $(ZMQ_LIBS) -lz
-=======
->>>>>>> 35a0eb57
 
 # bitcoin-cli binary #
 index_cli_SOURCES = bitcoin-cli.cpp
@@ -654,15 +645,10 @@
   $(LIBBITCOIN_UTIL) \
   $(LIBBITCOIN_CRYPTO)
 
-<<<<<<< HEAD
-index_cli_LDADD += $(BOOST_LIBS) $(SSL_LIBS) $(CRYPTO_LIBS) $(EVENT_LIBS)
-#
-=======
 zcoin_cli_LDADD += $(BOOST_LIBS) $(SSL_LIBS) $(CRYPTO_LIBS) $(EVENT_LIBS)
 if ENABLE_CLIENTAPI
 zcoin_cli_LDADD += $(MINIZIP_LIBS)
 endif
->>>>>>> 35a0eb57
 
 # bitcoin-tx binary #
 index_tx_SOURCES = bitcoin-tx.cpp
@@ -682,15 +668,10 @@
   $(LIBBITCOIN_CRYPTO) \
   $(LIBSECP256K1)
 
-<<<<<<< HEAD
-index_tx_LDADD += $(BOOST_LIBS) $(CRYPTO_LIBS)
-#
-=======
 zcoin_tx_LDADD += $(BOOST_LIBS) $(CRYPTO_LIBS)
 if ENABLE_CLIENTAPI
 zcoin_tx_LDADD += $(MINIZIP_LIBS)
 endif
->>>>>>> 35a0eb57
 
 # bitcoinconsensus library #
 if BUILD_BITCOIN_LIBS
