AC_PREREQ([2.60])
AC_INIT([libsecp256k1],[0.1])
AC_CONFIG_AUX_DIR([build-aux])
AC_CONFIG_MACRO_DIR([build-aux/m4])
AC_CANONICAL_HOST
AH_TOP([#ifndef LIBSECP256K1_CONFIG_H])
AH_TOP([#define LIBSECP256K1_CONFIG_H])
AH_BOTTOM([#endif /*LIBSECP256K1_CONFIG_H*/])
AM_INIT_AUTOMAKE([foreign subdir-objects])
LT_INIT

dnl make the compilation flags quiet unless V=1 is used
m4_ifdef([AM_SILENT_RULES], [AM_SILENT_RULES([yes])])

PKG_PROG_PKG_CONFIG

AC_PATH_TOOL(AR, ar)
AC_PATH_TOOL(RANLIB, ranlib)
AC_PATH_TOOL(STRIP, strip)
AX_PROG_CC_FOR_BUILD

if test "x$CFLAGS" = "x"; then
  CFLAGS="-O3 -g"
fi

AM_PROG_CC_C_O

AC_PROG_CXX

AC_PROG_CC_C89
if test x"$ac_cv_prog_cc_c89" = x"no"; then
  AC_MSG_ERROR([c89 compiler support required])
fi
AM_PROG_AS
<<<<<<< HEAD

AX_CXX_COMPILE_STDCXX([11], [noext], [mandatory])
=======
>>>>>>> a7b486d6

case $host_os in
  *darwin*)
     if  test x$cross_compiling != xyes; then
       AC_PATH_PROG([BREW],brew,)
       if test x$BREW != x; then
         dnl These Homebrew packages may be keg-only, meaning that they won't be found
         dnl in expected paths because they may conflict with system files. Ask
         dnl Homebrew where each one is located, then adjust paths accordingly.

         openssl_prefix=`$BREW --prefix openssl 2>/dev/null`
         gmp_prefix=`$BREW --prefix gmp 2>/dev/null`
         if test x$openssl_prefix != x; then
           PKG_CONFIG_PATH="$openssl_prefix/lib/pkgconfig:$PKG_CONFIG_PATH"
           export PKG_CONFIG_PATH
         fi
         if test x$gmp_prefix != x; then
           GMP_CPPFLAGS="-I$gmp_prefix/include"
           GMP_LIBS="-L$gmp_prefix/lib"
         fi
       else
         AC_PATH_PROG([PORT],port,)
         dnl if homebrew isn't installed and macports is, add the macports default paths
         dnl as a last resort.
         if test x$PORT != x; then
           CPPFLAGS="$CPPFLAGS -isystem /opt/local/include"
           LDFLAGS="$LDFLAGS -L/opt/local/lib"
         fi
       fi
     fi
   ;;
esac

CFLAGS="$CFLAGS -W"

warn_CFLAGS="-std=c89 -pedantic -Wall -Wextra -Wcast-align -Wnested-externs -Wshadow -Wstrict-prototypes -Wno-unused-function -Wno-long-long -Wno-overlength-strings"
saved_CFLAGS="$CFLAGS"
CFLAGS="$CFLAGS $warn_CFLAGS"
AC_MSG_CHECKING([if ${CC} supports ${warn_CFLAGS}])
AC_COMPILE_IFELSE([AC_LANG_SOURCE([[char foo;]])],
    [ AC_MSG_RESULT([yes]) ],
    [ AC_MSG_RESULT([no])
      CFLAGS="$saved_CFLAGS"
    ])

saved_CFLAGS="$CFLAGS"
CFLAGS="$CFLAGS -fvisibility=hidden"
AC_MSG_CHECKING([if ${CC} supports -fvisibility=hidden])
AC_COMPILE_IFELSE([AC_LANG_SOURCE([[char foo;]])],
    [ AC_MSG_RESULT([yes]) ],
    [ AC_MSG_RESULT([no])
      CFLAGS="$saved_CFLAGS"
    ])

AC_ARG_ENABLE(benchmark,
    AS_HELP_STRING([--enable-benchmark],[compile benchmark (default is no)]),
    [use_benchmark=$enableval],
    [use_benchmark=no])

AC_ARG_ENABLE(tests,
    AS_HELP_STRING([--enable-tests],[compile tests (default is yes)]),
    [use_tests=$enableval],
    [use_tests=yes])

AC_ARG_ENABLE(openssl_tests,
    AS_HELP_STRING([--enable-openssl-tests],[enable OpenSSL tests, if OpenSSL is available (default is auto)]),
    [enable_openssl_tests=$enableval],
    [enable_openssl_tests=auto])

AC_ARG_ENABLE(experimental,
    AS_HELP_STRING([--enable-experimental],[allow experimental configure options (default is no)]),
    [use_experimental=$enableval],
    [use_experimental=no])

AC_ARG_ENABLE(exhaustive_tests,
    AS_HELP_STRING([--enable-exhaustive-tests],[compile exhaustive tests (default is yes)]),
    [use_exhaustive_tests=$enableval],
    [use_exhaustive_tests=yes])

AC_ARG_ENABLE(endomorphism,
    AS_HELP_STRING([--enable-endomorphism],[enable endomorphism (default is yes)]),
    [use_endomorphism=$enableval],
<<<<<<< HEAD
    [use_endomorphism=yes])
=======
    [use_endomorphism=no])
>>>>>>> a7b486d6

AC_ARG_ENABLE(ecmult_static_precomputation,
    AS_HELP_STRING([--enable-ecmult-static-precomputation],[enable precomputed ecmult table for signing (default is yes)]),
    [use_ecmult_static_precomputation=$enableval],
    [use_ecmult_static_precomputation=auto])

AC_ARG_ENABLE(module_ecdh,
    AS_HELP_STRING([--enable-module-ecdh],[enable ECDH shared secret computation (experimental)]),
    [enable_module_ecdh=$enableval],
    [enable_module_ecdh=no])

AC_ARG_ENABLE(module_recovery,
    AS_HELP_STRING([--enable-module-recovery],[enable ECDSA pubkey recovery module (default is no)]),
    [enable_module_recovery=$enableval],
    [enable_module_recovery=no])

AC_ARG_ENABLE(jni,
    AS_HELP_STRING([--enable-jni],[enable libsecp256k1_jni (default is auto)]),
    [use_jni=$enableval],
    [use_jni=auto])

AC_ARG_WITH([field], [AS_HELP_STRING([--with-field=64bit|32bit|auto],
[Specify Field Implementation. Default is auto])],[req_field=$withval], [req_field=auto])

AC_ARG_WITH([bignum], [AS_HELP_STRING([--with-bignum=gmp|no|auto],
[Specify Bignum Implementation. Default is auto])],[req_bignum=$withval], [req_bignum=auto])

AC_ARG_WITH([scalar], [AS_HELP_STRING([--with-scalar=64bit|32bit|auto],
[Specify scalar implementation. Default is auto])],[req_scalar=$withval], [req_scalar=auto])

AC_ARG_WITH([asm], [AS_HELP_STRING([--with-asm=x86_64|arm|no|auto]
[Specify assembly optimizations to use. Default is auto (experimental: arm)])],[req_asm=$withval], [req_asm=auto])

AC_CHECK_TYPES([__int128])

AC_MSG_CHECKING([for __builtin_expect])
AC_COMPILE_IFELSE([AC_LANG_SOURCE([[void myfunc() {__builtin_expect(0,0);}]])],
    [ AC_MSG_RESULT([yes]);AC_DEFINE(HAVE_BUILTIN_EXPECT,1,[Define this symbol if __builtin_expect is available]) ],
    [ AC_MSG_RESULT([no])
    ])

if test x"$use_ecmult_static_precomputation" != x"no"; then
  save_cross_compiling=$cross_compiling
  cross_compiling=no
  TEMP_CC="$CC"
  CC="$CC_FOR_BUILD"
  AC_MSG_CHECKING([native compiler: ${CC_FOR_BUILD}])
  AC_RUN_IFELSE(
    [AC_LANG_PROGRAM([], [return 0])],
    [working_native_cc=yes],
    [working_native_cc=no],[dnl])
  CC="$TEMP_CC"
  cross_compiling=$save_cross_compiling

  if test x"$working_native_cc" = x"no"; then
    set_precomp=no
    if test x"$use_ecmult_static_precomputation" = x"yes";  then
      AC_MSG_ERROR([${CC_FOR_BUILD} does not produce working binaries. Please set CC_FOR_BUILD])
    else
      AC_MSG_RESULT([${CC_FOR_BUILD} does not produce working binaries. Please set CC_FOR_BUILD])
    fi
  else
    AC_MSG_RESULT([ok])
    set_precomp=yes
  fi
else
  set_precomp=no
fi

if test x"$req_asm" = x"auto"; then
  SECP_64BIT_ASM_CHECK
  if test x"$has_64bit_asm" = x"yes"; then
    set_asm=x86_64
  fi
  if test x"$set_asm" = x; then
    set_asm=no
  fi
else
  set_asm=$req_asm
  case $set_asm in
  x86_64)
    SECP_64BIT_ASM_CHECK
    if test x"$has_64bit_asm" != x"yes"; then
      AC_MSG_ERROR([x86_64 assembly optimization requested but not available])
    fi
    ;;
  arm)
    ;;
  no)
    ;;
  *)
    AC_MSG_ERROR([invalid assembly optimization selection])
    ;;
  esac
fi

if test x"$req_field" = x"auto"; then
  if test x"set_asm" = x"x86_64"; then
    set_field=64bit
  fi
  if test x"$set_field" = x; then
    SECP_INT128_CHECK
    if test x"$has_int128" = x"yes"; then
      set_field=64bit
    fi
  fi
  if test x"$set_field" = x; then
    set_field=32bit
  fi
else
  set_field=$req_field
  case $set_field in
  64bit)
    if test x"$set_asm" != x"x86_64"; then
      SECP_INT128_CHECK
      if test x"$has_int128" != x"yes"; then
        AC_MSG_ERROR([64bit field explicitly requested but neither __int128 support or x86_64 assembly available])
      fi
    fi
    ;;
  32bit)
    ;;
  *)
    AC_MSG_ERROR([invalid field implementation selection])
    ;;
  esac
fi

if test x"$req_scalar" = x"auto"; then
  SECP_INT128_CHECK
  if test x"$has_int128" = x"yes"; then
    set_scalar=64bit
  fi
  if test x"$set_scalar" = x; then
    set_scalar=32bit
  fi
else
  set_scalar=$req_scalar
  case $set_scalar in
  64bit)
    SECP_INT128_CHECK
    if test x"$has_int128" != x"yes"; then
      AC_MSG_ERROR([64bit scalar explicitly requested but __int128 support not available])
    fi
    ;;
  32bit)
    ;;
  *)
    AC_MSG_ERROR([invalid scalar implementation selected])
    ;;
  esac
fi

if test x"$req_bignum" = x"auto"; then
  SECP_GMP_CHECK
  if test x"$has_gmp" = x"yes"; then
    set_bignum=gmp
  fi

  if test x"$set_bignum" = x; then
    set_bignum=no
  fi
else
  set_bignum=$req_bignum
  case $set_bignum in
  gmp)
    SECP_GMP_CHECK
    if test x"$has_gmp" != x"yes"; then
      AC_MSG_ERROR([gmp bignum explicitly requested but libgmp not available])
    fi
    ;;
  no)
    ;;
  *)
    AC_MSG_ERROR([invalid bignum implementation selection])
    ;;
  esac
fi

# select assembly optimization
use_external_asm=no

case $set_asm in
x86_64)
  AC_DEFINE(USE_ASM_X86_64, 1, [Define this symbol to enable x86_64 assembly optimizations])
  ;;
arm)
  use_external_asm=yes
  ;;
no)
  ;;
*)
  AC_MSG_ERROR([invalid assembly optimizations])
  ;;
esac

# select field implementation
case $set_field in
64bit)
  AC_DEFINE(USE_FIELD_5X52, 1, [Define this symbol to use the FIELD_5X52 implementation])
  ;;
32bit)
  AC_DEFINE(USE_FIELD_10X26, 1, [Define this symbol to use the FIELD_10X26 implementation])
  ;;
*)
  AC_MSG_ERROR([invalid field implementation])
  ;;
esac

# select bignum implementation
case $set_bignum in
gmp)
  AC_DEFINE(HAVE_LIBGMP, 1, [Define this symbol if libgmp is installed])
  AC_DEFINE(USE_NUM_GMP, 1, [Define this symbol to use the gmp implementation for num])
  AC_DEFINE(USE_FIELD_INV_NUM, 1, [Define this symbol to use the num-based field inverse implementation])
  AC_DEFINE(USE_SCALAR_INV_NUM, 1, [Define this symbol to use the num-based scalar inverse implementation])
  ;;
no)
  AC_DEFINE(USE_NUM_NONE, 1, [Define this symbol to use no num implementation])
  AC_DEFINE(USE_FIELD_INV_BUILTIN, 1, [Define this symbol to use the native field inverse implementation])
  AC_DEFINE(USE_SCALAR_INV_BUILTIN, 1, [Define this symbol to use the native scalar inverse implementation])
  ;;
*)
  AC_MSG_ERROR([invalid bignum implementation])
  ;;
esac

#select scalar implementation
case $set_scalar in
64bit)
  AC_DEFINE(USE_SCALAR_4X64, 1, [Define this symbol to use the 4x64 scalar implementation])
  ;;
32bit)
  AC_DEFINE(USE_SCALAR_8X32, 1, [Define this symbol to use the 8x32 scalar implementation])
  ;;
*)
  AC_MSG_ERROR([invalid scalar implementation])
  ;;
esac

if test x"$use_tests" = x"yes"; then
  SECP_OPENSSL_CHECK
  if test x"$has_openssl_ec" = x"yes"; then
    if test x"$enable_openssl_tests" != x"no"; then
      AC_DEFINE(ENABLE_OPENSSL_TESTS, 1, [Define this symbol if OpenSSL EC functions are available])
      SECP_TEST_INCLUDES="$SSL_CFLAGS $CRYPTO_CFLAGS"
      SECP_TEST_LIBS="$CRYPTO_LIBS"

      case $host in
      *mingw*)
        SECP_TEST_LIBS="$SECP_TEST_LIBS -lgdi32"
        ;;
      esac
    fi
  else
    if test x"$enable_openssl_tests" = x"yes"; then
      AC_MSG_ERROR([OpenSSL tests requested but OpenSSL with EC support is not available])
    fi
  fi
else
  if test x"$enable_openssl_tests" = x"yes"; then
    AC_MSG_ERROR([OpenSSL tests requested but tests are not enabled])
  fi
fi

if test x"$use_jni" != x"no"; then
  AX_JNI_INCLUDE_DIR
  have_jni_dependencies=yes
  if test x"$enable_module_ecdh" = x"no"; then
    have_jni_dependencies=no
  fi
  if test "x$JNI_INCLUDE_DIRS" = "x"; then
    have_jni_dependencies=no
  fi
  if test "x$have_jni_dependencies" = "xno"; then
    if test x"$use_jni" = x"yes"; then
      AC_MSG_ERROR([jni support explicitly requested but headers/dependencies were not found. Enable ECDH and try again.])
    fi
    AC_MSG_WARN([jni headers/dependencies not found. jni support disabled])
    use_jni=no
  else
    use_jni=yes
    for JNI_INCLUDE_DIR in $JNI_INCLUDE_DIRS; do
      JNI_INCLUDES="$JNI_INCLUDES -I$JNI_INCLUDE_DIR"
    done
  fi
fi

if test x"$set_bignum" = x"gmp"; then
  SECP_LIBS="$SECP_LIBS $GMP_LIBS"
  SECP_INCLUDES="$SECP_INCLUDES $GMP_CPPFLAGS"
fi

if test x"$use_endomorphism" = x"yes"; then
  AC_DEFINE(USE_ENDOMORPHISM, 1, [Define this symbol to use endomorphism optimization])
fi

if test x"$set_precomp" = x"yes"; then
  AC_DEFINE(USE_ECMULT_STATIC_PRECOMPUTATION, 1, [Define this symbol to use a statically generated ecmult table])
fi

if test x"$enable_module_ecdh" = x"yes"; then
  AC_DEFINE(ENABLE_MODULE_ECDH, 1, [Define this symbol to enable the ECDH module])
fi

if test x"$enable_module_recovery" = x"yes"; then
  AC_DEFINE(ENABLE_MODULE_RECOVERY, 1, [Define this symbol to enable the ECDSA pubkey recovery module])
fi

AC_C_BIGENDIAN()

if test x"$use_external_asm" = x"yes"; then
  AC_DEFINE(USE_EXTERNAL_ASM, 1, [Define this symbol if an external (non-inline) assembly implementation is used])
fi

AC_MSG_NOTICE([Using static precomputation: $set_precomp])
AC_MSG_NOTICE([Using assembly optimizations: $set_asm])
AC_MSG_NOTICE([Using field implementation: $set_field])
AC_MSG_NOTICE([Using bignum implementation: $set_bignum])
AC_MSG_NOTICE([Using scalar implementation: $set_scalar])
AC_MSG_NOTICE([Using endomorphism optimizations: $use_endomorphism])
AC_MSG_NOTICE([Building ECDH module: $enable_module_ecdh])
AC_MSG_NOTICE([Building ECDSA pubkey recovery module: $enable_module_recovery])
AC_MSG_NOTICE([Using jni: $use_jni])

if test x"$enable_experimental" = x"yes"; then
  AC_MSG_NOTICE([******])
  AC_MSG_NOTICE([WARNING: experimental build])
  AC_MSG_NOTICE([Experimental features do not have stable APIs or properties, and may not be safe for production use.])
  AC_MSG_NOTICE([Building ECDH module: $enable_module_ecdh])
  AC_MSG_NOTICE([******])
else
  if test x"$enable_module_ecdh" = x"yes"; then
    AC_MSG_ERROR([ECDH module is experimental. Use --enable-experimental to allow.])
  fi
  if test x"$set_asm" = x"arm"; then
    AC_MSG_ERROR([ARM assembly optimization is experimental. Use --enable-experimental to allow.])
  fi
fi

AC_CONFIG_HEADERS([src/libsecp256k1-config.h])
AC_CONFIG_FILES([Makefile libsecp256k1.pc])
AC_SUBST(JNI_INCLUDES)
AC_SUBST(SECP_INCLUDES)
AC_SUBST(SECP_LIBS)
AC_SUBST(SECP_TEST_LIBS)
AC_SUBST(SECP_TEST_INCLUDES)
AM_CONDITIONAL([USE_TESTS], [test x"$use_tests" != x"no"])
AM_CONDITIONAL([USE_EXHAUSTIVE_TESTS], [test x"$use_exhaustive_tests" != x"no"])
AM_CONDITIONAL([USE_BENCHMARK], [test x"$use_benchmark" = x"yes"])
AM_CONDITIONAL([USE_ECMULT_STATIC_PRECOMPUTATION], [test x"$set_precomp" = x"yes"])
AM_CONDITIONAL([ENABLE_MODULE_ECDH], [test x"$enable_module_ecdh" = x"yes"])
AM_CONDITIONAL([ENABLE_MODULE_RECOVERY], [test x"$enable_module_recovery" = x"yes"])
AM_CONDITIONAL([USE_JNI], [test x"$use_jni" == x"yes"])
AM_CONDITIONAL([USE_EXTERNAL_ASM], [test x"$use_external_asm" = x"yes"])
AM_CONDITIONAL([USE_ASM_ARM], [test x"$set_asm" = x"arm"])

dnl make sure nothing new is exported so that we don't break the cache
PKGCONFIG_PATH_TEMP="$PKG_CONFIG_PATH"
unset PKG_CONFIG_PATH
PKG_CONFIG_PATH="$PKGCONFIG_PATH_TEMP"

AC_OUTPUT<|MERGE_RESOLUTION|>--- conflicted
+++ resolved
@@ -32,11 +32,8 @@
   AC_MSG_ERROR([c89 compiler support required])
 fi
 AM_PROG_AS
-<<<<<<< HEAD
 
 AX_CXX_COMPILE_STDCXX([11], [noext], [mandatory])
-=======
->>>>>>> a7b486d6
 
 case $host_os in
   *darwin*)
@@ -119,11 +116,7 @@
 AC_ARG_ENABLE(endomorphism,
     AS_HELP_STRING([--enable-endomorphism],[enable endomorphism (default is yes)]),
     [use_endomorphism=$enableval],
-<<<<<<< HEAD
-    [use_endomorphism=yes])
-=======
     [use_endomorphism=no])
->>>>>>> a7b486d6
 
 AC_ARG_ENABLE(ecmult_static_precomputation,
     AS_HELP_STRING([--enable-ecmult-static-precomputation],[enable precomputed ecmult table for signing (default is yes)]),
