// Copyright (c) 2009-2010 Satoshi Nakamoto
// Copyright (c) 2009-2016 The Bitcoin Core developers
// Distributed under the MIT software license, see the accompanying
// file COPYING or http://www.opensource.org/licenses/mit-license.php.

#if defined(HAVE_CONFIG_H)
#include "config/bitcoin-config.h"
#endif

#include "init.h"

#include "addrman.h"
#include "amount.h"
#include "chain.h"
#include "chainparams.h"
#include "checkpoints.h"
#include "compat/sanity.h"
#include "consensus/validation.h"
#include "exodus/exodus.h"
#include "httpserver.h"
#include "httprpc.h"
#include "key.h"
<<<<<<< HEAD
#include "main.h"
#include "zerocoin.h"
=======
#include "validation.h"
>>>>>>> a7b486d6
#include "miner.h"
#include "netbase.h"
#include "net.h"
#include "net_processing.h"
#include "policy/policy.h"
#include "rpc/server.h"
#include "rpc/register.h"
#include "script/standard.h"
#include "script/sigcache.h"
#include "scheduler.h"
#include "timedata.h"
#include "txdb.h"
#include "txmempool.h"
#include "torcontrol.h"
#include "ui_interface.h"
#include "util.h"
#include "utilmoneystr.h"
#include "validationinterface.h"
#include "validation.h"
#include "mtpstate.h"

#ifdef ENABLE_WALLET
#include "wallet/wallet.h"
#endif
<<<<<<< HEAD

=======
#include "warnings.h"
>>>>>>> a7b486d6
#include <stdint.h>
#include <stdio.h>
#include <memory>

#ifndef WIN32
#include <string.h>
#include <signal.h>
#endif

#include <boost/algorithm/string/classification.hpp>
#include <boost/algorithm/string/predicate.hpp>
#include <boost/algorithm/string/replace.hpp>
#include <boost/algorithm/string/split.hpp>
#include <boost/lexical_cast.hpp>
#include <boost/bind.hpp>
#include <boost/filesystem.hpp>
#include <boost/function.hpp>
#include <boost/interprocess/sync/file_lock.hpp>
#include <boost/thread.hpp>
#include <openssl/crypto.h>
#include <sys/stat.h>
#include <boost/optional.hpp>
#include <boost/thread.hpp>
#include <event2/bufferevent.h>
#include <event2/buffer.h>
#include <event2/util.h>
#include <event2/event.h>
#include <event2/thread.h>
#include "activeznode.h"
#include "darksend.h"
#include "znode-payments.h"
#include "znode-sync.h"
#include "znodeman.h"
#include "znodeconfig.h"
#include "netfulfilledman.h"
#include "flat-database.h"
#include "instantx.h"
#include "spork.h"

#if ENABLE_ZMQ
#include "zmq/zmqnotificationinterface.h"
#endif

bool fFeeEstimatesInitialized = false;
static const bool DEFAULT_PROXYRANDOMIZE = true;
static const bool DEFAULT_REST_ENABLE = false;
static const bool DEFAULT_DISABLE_SAFEMODE = false;
static const bool DEFAULT_STOPAFTERBLOCKIMPORT = false;

std::unique_ptr<CConnman> g_connman;
std::unique_ptr<PeerLogicValidation> peerLogic;

#if ENABLE_ZMQ
static CZMQNotificationInterface* pzmqNotificationInterface = NULL;
#endif

#ifdef WIN32
// Win32 LevelDB doesn't use filedescriptors, and the ones used for
// accessing block files don't count towards the fd_set size limit
// anyway.
#define MIN_CORE_FILEDESCRIPTORS 0
#else
#define MIN_CORE_FILEDESCRIPTORS 150
#endif

/** Used to pass flags to the Bind() function */
enum BindFlags {
    BF_NONE = 0,
    BF_EXPLICIT = (1U << 0),
    BF_REPORT_ERROR = (1U << 1),
    BF_WHITELIST = (1U << 2),
};

static const char *FEE_ESTIMATES_FILENAME = "fee_estimates.dat";

extern CTxMemPool stempool;

namespace fs = boost::filesystem;

extern "C" {
    int tor_main(int argc, char *argv[]);
    void tor_cleanup(void);
}


static char *convert_str(const std::string &s) {
    char *pc = new char[s.size()+1];
    std::strcpy(pc, s.c_str());
    return pc;
}

//////////////////////////////////////////////////////////////////////////////
//
// Shutdown
//

//
// Thread management and startup/shutdown:
//
// The network-processing threads are all part of a thread group
// created by AppInit() or the Qt main() function.
//
// A clean exit happens when StartShutdown() or the SIGTERM
// signal handler sets fRequestShutdown, which triggers
// the DetectShutdownThread(), which interrupts the main thread group.
// DetectShutdownThread() then exits, which causes AppInit() to
// continue (it .joins the shutdown thread).
// Shutdown() is then
// called to clean up database connections, and stop other
// threads that should only be stopped after the main network-processing
// threads have exited.
//
// Note that if running -daemon the parent process returns from AppInit2
// before adding any threads to the threadGroup, so .join_all() returns
// immediately and the parent exits from main().
//
// Shutdown for Qt is very similar, only it uses a QTimer to detect
// fRequestShutdown getting set, and then does the normal Qt
// shutdown thing.
//

std::atomic<bool> fRequestShutdown(false);
std::atomic<bool> fDumpMempoolLater(false);

void StartShutdown()
{
    fRequestShutdown = true;
}
bool ShutdownRequested()
{
    return fRequestShutdown;
}

/**
 * This is a minimally invasive approach to shutdown on LevelDB read errors from the
 * chainstate, while keeping user interface out of the common library, which is shared
 * between bitcoind, and bitcoin-qt and non-server tools.
*/
class CCoinsViewErrorCatcher : public CCoinsViewBacked
{
public:
    CCoinsViewErrorCatcher(CCoinsView* view) : CCoinsViewBacked(view) {}
    bool GetCoins(const uint256 &txid, CCoins &coins) const {
        try {
            return CCoinsViewBacked::GetCoins(txid, coins);
        } catch(const std::runtime_error& e) {
            uiInterface.ThreadSafeMessageBox(_("Error reading from database, shutting down."), "", CClientUIInterface::MSG_ERROR);
            LogPrintf("Error reading from database: %s\n", e.what());
            // Starting the shutdown sequence and returning false to the caller would be
            // interpreted as 'entry not found' (as opposed to unable to read data), and
            // could lead to invalid interpretation. Just exit immediately, as we can't
            // continue anyway, and all writes should be atomic.
            abort();
        }
    }
    // Writes do not need similar protection, as failure to write is handled by the caller.
};

static CCoinsViewDB *pcoinsdbview = NULL;
static CCoinsViewErrorCatcher *pcoinscatcher = NULL;
static std::unique_ptr<ECCVerifyHandle> globalVerifyHandle;

void Interrupt(boost::thread_group& threadGroup)
{
    InterruptHTTPServer();
    InterruptHTTPRPC();
    InterruptRPC();
    InterruptREST();
    InterruptTorControl();
    if (g_connman)
        g_connman->Interrupt();
    threadGroup.interrupt_all();
}

void Shutdown()
{
    LogPrintf("%s: In progress...\n", __func__);
    static CCriticalSection cs_Shutdown;
    TRY_LOCK(cs_Shutdown, lockShutdown);
    if (!lockShutdown)
        return;

    /// Note: Shutdown() must be able to handle cases in which AppInit2() failed part of the way,
    /// for example if the data directory was found to be locked.
    /// Be sure that anything that writes files or flushes caches only does this if the respective
    /// module was initialized.
    RenameThread("bitcoin-shutoff");
    mempool.AddTransactionsUpdated(1);
    // Changes to mempool should also be made to Dandelion stempool
    stempool.AddTransactionsUpdated(1);

    StopHTTPRPC();
    StopREST();
    StopRPC();
    StopHTTPServer();
#ifdef ENABLE_WALLET
    if (pwalletMain)
        pwalletMain->Flush(false);
    delete zwalletMain;
    zwalletMain = NULL;
#endif
<<<<<<< HEAD
    GenerateBitcoins(false, 0, Params());
    StopNode();

    CFlatDB<CZnodeMan> flatdb1("zncache.dat", "magicZnodeCache");
    flatdb1.Dump(mnodeman);
    CFlatDB<CZnodePayments> flatdb2("znpayments.dat", "magicZnodePaymentsCache");
    flatdb2.Dump(mnpayments);
    CFlatDB<CNetFulfilledRequestManager> flatdb4("netfulfilled.dat", "magicFulfilledCache");
    flatdb4.Dump(netfulfilledman);
=======
    MapPort(false);
    UnregisterValidationInterface(peerLogic.get());
    peerLogic.reset();
    g_connman.reset();
>>>>>>> a7b486d6

    StopTorControl();
    UnregisterNodeSignals(GetNodeSignals());
    if (fDumpMempoolLater)
        DumpMempool();

    if (fFeeEstimatesInitialized)
    {
        boost::filesystem::path est_path = GetDataDir() / FEE_ESTIMATES_FILENAME;
        CAutoFile est_fileout(fopen(est_path.string().c_str(), "wb"), SER_DISK, CLIENT_VERSION);
        if (!est_fileout.IsNull())
            mempool.WriteFeeEstimates(est_fileout);
        else
            LogPrintf("%s: Failed to write fee estimates to %s\n", __func__, est_path.string());
        fFeeEstimatesInitialized = false;
    }

    {
        LOCK(cs_main);
        if (pcoinsTip != NULL) {
            FlushStateToDisk();
        }
        delete pcoinsTip;
        pcoinsTip = NULL;
        delete pcoinscatcher;
        pcoinscatcher = NULL;
        delete pcoinsdbview;
        pcoinsdbview = NULL;
        delete pblocktree;
        pblocktree = NULL;
    }

    if (isExodusEnabled()) {
        exodus_shutdown();
    }

#ifdef ENABLE_WALLET
    if (pwalletMain)
        pwalletMain->Flush(true);
    delete zwalletMain;
    zwalletMain = NULL;
#endif

#if ENABLE_ZMQ
    if (pzmqNotificationInterface) {
        UnregisterValidationInterface(pzmqNotificationInterface);
        delete pzmqNotificationInterface;
        pzmqNotificationInterface = NULL;
    }
#endif

#ifndef WIN32
    try {
        boost::filesystem::remove(GetPidFile());
    } catch (const boost::filesystem::filesystem_error& e) {
        LogPrintf("%s: Unable to remove pidfile: %s\n", __func__, e.what());
    }
#endif
    UnregisterAllValidationInterfaces();
#ifdef ENABLE_WALLET
    delete pwalletMain;
    pwalletMain = NULL;
#endif
    globalVerifyHandle.reset();
    ECC_Stop();
    LogPrintf("%s: done\n", __func__);
}

/**
 * Signal handlers are very limited in what they are allowed to do, so:
 */
void HandleSIGTERM(int)
{
    fRequestShutdown = true;
}

void HandleSIGHUP(int)
{
    fReopenDebugLog = true;
    fReopenExodusLog = true;
}

bool static Bind(CConnman& connman, const CService &addr, unsigned int flags) {
    if (!(flags & BF_EXPLICIT) && IsLimited(addr))
        return false;
    std::string strError;
    if (!connman.BindListenPort(addr, strError, (flags & BF_WHITELIST) != 0)) {
        if (flags & BF_REPORT_ERROR)
            return InitError(strError);
        return false;
    }
    return true;
}
void OnRPCStarted()
{
    uiInterface.NotifyBlockTip.connect(&RPCNotifyBlockChange);
}

void OnRPCStopped()
{
    uiInterface.NotifyBlockTip.disconnect(&RPCNotifyBlockChange);
    RPCNotifyBlockChange(false, nullptr);
    cvBlockChange.notify_all();
    LogPrint("rpc", "RPC stopped.\n");
}

void OnRPCPreCommand(const CRPCCommand& cmd)
{
    // Observe safe mode
    std::string strWarning = GetWarnings("rpc");
    if (strWarning != "" && !GetBoolArg("-disablesafemode", DEFAULT_DISABLE_SAFEMODE) &&
        !cmd.okSafeMode)
        throw JSONRPCError(RPC_FORBIDDEN_BY_SAFE_MODE, std::string("Safe mode: ") + strWarning);
}

std::string HelpMessage(HelpMessageMode mode)
{
    const bool showDebug = GetBoolArg("-help-debug", false);

    // When adding new options to the categories, please keep and ensure alphabetical ordering.
    // Do not translate _(...) -help-debug options, Many technical terms, and only a very small audience, so is unnecessary stress to translators.
    std::string strUsage = HelpMessageGroup(_("Options:"));
    strUsage += HelpMessageOpt("-?", _("Print this help message and exit"));
    strUsage += HelpMessageOpt("-version", _("Print version and exit"));
    strUsage += HelpMessageOpt("-alertnotify=<cmd>", _("Execute command when a relevant alert is received or we see a really long fork (%s in cmd is replaced by message)"));
    strUsage += HelpMessageOpt("-blocknotify=<cmd>", _("Execute command when the best block changes (%s in cmd is replaced by block hash)"));
    if (showDebug)
        strUsage += HelpMessageOpt("-blocksonly", strprintf(_("Whether to operate in a blocks only mode (default: %u)"), DEFAULT_BLOCKSONLY));
    strUsage +=HelpMessageOpt("-assumevalid=<hex>", strprintf(_("If this block is in the chain assume that it and its ancestors are valid and potentially skip their script verification (0 to verify all, default: %s, testnet: %s)"), Params(CBaseChainParams::MAIN).GetConsensus().defaultAssumeValid.GetHex(), Params(CBaseChainParams::TESTNET).GetConsensus().defaultAssumeValid.GetHex()));
    strUsage += HelpMessageOpt("-conf=<file>", strprintf(_("Specify configuration file (default: %s)"), BITCOIN_CONF_FILENAME));
    if (mode == HMM_BITCOIND)
    {
#if HAVE_DECL_DAEMON
        strUsage += HelpMessageOpt("-daemon", _("Run in the background as a daemon and accept commands"));
#endif
    }
    strUsage += HelpMessageOpt("-datadir=<dir>", _("Specify data directory"));
    strUsage += HelpMessageOpt("-dbcache=<n>", strprintf(_("Set database cache size in megabytes (%d to %d, default: %d)"), nMinDbCache, nMaxDbCache, nDefaultDbCache));
    if (showDebug)
        strUsage += HelpMessageOpt("-feefilter", strprintf("Tell other nodes to filter invs to us by our mempool min fee (default: %u)", DEFAULT_FEEFILTER));
    strUsage += HelpMessageOpt("-loadblock=<file>", _("Imports blocks from external blk000??.dat file on startup"));
    strUsage += HelpMessageOpt("-maxorphantx=<n>", strprintf(_("Keep at most <n> unconnectable transactions in memory (default: %u)"), DEFAULT_MAX_ORPHAN_TRANSACTIONS));
    strUsage += HelpMessageOpt("-maxmempool=<n>", strprintf(_("Keep the transaction memory pool below <n> megabytes (default: %u)"), DEFAULT_MAX_MEMPOOL_SIZE));
    strUsage += HelpMessageOpt("-mempoolexpiry=<n>", strprintf(_("Do not keep transactions in the mempool longer than <n> hours (default: %u)"), DEFAULT_MEMPOOL_EXPIRY));
    strUsage += HelpMessageOpt("-blockreconstructionextratxn=<n>", strprintf(_("Extra transactions to keep in memory for compact block reconstructions (default: %u)"), DEFAULT_BLOCK_RECONSTRUCTION_EXTRA_TXN));
    strUsage += HelpMessageOpt("-par=<n>", strprintf(_("Set the number of script verification threads (%u to %d, 0 = auto, <0 = leave that many cores free, default: %d)"),
        -GetNumCores(), MAX_SCRIPTCHECK_THREADS, DEFAULT_SCRIPTCHECK_THREADS));
#ifndef WIN32
    strUsage += HelpMessageOpt("-pid=<file>", strprintf(_("Specify pid file (default: %s)"), BITCOIN_PID_FILENAME));
#endif
    strUsage += HelpMessageOpt("-prune=<n>", strprintf(_("Reduce storage requirements by enabling pruning (deleting) of old blocks. This allows the pruneblockchain RPC to be called to delete specific blocks, and enables automatic pruning of old blocks if a target size in MiB is provided. This mode is incompatible with -txindex and -rescan. "
            "Warning: Reverting this setting requires re-downloading the entire blockchain. "
            "(default: 0 = disable pruning blocks, 1 = allow manual pruning via RPC, >%u = automatically prune block files to stay under the specified target size in MiB)"), MIN_DISK_SPACE_FOR_BLOCK_FILES / 1024 / 1024));
    strUsage += HelpMessageOpt("-reindex-chainstate", _("Rebuild chain state from the currently indexed blocks"));
    strUsage += HelpMessageOpt("-reindex", _("Rebuild chain state and block index from the blk*.dat files on disk"));
#ifndef WIN32
    strUsage += HelpMessageOpt("-sysperms", _("Create new files with system default permissions, instead of umask 077 (only effective with disabled wallet functionality)"));
#endif
    strUsage += HelpMessageOpt("-txindex", strprintf(_("Maintain a full transaction index, used by the getrawtransaction rpc call (default: %u)"), DEFAULT_TXINDEX));

    strUsage += HelpMessageGroup(_("Connection options:"));
    strUsage += HelpMessageOpt("-addnode=<ip>", _("Add a node to connect to and attempt to keep the connection open"));
    strUsage += HelpMessageOpt("-banscore=<n>", strprintf(_("Threshold for disconnecting misbehaving peers (default: %u)"), DEFAULT_BANSCORE_THRESHOLD));
    strUsage += HelpMessageOpt("-bantime=<n>", strprintf(_("Number of seconds to keep misbehaving peers from reconnecting (default: %u)"), DEFAULT_MISBEHAVING_BANTIME));
    strUsage += HelpMessageOpt("-bind=<addr>", _("Bind to given address and always listen on it. Use [host]:port notation for IPv6"));
    strUsage += HelpMessageOpt("-connect=<ip>", _("Connect only to the specified node(s); -noconnect or -connect=0 alone to disable automatic connections"));
    strUsage += HelpMessageOpt("-discover", _("Discover own IP addresses (default: 1 when listening and no -externalip or -proxy)"));
    strUsage += HelpMessageOpt("-dns", _("Allow DNS lookups for -addnode, -seednode and -connect") + " " + strprintf(_("(default: %u)"), DEFAULT_NAME_LOOKUP));
    strUsage += HelpMessageOpt("-dnsseed", _("Query for peer addresses via DNS lookup, if low on addresses (default: 1 unless -connect/-noconnect)"));
    strUsage += HelpMessageOpt("-externalip=<ip>", _("Specify your own public address"));
    strUsage += HelpMessageOpt("-forcednsseed", strprintf(_("Always query for peer addresses via DNS lookup (default: %u)"), DEFAULT_FORCEDNSSEED));
    strUsage += HelpMessageOpt("-listen", _("Accept connections from outside (default: 1 if no -proxy or -connect/-noconnect)"));
    strUsage += HelpMessageOpt("-listenonion", strprintf(_("Automatically create Tor hidden service (default: %d)"), DEFAULT_LISTEN_ONION));
    strUsage += HelpMessageOpt("-maxconnections=<n>", strprintf(_("Maintain at most <n> connections to peers (default: %u)"), DEFAULT_MAX_PEER_CONNECTIONS));
    strUsage += HelpMessageOpt("-maxreceivebuffer=<n>", strprintf(_("Maximum per-connection receive buffer, <n>*1000 bytes (default: %u)"), DEFAULT_MAXRECEIVEBUFFER));
    strUsage += HelpMessageOpt("-maxsendbuffer=<n>", strprintf(_("Maximum per-connection send buffer, <n>*1000 bytes (default: %u)"), DEFAULT_MAXSENDBUFFER));
    strUsage += HelpMessageOpt("-maxtimeadjustment", strprintf(_("Maximum allowed median peer time offset adjustment. Local perspective of time may be influenced by peers forward or backward by this amount. (default: %u seconds)"), DEFAULT_MAX_TIME_ADJUSTMENT));
    strUsage += HelpMessageOpt("-onion=<ip:port>", strprintf(_("Use separate SOCKS5 proxy to reach peers via Tor hidden services (default: %s)"), "-proxy"));
    strUsage += HelpMessageOpt("-onlynet=<net>", _("Only connect to nodes in network <net> (ipv4, ipv6 or onion)"));
    strUsage += HelpMessageOpt("-permitbaremultisig", strprintf(_("Relay non-P2SH multisig (default: %u)"), DEFAULT_PERMIT_BAREMULTISIG));
    strUsage += HelpMessageOpt("-peerbloomfilters", strprintf(_("Support filtering of blocks and transaction with bloom filters (default: %u)"), DEFAULT_PEERBLOOMFILTERS));
    strUsage += HelpMessageOpt("-port=<port>", strprintf(_("Listen for connections on <port> (default: %u or testnet: %u)"), Params(CBaseChainParams::MAIN).GetDefaultPort(), Params(CBaseChainParams::TESTNET).GetDefaultPort()));
    strUsage += HelpMessageOpt("-proxy=<ip:port>", _("Connect through SOCKS5 proxy"));
    strUsage += HelpMessageOpt("-proxyrandomize", strprintf(_("Randomize credentials for every proxy connection. This enables Tor stream isolation (default: %u)"), DEFAULT_PROXYRANDOMIZE));
    strUsage += HelpMessageOpt("-rpcserialversion", strprintf(_("Sets the serialization of raw transaction or block hex returned in non-verbose mode, non-segwit(0) or segwit(1) (default: %d)"), DEFAULT_RPC_SERIALIZE_VERSION));
    strUsage += HelpMessageOpt("-seednode=<ip>", _("Connect to a node to retrieve peer addresses, and disconnect"));
    strUsage += HelpMessageOpt("-timeout=<n>", strprintf(_("Specify connection timeout in milliseconds (minimum: 1, default: %d)"), DEFAULT_CONNECT_TIMEOUT));
    strUsage += HelpMessageOpt("-torsetup", strprintf(_("Anonymous communication with TOR - Quickstart (default: %d)"), DEFAULT_TOR_SETUP));
    strUsage += HelpMessageOpt("-torcontrol=<ip>:<port>", strprintf(_("Tor control port to use if onion listening enabled (default: %s)"), DEFAULT_TOR_CONTROL));
    strUsage += HelpMessageOpt("-torpassword=<pass>", _("Tor control port password (default: empty)"));
#ifdef USE_UPNP
#if USE_UPNP
    strUsage += HelpMessageOpt("-upnp", _("Use UPnP to map the listening port (default: 1 when listening and no -proxy)"));
#else
    strUsage += HelpMessageOpt("-upnp", strprintf(_("Use UPnP to map the listening port (default: %u)"), 0));
#endif
#endif
    strUsage += HelpMessageOpt("-whitebind=<addr>", _("Bind to given address and whitelist peers connecting to it. Use [host]:port notation for IPv6"));
    strUsage += HelpMessageOpt("-whitelist=<IP address or network>", _("Whitelist peers connecting from the given IP address (e.g. 1.2.3.4) or CIDR notated network (e.g. 1.2.3.0/24). Can be specified multiple times.") +
        " " + _("Whitelisted peers cannot be DoS banned and their transactions are always relayed, even if they are already in the mempool, useful e.g. for a gateway"));
    strUsage += HelpMessageOpt("-whitelistrelay", strprintf(_("Accept relayed transactions received from whitelisted peers even when not relaying transactions (default: %d)"), DEFAULT_WHITELISTRELAY));
    strUsage += HelpMessageOpt("-whitelistforcerelay", strprintf(_("Force relay of transactions from whitelisted peers even if they violate local relay policy (default: %d)"), DEFAULT_WHITELISTFORCERELAY));
    strUsage += HelpMessageOpt("-maxuploadtarget=<n>", strprintf(_("Tries to keep outbound traffic under the given target (in MiB per 24h), 0 = no limit (default: %d)"), DEFAULT_MAX_UPLOAD_TARGET));

#ifdef ENABLE_WALLET
    strUsage += CWallet::GetWalletHelpString(showDebug);
#endif

#if ENABLE_ZMQ
    strUsage += HelpMessageGroup(_("ZeroMQ notification options:"));
    strUsage += HelpMessageOpt("-zmqpubhashblock=<address>", _("Enable publish hash block in <address>"));
    strUsage += HelpMessageOpt("-zmqpubhashtx=<address>", _("Enable publish hash transaction in <address>"));
    strUsage += HelpMessageOpt("-zmqpubrawblock=<address>", _("Enable publish raw block in <address>"));
    strUsage += HelpMessageOpt("-zmqpubrawtx=<address>", _("Enable publish raw transaction in <address>"));
#endif

    strUsage += HelpMessageGroup(_("Debugging/Testing options:"));
    strUsage += HelpMessageOpt("-uacomment=<cmt>", _("Append comment to the user agent string"));
    if (showDebug)
    {
        strUsage += HelpMessageOpt("-checkblocks=<n>", strprintf(_("How many blocks to check at startup (default: %u, 0 = all)"), DEFAULT_CHECKBLOCKS));
        strUsage += HelpMessageOpt("-checklevel=<n>", strprintf(_("How thorough the block verification of -checkblocks is (0-4, default: %u)"), DEFAULT_CHECKLEVEL));
        strUsage += HelpMessageOpt("-checkblockindex", strprintf("Do a full consistency check for mapBlockIndex, setBlockIndexCandidates, chainActive and mapBlocksUnlinked occasionally. Also sets -checkmempool (default: %u)", Params(CBaseChainParams::MAIN).DefaultConsistencyChecks()));
        strUsage += HelpMessageOpt("-checkmempool=<n>", strprintf("Run checks every <n> transactions (default: %u)", Params(CBaseChainParams::MAIN).DefaultConsistencyChecks()));
        strUsage += HelpMessageOpt("-checkpoints", strprintf("Disable expensive verification for known chain history (default: %u)", DEFAULT_CHECKPOINTS_ENABLED));
        strUsage += HelpMessageOpt("-disablesafemode", strprintf("Disable safemode, override a real safe mode event (default: %u)", DEFAULT_DISABLE_SAFEMODE));
        strUsage += HelpMessageOpt("-testsafemode", strprintf("Force safe mode (default: %u)", DEFAULT_TESTSAFEMODE));
        strUsage += HelpMessageOpt("-dropmessagestest=<n>", "Randomly drop 1 of every <n> network messages");
        strUsage += HelpMessageOpt("-fuzzmessagestest=<n>", "Randomly fuzz 1 of every <n> network messages");
        strUsage += HelpMessageOpt("-stopafterblockimport", strprintf("Stop running after importing blocks from disk (default: %u)", DEFAULT_STOPAFTERBLOCKIMPORT));
        strUsage += HelpMessageOpt("-limitancestorcount=<n>", strprintf("Do not accept transactions if number of in-mempool ancestors is <n> or more (default: %u)", DEFAULT_ANCESTOR_LIMIT));
        strUsage += HelpMessageOpt("-limitancestorsize=<n>", strprintf("Do not accept transactions whose size with all in-mempool ancestors exceeds <n> kilobytes (default: %u)", DEFAULT_ANCESTOR_SIZE_LIMIT));
        strUsage += HelpMessageOpt("-limitdescendantcount=<n>", strprintf("Do not accept transactions if any ancestor would have <n> or more in-mempool descendants (default: %u)", DEFAULT_DESCENDANT_LIMIT));
        strUsage += HelpMessageOpt("-limitdescendantsize=<n>", strprintf("Do not accept transactions if any ancestor would have more than <n> kilobytes of in-mempool descendants (default: %u).", DEFAULT_DESCENDANT_SIZE_LIMIT));
<<<<<<< HEAD
        strUsage += HelpMessageOpt("-bip9params=deployment:start:end", "Use given start/end times for specified bip9 deployment (regtest-only)");
    }
    string debugCategories = "addrman, alert, bench, cmpctblock, coindb, db, http, libevent, lock, mempool, mempoolrej, net, proxy, prune, rand, reindex, rpc, selectcoins, tor, zmq"; // Don't translate these and qt below
=======
        strUsage += HelpMessageOpt("-bip9params=deployment:start:end", "Use given start/end times for specified BIP9 deployment (regtest-only)");
    }
    std::string debugCategories = "addrman, alert, bench, cmpctblock, coindb, db, http, libevent, lock, mempool, mempoolrej, net, proxy, prune, rand, reindex, rpc, selectcoins, tor, zmq"; // Don't translate these and qt below
>>>>>>> a7b486d6
    if (mode == HMM_BITCOIN_QT)
        debugCategories += ", qt";
    strUsage += HelpMessageOpt("-debug=<category>", strprintf(_("Output debugging information (default: %u, supplying <category> is optional)"), 0) + ". " +
        _("If <category> is not supplied or if <category> = 1, output all debugging information.") + _("<category> can be:") + " " + debugCategories + ".");
    if (showDebug)
        strUsage += HelpMessageOpt("-nodebug", "Turn off debugging messages, same as -debug=0");
    strUsage += HelpMessageOpt("-help-debug", _("Show all debugging options (usage: --help -help-debug)"));
    strUsage += HelpMessageOpt("-logips", strprintf(_("Include IP addresses in debug output (default: %u)"), DEFAULT_LOGIPS));
    strUsage += HelpMessageOpt("-logtimestamps", strprintf(_("Prepend debug output with timestamp (default: %u)"), DEFAULT_LOGTIMESTAMPS));
    if (showDebug)
    {
        strUsage += HelpMessageOpt("-logtimemicros", strprintf("Add microsecond precision to debug timestamps (default: %u)", DEFAULT_LOGTIMEMICROS));
        strUsage += HelpMessageOpt("-mocktime=<n>", "Replace actual time with <n> seconds since epoch (default: 0)");
        strUsage += HelpMessageOpt("-limitfreerelay=<n>", strprintf("Continuously rate-limit free transactions to <n>*1000 bytes per minute (default: %u)", DEFAULT_LIMITFREERELAY));
        strUsage += HelpMessageOpt("-relaypriority", strprintf("Require high priority for relaying free or low-fee transactions (default: %u)", DEFAULT_RELAYPRIORITY));
        strUsage += HelpMessageOpt("-maxsigcachesize=<n>", strprintf("Limit size of signature cache to <n> MiB (default: %u)", DEFAULT_MAX_SIG_CACHE_SIZE));
        strUsage += HelpMessageOpt("-maxtipage=<n>", strprintf("Maximum tip age in seconds to consider node in initial block download (default: %u)", DEFAULT_MAX_TIP_AGE));
    }
    strUsage += HelpMessageOpt("-minrelaytxfee=<amt>", strprintf(_("Fees (in %s/kB) smaller than this are considered zero fee for relaying, mining and transaction creation (default: %s)"),
        CURRENCY_UNIT, FormatMoney(DEFAULT_MIN_RELAY_TX_FEE)));
    strUsage += HelpMessageOpt("-maxtxfee=<amt>", strprintf(_("Maximum total fees (in %s) to use in a single wallet transaction or raw transaction; setting this too low may abort large transactions (default: %s)"),
        CURRENCY_UNIT, FormatMoney(DEFAULT_TRANSACTION_MAXFEE)));
    strUsage += HelpMessageOpt("-printtoconsole", _("Send trace/debug info to console instead of debug.log file"));
    if (showDebug)
    {
        strUsage += HelpMessageOpt("-printpriority", strprintf("Log transaction priority and fee per kB when mining blocks (default: %u)", DEFAULT_PRINTPRIORITY));
    }
    strUsage += HelpMessageOpt("-shrinkdebugfile", _("Shrink debug.log file on client startup (default: 1 when no -debug)"));

    AppendParamsHelpMessages(strUsage, showDebug);

    strUsage += HelpMessageGroup(_("Node relay options:"));
    if (showDebug) {
        strUsage += HelpMessageOpt("-acceptnonstdtxn", strprintf("Relay and mine \"non-standard\" transactions (%sdefault: %u)", "testnet/regtest only; ", !Params(CBaseChainParams::TESTNET).RequireStandard()));
<<<<<<< HEAD
=======
        strUsage += HelpMessageOpt("-incrementalrelayfee=<amt>", strprintf("Fee rate (in %s/kB) used to define cost of relay, used for mempool limiting and BIP 125 replacement. (default: %s)", CURRENCY_UNIT, FormatMoney(DEFAULT_INCREMENTAL_RELAY_FEE)));
        strUsage += HelpMessageOpt("-dustrelayfee=<amt>", strprintf("Fee rate (in %s/kB) used to defined dust, the value of an output such that it will cost about 1/3 of its value in fees at this fee rate to spend it. (default: %s)", CURRENCY_UNIT, FormatMoney(DUST_RELAY_TX_FEE)));
    }
>>>>>>> a7b486d6
    strUsage += HelpMessageOpt("-bytespersigop", strprintf(_("Equivalent bytes per sigop in transactions for relay and mining (default: %u)"), DEFAULT_BYTES_PER_SIGOP));
    strUsage += HelpMessageOpt("-datacarrier", strprintf(_("Relay and mine data carrier transactions (default: %u)"), DEFAULT_ACCEPT_DATACARRIER));
    strUsage += HelpMessageOpt("-datacarriersize", strprintf(_("Maximum size of data in data carrier transactions we relay and mine (default: %u)"), MAX_OP_RETURN_RELAY));
    strUsage += HelpMessageOpt("-mempoolreplacement", strprintf(_("Enable transaction replacement in the memory pool (default: %u)"), DEFAULT_ENABLE_REPLACEMENT));

    strUsage += HelpMessageGroup(_("Block creation options:"));
    strUsage += HelpMessageOpt("-blockmaxweight=<n>", strprintf(_("Set maximum BIP141 block weight (default: %d)"), DEFAULT_BLOCK_MAX_WEIGHT));
    strUsage += HelpMessageOpt("-blockmaxsize=<n>", strprintf(_("Set maximum block size in bytes (default: %d)"), DEFAULT_BLOCK_MAX_SIZE));
    strUsage += HelpMessageOpt("-blockprioritysize=<n>", strprintf(_("Set maximum size of high-priority/low-fee transactions in bytes (default: %d)"), DEFAULT_BLOCK_PRIORITY_SIZE));
    strUsage += HelpMessageOpt("-blockmintxfee=<amt>", strprintf(_("Set lowest fee rate (in %s/kB) for transactions to be included in block creation. (default: %s)"), CURRENCY_UNIT, FormatMoney(DEFAULT_BLOCK_MIN_TX_FEE)));
    if (showDebug)
        strUsage += HelpMessageOpt("-blockversion=<n>", "Override block version to test forking scenarios");

    strUsage += HelpMessageGroup(_("RPC server options:"));
    strUsage += HelpMessageOpt("-server", _("Accept command line and JSON-RPC commands"));
    strUsage += HelpMessageOpt("-rest", strprintf(_("Accept public REST requests (default: %u)"), DEFAULT_REST_ENABLE));
    strUsage += HelpMessageOpt("-rpcbind=<addr>", _("Bind to given address to listen for JSON-RPC connections. Use [host]:port notation for IPv6. This option can be specified multiple times (default: bind to all interfaces)"));
    strUsage += HelpMessageOpt("-rpccookiefile=<loc>", _("Location of the auth cookie (default: data dir)"));
    strUsage += HelpMessageOpt("-rpcuser=<user>", _("Username for JSON-RPC connections"));
    strUsage += HelpMessageOpt("-rpcpassword=<pw>", _("Password for JSON-RPC connections"));
    strUsage += HelpMessageOpt("-rpcauth=<userpw>", _("Username and hashed password for JSON-RPC connections. The field <userpw> comes in the format: <USERNAME>:<SALT>$<HASH>. A canonical python script is included in share/rpcuser. The client then connects normally using the rpcuser=<USERNAME>/rpcpassword=<PASSWORD> pair of arguments. This option can be specified multiple times"));
    strUsage += HelpMessageOpt("-rpcport=<port>", strprintf(_("Listen for JSON-RPC connections on <port> (default: %u or testnet: %u)"), BaseParams(CBaseChainParams::MAIN).RPCPort(), BaseParams(CBaseChainParams::TESTNET).RPCPort()));
    strUsage += HelpMessageOpt("-rpcallowip=<ip>", _("Allow JSON-RPC connections from specified source. Valid for <ip> are a single IP (e.g. 1.2.3.4), a network/netmask (e.g. 1.2.3.4/255.255.255.0) or a network/CIDR (e.g. 1.2.3.4/24). This option can be specified multiple times"));
    strUsage += HelpMessageOpt("-rpcthreads=<n>", strprintf(_("Set the number of threads to service RPC calls (default: %d)"), DEFAULT_HTTP_THREADS));
    if (showDebug) {
        strUsage += HelpMessageOpt("-rpcworkqueue=<n>", strprintf("Set the depth of the work queue to service RPC calls (default: %d)", DEFAULT_HTTP_WORKQUEUE));
        strUsage += HelpMessageOpt("-rpcservertimeout=<n>", strprintf("Timeout during HTTP requests (default: %d)", DEFAULT_HTTP_SERVER_TIMEOUT));
        strUsage += HelpMessageOpt("-rpcforceutf8", strprintf("Replace invalid UTF-8 encoded characters with question marks in RPC response (default: %d)", 1));
    }

    strUsage += HelpMessageGroup("Exodus options:");
    strUsage += HelpMessageOpt("-exodus", "Enable Exodus");
    strUsage += HelpMessageOpt("-startclean", "Clear all persistence files on startup; triggers reparsing of Exodus transactions");
    strUsage += HelpMessageOpt("-exodustxcache=<num>", "The maximum number of transactions in the input transaction cache (default: 500000)");
    strUsage += HelpMessageOpt("-exodusprogressfrequency=<seconds>", "Time in seconds after which the initial scanning progress is reported (default: 30)");
    strUsage += HelpMessageOpt("-exodusdebug=<category>", "Enable or disable log categories, can be \"all\" or \"none\"");
    strUsage += HelpMessageOpt("-autocommit=<flag>", "Enable or disable broadcasting of transactions, when creating transactions (default: 1)");
    strUsage += HelpMessageOpt("-overrideforcedshutdown=<flag>", "Disable force shutdown when error (default: 0)");
    strUsage += HelpMessageOpt("-exodusalertallowsender=<addr>", "Whitelist senders of alerts, can be \"any\")");
    strUsage += HelpMessageOpt("-exodusalertignoresender=<addr>", "Ignore senders of alerts");
    strUsage += HelpMessageOpt("-exodusactivationignoresender=<addr>", "Ignore senders of activations");
    strUsage += HelpMessageOpt("-exodusactivationallowsender=<addr>", "Whitelist senders of activations");
    strUsage += HelpMessageOpt("-exodusuiwalletscope=<number>", "Max. transactions to show in trade and transaction history (default: 65535)");
    strUsage += HelpMessageOpt("-exodusshowblockconsensushash=<number>", "Calculate and log the consensus hash for the specified block");

    return strUsage;
}

std::string LicenseInfo()
{
<<<<<<< HEAD
    const std::string URL_SOURCE_CODE = "<https://github.com/zcoinofficial/zcoin>";
    const std::string URL_WEBSITE = "<https://zcoin.io/>";
    // todo: remove urls from translations on next change
=======
    const std::string URL_SOURCE_CODE = "<https://github.com/bitcoin/bitcoin>";
    const std::string URL_WEBSITE = "<https://bitcoincore.org>";

>>>>>>> a7b486d6
    return CopyrightHolders(strprintf(_("Copyright (C) %i-%i"), 2009, COPYRIGHT_YEAR) + " ") + "\n" +
           "\n" +
           strprintf(_("Please contribute if you find %s useful. "
                       "Visit %s for further information about the software."),
               PACKAGE_NAME, URL_WEBSITE) +
           "\n" +
           strprintf(_("The source code is available from %s."),
               URL_SOURCE_CODE) +
           "\n" +
           "\n" +
           _("This is experimental software.") + "\n" +
           strprintf(_("Distributed under the MIT software license, see the accompanying file %s or %s"), "COPYING", "<https://opensource.org/licenses/MIT>") + "\n" +
           "\n" +
           strprintf(_("This product includes software developed by the OpenSSL Project for use in the OpenSSL Toolkit %s and cryptographic software written by Eric Young and UPnP software written by Thomas Bernard."), "<https://www.openssl.org>") +
           "\n";
}

static void BlockNotifyCallback(bool initialSync, const CBlockIndex *pBlockIndex)
{
    if (initialSync || !pBlockIndex)
        return;

    std::string strCmd = GetArg("-blocknotify", "");

    boost::replace_all(strCmd, "%s", pBlockIndex->GetBlockHash().GetHex());
    boost::thread t(runCommand, strCmd); // thread runs free
}

static bool fHaveGenesis = false;
static boost::mutex cs_GenesisWait;
static CConditionVariable condvar_GenesisWait;

static void BlockNotifyGenesisWait(bool, const CBlockIndex *pBlockIndex)
{
    if (pBlockIndex != NULL) {
        {
            boost::unique_lock<boost::mutex> lock_GenesisWait(cs_GenesisWait);
            fHaveGenesis = true;
        }
        condvar_GenesisWait.notify_all();
    }
}

struct CImportingNow
{
    CImportingNow() {
        assert(fImporting == false);
        fImporting = true;
    }

    ~CImportingNow() {
        assert(fImporting == true);
        fImporting = false;
    }
};


// If we're using -prune with -reindex, then delete block files that will be ignored by the
// reindex.  Since reindexing works by starting at block file 0 and looping until a blockfile
// is missing, do the same here to delete any later block files after a gap.  Also delete all
// rev files since they'll be rewritten by the reindex anyway.  This ensures that vinfoBlockFile
// is in sync with what's actually on disk by the time we start downloading, so that pruning
// works correctly.
void CleanupBlockRevFiles()
{
    std::map<std::string, boost::filesystem::path> mapBlockFiles;

    // Glob all blk?????.dat and rev?????.dat files from the blocks directory.
    // Remove the rev files immediately and insert the blk file paths into an
    // ordered map keyed by block file index.
    LogPrintf("Removing unusable blk?????.dat and rev?????.dat files for -reindex with -prune\n");
    boost::filesystem::path blocksdir = GetDataDir() / "blocks";
    for (boost::filesystem::directory_iterator it(blocksdir); it != boost::filesystem::directory_iterator(); it++) {
        if (is_regular_file(*it) &&
            it->path().filename().string().length() == 12 &&
            it->path().filename().string().substr(8,4) == ".dat")
        {
            if (it->path().filename().string().substr(0,3) == "blk")
                mapBlockFiles[it->path().filename().string().substr(3,5)] = it->path();
            else if (it->path().filename().string().substr(0,3) == "rev")
                remove(it->path());
        }
    }

    // Remove all block files that aren't part of a contiguous set starting at
    // zero by walking the ordered map (keys are block file indices) by
    // keeping a separate counter.  Once we hit a gap (or if 0 doesn't exist)
    // start removing block files.
    int nContigCounter = 0;
    BOOST_FOREACH(const PAIRTYPE(std::string, boost::filesystem::path)& item, mapBlockFiles) {
        if (atoi(item.first) == nContigCounter) {
            nContigCounter++;
            continue;
        }
        remove(item.second);
    }
}

void ThreadImport(std::vector <boost::filesystem::path> vImportFiles) {

#ifdef ENABLE_WALLET
    if (!GetBoolArg("-disablewallet", false) && zwalletMain) {
        //Load zerocoin mint hashes to memory
        LogPrintf("Loading mints to wallet..\n");
        zwalletMain->GetTracker().Init();
        zwalletMain->LoadMintPoolFromDB();
    }
#endif

    const CChainParams &chainparams = Params();
    RenameThread("bitcoin-loadblk");

    {
    CImportingNow imp;

    // -reindex
    if (fReindex) {
        MTPState::GetMTPState()->Reset();
        int nFile = 0;
        while (true) {
            CDiskBlockPos pos(nFile, 0);
            if (!boost::filesystem::exists(GetBlockPosFilename(pos, "blk")))
                break; // No block files left to reindex
            FILE *file = OpenBlockFile(pos, true);
            if (!file)
                break; // This error is logged in OpenBlockFile
            LogPrintf("Reindexing block file blk%05u.dat...\n", (unsigned int)nFile);
            LoadExternalBlockFile(chainparams, file, &pos);
            nFile++;
        }
        pblocktree->WriteReindexing(false);
        fReindex = false;
        LogPrintf("Reindexing finished\n");
        // To avoid ending up in a situation without genesis block, re-try initializing (no-op if reindexing worked):
        InitBlockIndex(chainparams);
    }

    // hardcoded $DATADIR/bootstrap.dat
    boost::filesystem::path pathBootstrap = GetDataDir() / "bootstrap.dat";
    if (boost::filesystem::exists(pathBootstrap)) {
        FILE *file = fopen(pathBootstrap.string().c_str(), "rb");
        if (file) {
            boost::filesystem::path pathBootstrapOld = GetDataDir() / "bootstrap.dat.old";
            LogPrintf("Importing bootstrap.dat...\n");
            LoadExternalBlockFile(chainparams, file);
            RenameOver(pathBootstrap, pathBootstrapOld);
        } else {
            LogPrintf("Warning: Could not open bootstrap file %s\n", pathBootstrap.string());
        }
    }

    // -loadblock=
    BOOST_FOREACH(const boost::filesystem::path& path, vImportFiles) {
        FILE *file = fopen(path.string().c_str(), "rb");
        if (file) {
            LogPrintf("Importing blocks file %s...\n", path.string());
            LoadExternalBlockFile(chainparams, file);
        } else {
            LogPrintf("Warning: Could not open blocks file %s\n", path.string());
        }
    }

    // scan for better chains in the block chain database, that are not yet connected in the active best chain
    CValidationState state;
    if (!ActivateBestChain(state, chainparams)) {
        LogPrintf("Failed to connect best block");
        StartShutdown();
    }

    if (GetBoolArg("-stopafterblockimport", DEFAULT_STOPAFTERBLOCKIMPORT)) {
        LogPrintf("Stopping after block import\n");
        StartShutdown();
    }
<<<<<<< HEAD

#ifdef ENABLE_WALLET
    if (!GetBoolArg("-disablewallet", false) && zwalletMain) {
        zwalletMain->SyncWithChain();
    }
    if (GetBoolArg("-zapwallettxes", false) && zwalletMain) {
        zwalletMain->GetTracker().ListMints();
    }
#endif
=======
    } // End scope of CImportingNow
    LoadMempool();
    fDumpMempoolLater = !fRequestShutdown;
>>>>>>> a7b486d6
}

/** Sanity checks
 *  Ensure that Bitcoin is running in a usable environment with all
 *  necessary library support.
 */
bool InitSanityCheck(void)
{
    if(!ECC_InitSanityCheck()) {
        InitError("Elliptic curve cryptography sanity check failure. Aborting.");
        return false;
    }
    if (!glibc_sanity_test() || !glibcxx_sanity_test())
        return false;

    return true;
}

bool AppInitServers(boost::thread_group& threadGroup)
{
    RPCServer::OnStarted(&OnRPCStarted);
    RPCServer::OnStopped(&OnRPCStopped);
    RPCServer::OnPreCommand(&OnRPCPreCommand);
    if (!InitHTTPServer())
        return false;
    if (!StartRPC())
        return false;
    if (!StartHTTPRPC())
        return false;
    if (GetBoolArg("-rest", DEFAULT_REST_ENABLE) && !StartREST())
        return false;
    if (!StartHTTPServer())
        return false;
    return true;
}

// Parameter interaction based on rules
void InitParameterInteraction()
{
    // when specifying an explicit binding address, you want to listen on it
    // even when -connect or -proxy is specified
    if (IsArgSet("-bind")) {
        if (SoftSetBoolArg("-listen", true))
            LogPrintf("%s: parameter interaction: -bind set -> setting -listen=1\n", __func__);
    }
    if (IsArgSet("-whitebind")) {
        if (SoftSetBoolArg("-listen", true))
            LogPrintf("%s: parameter interaction: -whitebind set -> setting -listen=1\n", __func__);
    }

    if (mapMultiArgs.count("-connect") && mapMultiArgs.at("-connect").size() > 0) {
        // when only connecting to trusted nodes, do not seed via DNS, or listen by default
        if (SoftSetBoolArg("-dnsseed", false))
            LogPrintf("%s: parameter interaction: -connect set -> setting -dnsseed=0\n", __func__);
        if (SoftSetBoolArg("-listen", false))
            LogPrintf("%s: parameter interaction: -connect set -> setting -listen=0\n", __func__);
    }
<<<<<<< HEAD
    
    if (mapArgs.count("-proxy")) {
=======

    if (IsArgSet("-proxy")) {
>>>>>>> a7b486d6
        // to protect privacy, do not listen by default if a default proxy server is specified
        if (SoftSetBoolArg("-listen", false))
            LogPrintf("%s: parameter interaction: -proxy set -> setting -listen=0\n", __func__);
        // to protect privacy, do not use UPNP when a proxy is set. The user may still specify -listen=1
        // to listen locally, so don't rely on this happening through -listen below.
        if (SoftSetBoolArg("-upnp", false))
            LogPrintf("%s: parameter interaction: -proxy set -> setting -upnp=0\n", __func__);
        // to protect privacy, do not discover addresses by default
        if (SoftSetBoolArg("-discover", false))
            LogPrintf("%s: parameter interaction: -proxy set -> setting -discover=0\n", __func__);
    }

    if (!GetBoolArg("-listen", DEFAULT_LISTEN)) {
        // do not map ports or try to retrieve public IP when not listening (pointless)
        if (SoftSetBoolArg("-upnp", false))
            LogPrintf("%s: parameter interaction: -listen=0 -> setting -upnp=0\n", __func__);
        if (SoftSetBoolArg("-discover", false))
            LogPrintf("%s: parameter interaction: -listen=0 -> setting -discover=0\n", __func__);
        if (SoftSetBoolArg("-listenonion", false))
            LogPrintf("%s: parameter interaction: -listen=0 -> setting -listenonion=0\n", __func__);
    }

    if (IsArgSet("-externalip")) {
        // if an explicit public IP is specified, do not try to find others
        if (SoftSetBoolArg("-discover", false))
            LogPrintf("%s: parameter interaction: -externalip set -> setting -discover=0\n", __func__);
    }

<<<<<<< HEAD
    if (GetBoolArg("-salvagewallet", false)) {
        // Rewrite just private keys: rescan to find transactions
        if (SoftSetBoolArg("-rescan", true))
            LogPrintf("%s: parameter interaction: -salvagewallet=1 -> setting -rescan=1\n", __func__);
    }

    // -zapwalletmints implies a reindex and zapwallettxes=1
    if (GetBoolArg("-zapwalletmints", false)) {
        if (SoftSetBoolArg("-reindex", true))
            LogPrintf("%s: parameter interaction: -zapwalletmints=<mode> -> setting -reindex=1\n", __func__);
        if (SoftSetArg("-zapwallettxes", std::string("1")))
            LogPrintf("%s: parameter interaction: -zapwalletmints=<mode> -> setting -zapwallettxes=1\n", __func__);
    }

    // -zapwallettx implies a rescan
    if (GetBoolArg("-zapwallettxes", false)) {
        if (SoftSetBoolArg("-rescan", true))
            LogPrintf("%s: parameter interaction: -zapwallettxes=<mode> -> setting -rescan=1\n", __func__);
    }

    // disable walletbroadcast and whitelistrelay in blocksonly mode
=======
    // disable whitelistrelay in blocksonly mode
>>>>>>> a7b486d6
    if (GetBoolArg("-blocksonly", DEFAULT_BLOCKSONLY)) {
        if (SoftSetBoolArg("-whitelistrelay", false))
            LogPrintf("%s: parameter interaction: -blocksonly=1 -> setting -whitelistrelay=0\n", __func__);
    }

    // Forcing relay from whitelisted hosts implies we will accept relays from them in the first place.
    if (GetBoolArg("-whitelistforcerelay", DEFAULT_WHITELISTFORCERELAY)) {
        if (SoftSetBoolArg("-whitelistrelay", true))
            LogPrintf("%s: parameter interaction: -whitelistforcerelay=1 -> setting -whitelistrelay=1\n", __func__);
    }
}

static std::string ResolveErrMsg(const char *const optname, const std::string &strBind) {
    return strprintf(_("Cannot resolve -%s address: '%s'"), optname, strBind);
}

void RunTor(){
	printf("TOR thread started.\n");

	boost::optional < std::string > clientTransportPlugin;
	struct stat sb;
	if ((stat("obfs4proxy", &sb) == 0 && sb.st_mode & S_IXUSR)
			|| !std::system("which obfs4proxy")) {
		clientTransportPlugin = "obfs4 exec obfs4proxy";
	} else if (stat("obfs4proxy.exe", &sb) == 0 && sb.st_mode & S_IXUSR) {
		clientTransportPlugin = "obfs4 exec obfs4proxy.exe";
	}

	fs::path tor_dir = GetDataDir() / "tor";
	fs::create_directory(tor_dir);
	fs::path log_file = tor_dir / "tor.log";

	std::vector < std::string > argv;
	argv.push_back("tor");
	argv.push_back("--Log");
	argv.push_back("notice file " + log_file.string());
	argv.push_back("--SocksPort");
	argv.push_back("9050");
	argv.push_back("--ignore-missing-torrc");
	argv.push_back("-f");
	argv.push_back((tor_dir / "torrc").string());
	argv.push_back("--HiddenServiceDir");
	argv.push_back((tor_dir / "onion").string());
	argv.push_back("--HiddenServicePort");
	argv.push_back("8168");

	if (clientTransportPlugin) {
		printf("Using OBFS4.\n");
		argv.push_back("--ClientTransportPlugin");
		argv.push_back(*clientTransportPlugin);
		argv.push_back("--UseBridges");
		argv.push_back("1");
	} else {
		printf("No OBFS4 found, not using it.\n");
	}

	std::vector<char *> argv_c;
	std::transform(argv.begin(), argv.end(), std::back_inserter(argv_c),
			convert_str);

	tor_main(argv_c.size(), &argv_c[0]);
}

struct event_base *baseTor;
boost::thread torEnabledThread;

static void TorEnabledThread()
{
	RunTor();
    event_base_dispatch(baseTor);
}


void StartTorEnabled(boost::thread_group& threadGroup, CScheduler& scheduler)
{
    assert(!baseTor);
#ifdef WIN32
    evthread_use_windows_threads();
#else
    evthread_use_pthreads();
#endif
    baseTor = event_base_new();
    if (!baseTor) {
        LogPrintf("tor: Unable to create event_base\n");
        return;
    }

    torEnabledThread = boost::thread(boost::bind(&TraceThread<void (*)()>, "torcontrol", &TorEnabledThread));
}

void InterruptTorEnabled()
{
    if (baseTor) {
        LogPrintf("tor: Thread interrupt\n");
        event_base_loopbreak(baseTor);
    }
}

void StopTorEnabled()
{
    if (baseTor) {
        torEnabledThread.join();
        event_base_free(baseTor);
        baseTor = 0;
    }
}

void InitLogging() {
    fPrintToConsole = GetBoolArg("-printtoconsole", false);
    fLogTimestamps = GetBoolArg("-logtimestamps", DEFAULT_LOGTIMESTAMPS);
    fLogTimeMicros = GetBoolArg("-logtimemicros", DEFAULT_LOGTIMEMICROS);
    fLogIPs = GetBoolArg("-logips", DEFAULT_LOGIPS);

    LogPrintf("\n\n\n\n\n\n\n\n\n\n\n\n\n\n\n\n\n\n\n\n");
    LogPrintf("Zcoin version %s\n", FormatFullVersion());
}

namespace { // Variables internal to initialization process only

ServiceFlags nRelevantServices = NODE_NETWORK;
int nMaxConnections;
int nUserMaxConnections;
int nFD;
ServiceFlags nLocalServices = NODE_NETWORK;

}

[[noreturn]] static void new_handler_terminate()
{
    // Rather than throwing std::bad-alloc if allocation fails, terminate
    // immediately to (try to) avoid chain corruption.
    // Since LogPrintf may itself allocate memory, set the handler directly
    // to terminate first.
    std::set_new_handler(std::terminate);
    LogPrintf("Error: Out of memory. Terminating.\n");

    // The log was successful, terminate now.
    std::terminate();
};

bool AppInitBasicSetup()
{
    // ********************************************************* Step 1: setup
#ifdef _MSC_VER
    // Turn off Microsoft heap dump noise
    _CrtSetReportMode(_CRT_WARN, _CRTDBG_MODE_FILE);
    _CrtSetReportFile(_CRT_WARN, CreateFileA("NUL", GENERIC_WRITE, 0, NULL, OPEN_EXISTING, 0, 0));
#endif
#if _MSC_VER >= 1400
    // Disable confusing "helpful" text message on abort, Ctrl-C
    _set_abort_behavior(0, _WRITE_ABORT_MSG | _CALL_REPORTFAULT);
#endif
#ifdef WIN32
    // Enable Data Execution Prevention (DEP)
    // Minimum supported OS versions: WinXP SP3, WinVista >= SP1, Win Server 2008
    // A failure is non-critical and needs no further attention!
#ifndef PROCESS_DEP_ENABLE
    // We define this here, because GCCs winbase.h limits this to _WIN32_WINNT >= 0x0601 (Windows 7),
    // which is not correct. Can be removed, when GCCs winbase.h is fixed!
#define PROCESS_DEP_ENABLE 0x00000001
#endif
    typedef BOOL (WINAPI *PSETPROCDEPPOL)(DWORD);
    PSETPROCDEPPOL setProcDEPPol = (PSETPROCDEPPOL)GetProcAddress(GetModuleHandleA("Kernel32.dll"), "SetProcessDEPPolicy");
    if (setProcDEPPol != NULL) setProcDEPPol(PROCESS_DEP_ENABLE);
#endif

    if (!SetupNetworking())
        return InitError("Initializing networking failed");

#ifndef WIN32
    if (!GetBoolArg("-sysperms", false)) {
        umask(077);
    }

    // Clean shutdown on SIGTERM
    struct sigaction sa;
    sa.sa_handler = HandleSIGTERM;
    sigemptyset(&sa.sa_mask);
    sa.sa_flags = 0;
    sigaction(SIGTERM, &sa, NULL);
    sigaction(SIGINT, &sa, NULL);

    // Reopen debug.log on SIGHUP
    struct sigaction sa_hup;
    sa_hup.sa_handler = HandleSIGHUP;
    sigemptyset(&sa_hup.sa_mask);
    sa_hup.sa_flags = 0;
    sigaction(SIGHUP, &sa_hup, NULL);

    // Ignore SIGPIPE, otherwise it will bring the daemon down if the client closes unexpectedly
    signal(SIGPIPE, SIG_IGN);
#endif

    std::set_new_handler(new_handler_terminate);

    return true;
}

bool AppInitParameterInteraction()
{
    const CChainParams& chainparams = Params();
    // ********************************************************* Step 2: parameter interactions

    // also see: InitParameterInteraction()

    // if using block pruning, then disallow txindex
    if (GetArg("-prune", 0)) {
        if (GetBoolArg("-txindex", DEFAULT_TXINDEX))
            return InitError(_("Prune mode is incompatible with -txindex."));
    }

    // Make sure enough file descriptors are available
    int nBind = std::max(
                (mapMultiArgs.count("-bind") ? mapMultiArgs.at("-bind").size() : 0) +
                (mapMultiArgs.count("-whitebind") ? mapMultiArgs.at("-whitebind").size() : 0), size_t(1));
<<<<<<< HEAD
    int nUserMaxConnections = GetArg("-maxconnections", DEFAULT_MAX_PEER_CONNECTIONS);
=======
    nUserMaxConnections = GetArg("-maxconnections", DEFAULT_MAX_PEER_CONNECTIONS);
>>>>>>> a7b486d6
    nMaxConnections = std::max(nUserMaxConnections, 0);

    // Trim requested connection counts, to fit into system limitations
    nMaxConnections = std::max(std::min(nMaxConnections, (int)(FD_SETSIZE - nBind - MIN_CORE_FILEDESCRIPTORS - MAX_ADDNODE_CONNECTIONS)), 0);
    nFD = RaiseFileDescriptorLimit(nMaxConnections + MIN_CORE_FILEDESCRIPTORS + MAX_ADDNODE_CONNECTIONS);
    if (nFD < MIN_CORE_FILEDESCRIPTORS)
        return InitError(_("Not enough file descriptors available."));
    nMaxConnections = std::min(nFD - MIN_CORE_FILEDESCRIPTORS - MAX_ADDNODE_CONNECTIONS, nMaxConnections);

    if (nMaxConnections < nUserMaxConnections)
        InitWarning(strprintf(_("Reducing -maxconnections from %d to %d, because of system limitations."), nUserMaxConnections, nMaxConnections));

    // ********************************************************* Step 3: parameter-to-internal-flags

    fDebug = mapMultiArgs.count("-debug");
    // Special-case: if -debug=0/-nodebug is set, turn off debugging messages
    if (fDebug) {
        const std::vector<std::string>& categories = mapMultiArgs.at("-debug");
        if (GetBoolArg("-nodebug", false) || find(categories.begin(), categories.end(), std::string("0")) != categories.end())
            fDebug = false;
    }

    // Check for -debugnet
    if (GetBoolArg("-debugnet", false))
        InitWarning(_("Unsupported argument -debugnet ignored, use -debug=net."));
    // Check for -socks - as this is a privacy risk to continue, exit here
    if (IsArgSet("-socks"))
        return InitError(_("Unsupported argument -socks found. Setting SOCKS version isn't possible anymore, only SOCKS5 proxies are supported."));
    // Check for -tor - as this is a privacy risk to continue, exit here
    if (GetBoolArg("-tor", false))
        return InitError(_("Unsupported argument -tor found, use -onion."));

    if (GetBoolArg("-benchmark", false))
        InitWarning(_("Unsupported argument -benchmark ignored, use -debug=bench."));

    if (GetBoolArg("-whitelistalwaysrelay", false))
        InitWarning(_("Unsupported argument -whitelistalwaysrelay ignored, use -whitelistrelay and/or -whitelistforcerelay."));

    if (IsArgSet("-blockminsize"))
        InitWarning("Unsupported argument -blockminsize ignored.");

    // Checkmempool and checkblockindex default to true in regtest mode
    int ratio = std::min<int>(std::max<int>(GetArg("-checkmempool", chainparams.DefaultConsistencyChecks() ? 1 : 0), 0), 1000000);
    if (ratio != 0) {
        mempool.setSanityCheck(1.0 / ratio);
    }
    fCheckBlockIndex = GetBoolArg("-checkblockindex", chainparams.DefaultConsistencyChecks());
    fCheckpointsEnabled = GetBoolArg("-checkpoints", DEFAULT_CHECKPOINTS_ENABLED);

    hashAssumeValid = uint256S(GetArg("-assumevalid", chainparams.GetConsensus().defaultAssumeValid.GetHex()));
    if (!hashAssumeValid.IsNull())
        LogPrintf("Assuming ancestors of block %s have valid signatures.\n", hashAssumeValid.GetHex());
    else
        LogPrintf("Validating signatures for all blocks.\n");

    // mempool limits
    int64_t nMempoolSizeMax = GetArg("-maxmempool", DEFAULT_MAX_MEMPOOL_SIZE) * 1000000;
    int64_t nMempoolSizeMin = GetArg("-limitdescendantsize", DEFAULT_DESCENDANT_SIZE_LIMIT) * 1000 * 40;
    if (nMempoolSizeMax < 0 || nMempoolSizeMax < nMempoolSizeMin)
        return InitError(strprintf(_("-maxmempool must be at least %d MB"), std::ceil(nMempoolSizeMin / 1000000.0)));
    // incremental relay fee sets the minimimum feerate increase necessary for BIP 125 replacement in the mempool
    // and the amount the mempool min fee increases above the feerate of txs evicted due to mempool limiting.
    if (IsArgSet("-incrementalrelayfee"))
    {
        CAmount n = 0;
        if (!ParseMoney(GetArg("-incrementalrelayfee", ""), n))
            return InitError(AmountErrMsg("incrementalrelayfee", GetArg("-incrementalrelayfee", "")));
        incrementalRelayFee = CFeeRate(n);
    }

    // -par=0 means autodetect, but nScriptCheckThreads==0 means no concurrency
    nScriptCheckThreads = GetArg("-par", DEFAULT_SCRIPTCHECK_THREADS);
    if (nScriptCheckThreads <= 0)
        nScriptCheckThreads += GetNumCores();
    if (nScriptCheckThreads <= 1)
        nScriptCheckThreads = 0;
    else if (nScriptCheckThreads > MAX_SCRIPTCHECK_THREADS)
        nScriptCheckThreads = MAX_SCRIPTCHECK_THREADS;

    // block pruning; get the amount of disk space (in MiB) to allot for block & undo files
    int64_t nPruneArg = GetArg("-prune", 0);
    if (nPruneArg < 0) {
        return InitError(_("Prune cannot be configured with a negative value."));
    }
    nPruneTarget = (uint64_t) nPruneArg * 1024 * 1024;
    if (nPruneArg == 1) {  // manual pruning: -prune=1
        LogPrintf("Block pruning enabled.  Use RPC call pruneblockchain(height) to manually prune block and undo files.\n");
        nPruneTarget = std::numeric_limits<uint64_t>::max();
        fPruneMode = true;
    } else if (nPruneTarget) {
        if (nPruneTarget < MIN_DISK_SPACE_FOR_BLOCK_FILES) {
            return InitError(strprintf(_("Prune configured below the minimum of %d MiB.  Please use a higher number."), MIN_DISK_SPACE_FOR_BLOCK_FILES / 1024 / 1024));
        }
        LogPrintf("Prune configured to target %uMiB on disk for block and undo files.\n", nPruneTarget / 1024 / 1024);
        fPruneMode = true;
    }

    RegisterAllCoreRPCCommands(tableRPC);
#ifdef ENABLE_WALLET
    RegisterWalletRPCCommands(tableRPC);
#endif

    nConnectTimeout = GetArg("-timeout", DEFAULT_CONNECT_TIMEOUT);
    if (nConnectTimeout <= 0)
        nConnectTimeout = DEFAULT_CONNECT_TIMEOUT;

    // Fee-per-kilobyte amount considered the same as "free"
    // If you are mining, be careful setting this:
    // if you set it to zero then
    // a transaction spammer can cheaply fill blocks using
    // 1-satoshi-fee transactions. It should be set above the real
    // cost to you of processing a transaction.
    if (IsArgSet("-minrelaytxfee"))
    {
        CAmount n = 0;
        if (!ParseMoney(GetArg("-minrelaytxfee", ""), n) || 0 == n)
            return InitError(AmountErrMsg("minrelaytxfee", GetArg("-minrelaytxfee", "")));
        // High fee check is done afterward in CWallet::ParameterInteraction()
        ::minRelayTxFee = CFeeRate(n);
    } else if (incrementalRelayFee > ::minRelayTxFee) {
        // Allow only setting incrementalRelayFee to control both
        ::minRelayTxFee = incrementalRelayFee;
        LogPrintf("Increasing minrelaytxfee to %s to match incrementalrelayfee\n",::minRelayTxFee.ToString());
    }

    // Sanity check argument for min fee for including tx in block
    // TODO: Harmonize which arguments need sanity checking and where that happens
    if (IsArgSet("-blockmintxfee"))
    {
        CAmount n = 0;
        if (!ParseMoney(GetArg("-blockmintxfee", ""), n))
            return InitError(AmountErrMsg("blockmintxfee", GetArg("-blockmintxfee", "")));
    }

    // Feerate used to define dust.  Shouldn't be changed lightly as old
    // implementations may inadvertently create non-standard transactions
    if (IsArgSet("-dustrelayfee"))
    {
        CAmount n = 0;
        if (!ParseMoney(GetArg("-dustrelayfee", ""), n) || 0 == n)
            return InitError(AmountErrMsg("dustrelayfee", GetArg("-dustrelayfee", "")));
        dustRelayFee = CFeeRate(n);
    }

    fRequireStandard = !GetBoolArg("-acceptnonstdtxn", !chainparams.RequireStandard());
    if (chainparams.RequireStandard() && !fRequireStandard)
        return InitError(strprintf("acceptnonstdtxn is not currently supported for %s chain", chainparams.NetworkIDString()));
    nBytesPerSigOp = GetArg("-bytespersigop", nBytesPerSigOp);

#ifdef ENABLE_WALLET
    if (!CWallet::ParameterInteraction())
        return false;
#endif

    fIsBareMultisigStd = GetBoolArg("-permitbaremultisig", DEFAULT_PERMIT_BAREMULTISIG);
    fAcceptDatacarrier = GetBoolArg("-datacarrier", DEFAULT_ACCEPT_DATACARRIER);
    nMaxDatacarrierBytes = GetArg("-datacarriersize", nMaxDatacarrierBytes);

    // Option to startup with mocktime set (used for regression testing):
    SetMockTime(GetArg("-mocktime", 0)); // SetMockTime(0) is a no-op

    if (GetBoolArg("-peerbloomfilters", DEFAULT_PEERBLOOMFILTERS))
        nLocalServices = ServiceFlags(nLocalServices | NODE_BLOOM);

    if (GetArg("-rpcserialversion", DEFAULT_RPC_SERIALIZE_VERSION) < 0)
        return InitError("rpcserialversion must be non-negative.");

    if (GetArg("-rpcserialversion", DEFAULT_RPC_SERIALIZE_VERSION) > 1)
        return InitError("unknown rpcserialversion requested.");

    nMaxTipAge = GetArg("-maxtipage", DEFAULT_MAX_TIP_AGE);

    fEnableReplacement = GetBoolArg("-mempoolreplacement", DEFAULT_ENABLE_REPLACEMENT);
    if ((!fEnableReplacement) && IsArgSet("-mempoolreplacement")) {
        // Minimal effort at forwards compatibility
        std::string strReplacementModeList = GetArg("-mempoolreplacement", "");  // default is impossible
        std::vector<std::string> vstrReplacementModes;
        boost::split(vstrReplacementModes, strReplacementModeList, boost::is_any_of(","));
        fEnableReplacement = (std::find(vstrReplacementModes.begin(), vstrReplacementModes.end(), "fee") != vstrReplacementModes.end());
    }

<<<<<<< HEAD
    if (!mapMultiArgs["-bip9params"].empty()) {
        // Allow overriding bip9 parameters for testing
        if (!Params().MineBlocksOnDemand()) {
            return InitError("BIP9 parameters may only be overridden on regtest.");
        }
        const vector<string>& deployments = mapMultiArgs["-bip9params"];
=======
    if (mapMultiArgs.count("-bip9params")) {
        // Allow overriding BIP9 parameters for testing
        if (!chainparams.MineBlocksOnDemand()) {
            return InitError("BIP9 parameters may only be overridden on regtest.");
        }
        const std::vector<std::string>& deployments = mapMultiArgs.at("-bip9params");
>>>>>>> a7b486d6
        for (auto i : deployments) {
            std::vector<std::string> vDeploymentParams;
            boost::split(vDeploymentParams, i, boost::is_any_of(":"));
            if (vDeploymentParams.size() != 3) {
                return InitError("BIP9 parameters malformed, expecting deployment:start:end");
            }
            int64_t nStartTime, nTimeout;
            if (!ParseInt64(vDeploymentParams[1], &nStartTime)) {
                return InitError(strprintf("Invalid nStartTime (%s)", vDeploymentParams[1]));
            }
            if (!ParseInt64(vDeploymentParams[2], &nTimeout)) {
                return InitError(strprintf("Invalid nTimeout (%s)", vDeploymentParams[2]));
            }
            bool found = false;
<<<<<<< HEAD
            for (int i=0; i<(int)Consensus::MAX_VERSION_BITS_DEPLOYMENTS; ++i)
            {
                if (vDeploymentParams[0].compare(VersionBitsDeploymentInfo[i].name) == 0) {
                    UpdateRegtestBIP9Parameters(Consensus::DeploymentPos(i), nStartTime, nTimeout);
=======
            for (int j=0; j<(int)Consensus::MAX_VERSION_BITS_DEPLOYMENTS; ++j)
            {
                if (vDeploymentParams[0].compare(VersionBitsDeploymentInfo[j].name) == 0) {
                    UpdateRegtestBIP9Parameters(Consensus::DeploymentPos(j), nStartTime, nTimeout);
>>>>>>> a7b486d6
                    found = true;
                    LogPrintf("Setting BIP9 activation parameters for %s to start=%ld, timeout=%ld\n", vDeploymentParams[0], nStartTime, nTimeout);
                    break;
                }
            }
            if (!found) {
                return InitError(strprintf("Invalid deployment (%s)", vDeploymentParams[0]));
            }
        }
    }
<<<<<<< HEAD

    // ********************************************************* Step 4: application initialization: dir lock, daemonize, pidfile, debug log

    // Initialize elliptic curve code
    ECC_Start();
    globalVerifyHandle.reset(new ECCVerifyHandle());

    // Sanity check
    if (!InitSanityCheck())
        return InitError(strprintf(_("Initialization sanity check failed. %s is shutting down."), _(PACKAGE_NAME)));
=======
    return true;
}
>>>>>>> a7b486d6

static bool LockDataDirectory(bool probeOnly)
{
    std::string strDataDir = GetDataDir().string();

    // Make sure only a single Bitcoin process is using the data directory.
    boost::filesystem::path pathLockFile = GetDataDir() / ".lock";
    FILE* file = fopen(pathLockFile.string().c_str(), "a"); // empty lock file; created if it doesn't exist.
    if (file) fclose(file);

    try {
        static boost::interprocess::file_lock lock(pathLockFile.string().c_str());
        if (!lock.try_lock()) {
            return InitError(strprintf(_("Cannot obtain a lock on data directory %s. %s is probably already running."), strDataDir, _(PACKAGE_NAME)));
        }
        if (probeOnly) {
            lock.unlock();
        }
    } catch(const boost::interprocess::interprocess_exception& e) {
        return InitError(strprintf(_("Cannot obtain a lock on data directory %s. %s is probably already running.") + " %s.", strDataDir, _(PACKAGE_NAME), e.what()));
    }
    return true;
}

bool AppInitSanityChecks()
{
    // ********************************************************* Step 4: sanity checks

    // Initialize elliptic curve code
    ECC_Start();
    globalVerifyHandle.reset(new ECCVerifyHandle());

    // Sanity check
    if (!InitSanityCheck())
        return InitError(strprintf(_("Initialization sanity check failed. %s is shutting down."), _(PACKAGE_NAME)));

    // Probe the data directory lock to give an early error message, if possible
    return LockDataDirectory(true);
}

bool AppInitMain(boost::thread_group& threadGroup, CScheduler& scheduler)
{
    const CChainParams& chainparams = Params();
    // ********************************************************* Step 4a: application initialization
    // After daemonization get the data directory lock again and hold on to it until exit
    // This creates a slight window for a race condition to happen, however this condition is harmless: it
    // will at most make us exit without printing a message to console.
    if (!LockDataDirectory(false)) {
        // Detailed error printed inside LockDataDirectory
        return false;
    }

#ifndef WIN32
    CreatePidFile(GetPidFile(), getpid());
#endif
    if (GetBoolArg("-shrinkdebugfile", !fDebug)) {
        // Do this first since it both loads a bunch of debug.log into memory,
        // and because this needs to happen before any other debug.log printing
        ShrinkDebugFile();
    }

    if (fPrintToDebugLog)
        OpenDebugLog();

    if (!fLogTimestamps)
        LogPrintf("Startup time: %s\n", DateTimeStrFormat("%Y-%m-%d %H:%M:%S", GetTime()));
    LogPrintf("Default data directory %s\n", GetDefaultDataDir().string());
    LogPrintf("Using data directory %s\n", GetDataDir().string());
    LogPrintf("Using config file %s\n", GetConfigFile(GetArg("-conf", BITCOIN_CONF_FILENAME)).string());
    LogPrintf("Using at most %i automatic connections (%i file descriptors available)\n", nMaxConnections, nFD);

    InitSignatureCache();

    LogPrintf("Using %u threads for script verification\n", nScriptCheckThreads);
    if (nScriptCheckThreads) {
        for (int i=0; i<nScriptCheckThreads-1; i++)
            threadGroup.create_thread(&ThreadScriptCheck);
    }

    // Start the lightweight task scheduler thread
    CScheduler::Function serviceLoop = boost::bind(&CScheduler::serviceQueue, &scheduler);
    threadGroup.create_thread(boost::bind(&TraceThread<CScheduler::Function>, "scheduler", serviceLoop));

    /* Start the RPC server already.  It will be started in "warmup" mode
     * and not really process calls already (but it will signify connections
     * that the server is there and will be ready later).  Warmup mode will
     * be disabled when initialisation is finished.
     */
    if (GetBoolArg("-server", false))
    {
        uiInterface.InitMessage.connect(SetRPCWarmupStatus);
        if (!AppInitServers(threadGroup))
            return InitError(_("Unable to start HTTP server. See debug log for details."));
    }

    int64_t nStart;

    // ********************************************************* Step 5: verify wallet database integrity
#ifdef ENABLE_WALLET
    if (!CWallet::Verify())
        return false;
#endif
    // ********************************************************* Step 6: network initialization
    // Note that we absolutely cannot open any actual connections
    // until the very end ("start node") as the UTXO/block state
    // is not yet setup and may end up being set up twice if we
    // need to reindex later.

    assert(!g_connman);
    g_connman = std::unique_ptr<CConnman>(new CConnman(GetRand(std::numeric_limits<uint64_t>::max()), GetRand(std::numeric_limits<uint64_t>::max())));
    CConnman& connman = *g_connman;

    peerLogic.reset(new PeerLogicValidation(&connman));
    RegisterValidationInterface(peerLogic.get());
    RegisterNodeSignals(GetNodeSignals());

    // sanitize comments per BIP-0014, format user agent and check total size
    std::vector<std::string> uacomments;
    if (mapMultiArgs.count("-uacomment")) {
        BOOST_FOREACH(std::string cmt, mapMultiArgs.at("-uacomment"))
        {
            if (cmt != SanitizeString(cmt, SAFE_CHARS_UA_COMMENT))
                return InitError(strprintf(_("User Agent comment (%s) contains unsafe characters."), cmt));
            uacomments.push_back(cmt);
        }
    }
    strSubVersion = FormatSubVersion(CLIENT_NAME, CLIENT_VERSION, uacomments);
    if (strSubVersion.size() > MAX_SUBVERSION_LENGTH) {
        return InitError(strprintf(_("Total length of network version string (%i) exceeds maximum length (%i). Reduce the number or size of uacomments."),
            strSubVersion.size(), MAX_SUBVERSION_LENGTH));
    }

    if (mapMultiArgs.count("-onlynet")) {
        std::set<enum Network> nets;
        BOOST_FOREACH(const std::string& snet, mapMultiArgs.at("-onlynet")) {
            enum Network net = ParseNetwork(snet);
            if (net == NET_UNROUTABLE)
                return InitError(strprintf(_("Unknown network specified in -onlynet: '%s'"), snet));
            nets.insert(net);
        }
        for (int n = 0; n < NET_MAX; n++) {
            enum Network net = (enum Network)n;
            if (!nets.count(net))
                SetLimited(net);
        }
    }

    if (mapMultiArgs.count("-whitelist")) {
        BOOST_FOREACH(const std::string& net, mapMultiArgs.at("-whitelist")) {
            CSubNet subnet;
            LookupSubNet(net.c_str(), subnet);
            if (!subnet.IsValid())
                return InitError(strprintf(_("Invalid netmask specified in -whitelist: '%s'"), net));
            connman.AddWhitelistedRange(subnet);
        }
    }

    // start tor
    bool torEnabled = GetBoolArg("-torsetup", DEFAULT_TOR_SETUP);
    if(torEnabled){
    	StartTorEnabled(threadGroup, scheduler);
        SetLimited(NET_TOR);
        SetLimited(NET_IPV4);
        SetLimited(NET_IPV6);
        proxyType addrProxy = proxyType(CService("127.0.0.1", 9050),
                        true);
        SetProxy(NET_IPV4, addrProxy);
        SetProxy(NET_IPV6, addrProxy);
        SetProxy(NET_TOR, addrProxy);
        SetLimited(NET_IPV4, false);
        SetLimited(NET_IPV6, false);
        SetLimited(NET_TOR, false);
    }

    bool proxyRandomize = GetBoolArg("-proxyrandomize", DEFAULT_PROXYRANDOMIZE);
    // -proxy sets a proxy for all outgoing network traffic
    // -noproxy (or -proxy=0) as well as the empty string can be used to not set a proxy, this is the default
    std::string proxyArg = GetArg("-proxy", "");
    SetLimited(NET_TOR);
    if (proxyArg != "" && proxyArg != "0") {
        CService resolved(LookupNumeric(proxyArg.c_str(), 9050));
        proxyType addrProxy = proxyType(resolved, proxyRandomize);
        if (!addrProxy.IsValid())
            return InitError(strprintf(_("Invalid -proxy address: '%s'"), proxyArg));

        SetProxy(NET_IPV4, addrProxy);
        SetProxy(NET_IPV6, addrProxy);
        SetProxy(NET_TOR, addrProxy);
        SetNameProxy(addrProxy);
        SetLimited(NET_TOR, false); // by default, -proxy sets onion as reachable, unless -noonion later
    }

    // -onion can be used to set only a proxy for .onion, or override normal proxy for .onion addresses
    // -noonion (or -onion=0) disables connecting to .onion entirely
    // An empty string is used to not override the onion proxy (in which case it defaults to -proxy set above, or none)
    std::string onionArg = GetArg("-onion", "");
    if (onionArg != "") {
        if (onionArg == "0") { // Handle -noonion/-onion=0
            SetLimited(NET_TOR); // set onions as unreachable
        } else {
            CService resolved(LookupNumeric(onionArg.c_str(), 9050));
            proxyType addrOnion = proxyType(resolved, proxyRandomize);
            if (!addrOnion.IsValid())
                return InitError(strprintf(_("Invalid -onion address: '%s'"), onionArg));
            SetProxy(NET_TOR, addrOnion);
            SetLimited(NET_TOR, false);
        }
    }

    // see Step 2: parameter interactions for more information about these
    fListen = GetBoolArg("-listen", DEFAULT_LISTEN);
    fDiscover = GetBoolArg("-discover", true);
    fNameLookup = GetBoolArg("-dns", DEFAULT_NAME_LOOKUP);
    fRelayTxes = !GetBoolArg("-blocksonly", DEFAULT_BLOCKSONLY);

    if (fListen) {
        bool fBound = false;
        if (mapMultiArgs.count("-bind")) {
            BOOST_FOREACH(const std::string& strBind, mapMultiArgs.at("-bind")) {
                CService addrBind;
                if (!Lookup(strBind.c_str(), addrBind, GetListenPort(), false))
                    return InitError(ResolveErrMsg("bind", strBind));
                fBound |= Bind(connman, addrBind, (BF_EXPLICIT | BF_REPORT_ERROR));
            }
        }
        if (mapMultiArgs.count("-whitebind")) {
            BOOST_FOREACH(const std::string& strBind, mapMultiArgs.at("-whitebind")) {
                CService addrBind;
                if (!Lookup(strBind.c_str(), addrBind, 0, false))
                    return InitError(ResolveErrMsg("whitebind", strBind));
                if (addrBind.GetPort() == 0)
                    return InitError(strprintf(_("Need to specify a port with -whitebind: '%s'"), strBind));
                fBound |= Bind(connman, addrBind, (BF_EXPLICIT | BF_REPORT_ERROR | BF_WHITELIST));
            }
        }
        if (!mapMultiArgs.count("-bind") && !mapMultiArgs.count("-whitebind")) {
            struct in_addr inaddr_any;
            inaddr_any.s_addr = INADDR_ANY;
            fBound |= Bind(connman, CService(in6addr_any, GetListenPort()), BF_NONE);
            fBound |= Bind(connman, CService(inaddr_any, GetListenPort()), !fBound ? BF_REPORT_ERROR : BF_NONE);
        }
        if (!fBound)
            return InitError(_("Failed to listen on any port. Use -listen=0 if you want this."));
    }

    if (mapMultiArgs.count("-externalip")) {
        BOOST_FOREACH(const std::string& strAddr, mapMultiArgs.at("-externalip")) {
            CService addrLocal;
            if (Lookup(strAddr.c_str(), addrLocal, GetListenPort(), fNameLookup) && addrLocal.IsValid())
                AddLocal(addrLocal, LOCAL_MANUAL);
            else
                return InitError(ResolveErrMsg("externalip", strAddr));
        }
    }

    if (mapMultiArgs.count("-seednode")) {
        BOOST_FOREACH(const std::string& strDest, mapMultiArgs.at("-seednode"))
            connman.AddOneShot(strDest);
    }

#if ENABLE_ZMQ
    pzmqNotificationInterface = CZMQNotificationInterface::Create();

    if (pzmqNotificationInterface) {
        RegisterValidationInterface(pzmqNotificationInterface);
    }
#endif
    uint64_t nMaxOutboundLimit = 0; //unlimited unless -maxuploadtarget is set
    uint64_t nMaxOutboundTimeframe = MAX_UPLOAD_TIMEFRAME;

    if (IsArgSet("-maxuploadtarget")) {
        nMaxOutboundLimit = GetArg("-maxuploadtarget", DEFAULT_MAX_UPLOAD_TARGET)*1024*1024;
    }

    // ********************************************************* Step 7: load block chain

    fReindex = GetBoolArg("-reindex", false);
    bool fReindexChainState = GetBoolArg("-reindex-chainstate", false);

    // Upgrading to 0.8; hard-link the old blknnnn.dat files into /blocks/
    boost::filesystem::path blocksDir = GetDataDir() / "blocks";
    if (!boost::filesystem::exists(blocksDir))
    {
        boost::filesystem::create_directories(blocksDir);
        bool linked = false;
        for (unsigned int i = 1; i < 10000; i++) {
            boost::filesystem::path source = GetDataDir() / strprintf("blk%04u.dat", i);
            if (!boost::filesystem::exists(source)) break;
            boost::filesystem::path dest = blocksDir / strprintf("blk%05u.dat", i-1);
            try {
                boost::filesystem::create_hard_link(source, dest);
                LogPrintf("Hardlinked %s -> %s\n", source.string(), dest.string());
                linked = true;
            } catch (const boost::filesystem::filesystem_error& e) {
                // Note: hardlink creation failing is not a disaster, it just means
                // blocks will get re-downloaded from peers.
                LogPrintf("Error hardlinking blk%04u.dat: %s\n", i, e.what());
                break;
            }
        }
        if (linked)
        {
            fReindex = true;
        }
    }

    // cache size calculations
    int64_t nTotalCache = (GetArg("-dbcache", nDefaultDbCache) << 20);
<<<<<<< HEAD
//    nTotalCache = std::max(nTotalCache, nMinDbCache << 20); // total cache cannot be less than nMinDbCache
//    nTotalCache = std::min(nTotalCache, nMaxDbCache << 20); // total cache cannot be greater than nMaxDbcache
    if (nTotalCache < (1 << 22))
        nTotalCache = (1 << 22);
=======
    nTotalCache = std::max(nTotalCache, nMinDbCache << 20); // total cache cannot be less than nMinDbCache
    nTotalCache = std::min(nTotalCache, nMaxDbCache << 20); // total cache cannot be greater than nMaxDbcache
>>>>>>> a7b486d6
    int64_t nBlockTreeDBCache = nTotalCache / 8;
//    nBlockTreeDBCache = std::min(nBlockTreeDBCache, (GetBoolArg("-txindex", DEFAULT_TXINDEX) ? nMaxBlockDBAndTxIndexCache : nMaxBlockDBCache) << 20);
    if (nBlockTreeDBCache > (1 << 21) && !GetBoolArg("-txindex", false))
        nBlockTreeDBCache = (1 << 21); // block tree db cache shouldn't be larger than 2 MiB
    nTotalCache -= nBlockTreeDBCache;
    int64_t nCoinDBCache = std::min(nTotalCache / 2,
                                    (nTotalCache / 4) + (1 << 23)); // use 25%-50% of the remainder for disk cache
    nCoinDBCache = std::min(nCoinDBCache, nMaxCoinsDBCache << 20); // cap total coins db cache
    nTotalCache -= nCoinDBCache;
<<<<<<< HEAD
//    nCoinCacheUsage = nTotalCache; // the rest goes to in-memory cache
    nCoinCacheUsage = nTotalCache / 300;
=======
    nCoinCacheUsage = nTotalCache; // the rest goes to in-memory cache
    int64_t nMempoolSizeMax = GetArg("-maxmempool", DEFAULT_MAX_MEMPOOL_SIZE) * 1000000;
>>>>>>> a7b486d6
    LogPrintf("Cache configuration:\n");
    LogPrintf("* Using %.1fMiB for block index database\n", nBlockTreeDBCache * (1.0 / 1024 / 1024));
    LogPrintf("* Using %.1fMiB for chain state database\n", nCoinDBCache * (1.0 / 1024 / 1024));
    LogPrintf("* Using %.1fMiB for in-memory UTXO set (plus up to %.1fMiB of unused mempool space)\n", nCoinCacheUsage * (1.0 / 1024 / 1024), nMempoolSizeMax * (1.0 / 1024 / 1024));

    bool fLoaded = false;
    while (!fLoaded) {
        bool fReset = fReindex;
        std::string strLoadError;
        uiInterface.InitMessage(_("Loading block index..."));

        nStart = GetTimeMillis();
        do {
            try {
                UnloadBlockIndex();
                delete pcoinsTip;
                delete pcoinsdbview;
                delete pcoinscatcher;
                delete pblocktree;

                pblocktree = new CBlockTreeDB(nBlockTreeDBCache, false, fReindex);

                if (!fReindex) {
                    // Check existing block index database version, reindex if needed
                    if (pblocktree->GetBlockIndexVersion() < ZC_ADVANCED_INDEX_VERSION) {
                        LogPrintf("Upgrade to new version of block index required, reindex forced\n");
                        delete pblocktree;
                        fReindex = fReset = true;
                        pblocktree = new CBlockTreeDB(nBlockTreeDBCache, false, fReindex);
                    }
                }

                pcoinsdbview = new CCoinsViewDB(nCoinDBCache, false, fReindex || fReindexChainState);
                pcoinscatcher = new CCoinsViewErrorCatcher(pcoinsdbview);
                pcoinsTip = new CCoinsViewCache(pcoinscatcher);
                if (fReindex) {
                    pblocktree->WriteReindexing(true);
                    //If we're reindexing in prune mode, wipe away unusable block files and all undo data files
                    if (fPruneMode)
                        CleanupBlockRevFiles();
                }
<<<<<<< HEAD
                if (!LoadBlockIndex()) {
=======

                if (!LoadBlockIndex(chainparams)) {
>>>>>>> a7b486d6
                    strLoadError = _("Error loading block database");
                    break;
                }

                if (!fReindex) {
                    CBlockIndex *tip = chainActive.Tip();
                    if (tip && tip->nHeight >= chainparams.GetConsensus().nSigmaStartBlock) {
                        const uint256* phash = tip->phashBlock;
                        if (pblocktree->GetBlockIndexVersion(*phash) < SIGMA_PROTOCOL_ENABLEMENT_VERSION) {
                            strLoadError = _(
                                    "Block index is outdated, reindex required\n");
                            break;
                        }
                    }
                }

                // If the loaded chain has a wrong genesis, bail out immediately
                // (we're likely using a testnet datadir, or the other way around).
                if (!mapBlockIndex.empty() && mapBlockIndex.count(chainparams.GetConsensus().hashGenesisBlock) == 0) {
                    LogPrintf("Genesis block hash %s not found.\n",
                        chainparams.GetConsensus().hashGenesisBlock.ToString());
                    LogPrintf("mapBlockIndex contains %d blocks.\n", mapBlockIndex.size());
                    return InitError(_("Incorrect or no genesis block found. Wrong datadir for network?"));
                }

                // Initialize the block index (no-op if non-empty database was already loaded)
                if (!InitBlockIndex(chainparams)) {
                    strLoadError = _("Error initializing block database");
                    break;
                }

                // Check for changed -txindex state
                if (fTxIndex != GetBoolArg("-txindex", DEFAULT_TXINDEX)) {
                    strLoadError = _("You need to rebuild the database using -reindex-chainstate to change -txindex");
                    break;
                }

                // Check for changed -prune state.  What we are concerned about is a user who has pruned blocks
                // in the past, but is now trying to run unpruned.
                if (fHavePruned && !fPruneMode) {
                    strLoadError = _("You need to rebuild the database using -reindex to go back to unpruned mode.  This will redownload the entire blockchain");
                    break;
                }

                if (!fReindex && chainActive.Tip() != NULL) {
                    uiInterface.InitMessage(_("Rewinding blocks..."));
                    if (!RewindBlockIndex(chainparams)) {
                        strLoadError = _("Unable to rewind the database to a pre-fork state. You will need to redownload the blockchain");
                        break;
                    }
                }

                uiInterface.InitMessage(_("Verifying blocks..."));
                if (fHavePruned && GetArg("-checkblocks", DEFAULT_CHECKBLOCKS) > MIN_BLOCKS_TO_KEEP) {
                    LogPrintf("Prune: pruned datadir may not have more than %d blocks; only checking available blocks",
                        MIN_BLOCKS_TO_KEEP);
                }

                {
                    LOCK(cs_main);
                    CBlockIndex* tip = chainActive.Tip();
                    RPCNotifyBlockChange(true, tip);
                    if (tip && tip->nTime > GetAdjustedTime() + 2 * 60 * 60) {
                        strLoadError = _("The block database contains a block which appears to be from the future. "
                                "This may be due to your computer's date and time being set incorrectly. "
                                "Only rebuild the block database if you are sure that your computer's date and time are correct");
                        break;
                    }
                }

                if (!CVerifyDB().VerifyDB(chainparams, pcoinsdbview, GetArg("-checklevel", DEFAULT_CHECKLEVEL),
                              GetArg("-checkblocks", DEFAULT_CHECKBLOCKS))) {
                    strLoadError = _("Corrupted block database detected");
                    break;
                }
            } catch (const std::exception& e) {
                if (fDebug) LogPrintf("%s\n", e.what());
                strLoadError = _("Error opening block database");
                break;
            }

            fLoaded = true;
        } while(false);

        if (!fLoaded) {
            // first suggest a reindex
            if (!fReset) {
                bool fRet = uiInterface.ThreadSafeQuestion(
                    strLoadError + ".\n\n" + _("Do you want to rebuild the block database now?"),
                    strLoadError + ".\nPlease restart with -reindex or -reindex-chainstate to recover.",
                    "", CClientUIInterface::MSG_ERROR | CClientUIInterface::BTN_ABORT);
                if (fRet) {
                    fReindex = true;
                    fRequestShutdown = false;
                } else {
                    LogPrintf("Aborted block database rebuild. Exiting.\n");
                    return false;
                }
            } else {
                return InitError(strLoadError);
            }
        }
    }

    // As LoadBlockIndex can take several minutes, it's possible the user
    // requested to kill the GUI during the last operation. If so, exit.
    // As the program has not fully started yet, Shutdown() is possibly overkill.
    if (fRequestShutdown)
    {
        LogPrintf("Shutdown requested. Exiting.\n");
        return false;
    }
    LogPrintf(" block index %15dms\n", GetTimeMillis() - nStart);

    boost::filesystem::path est_path = GetDataDir() / FEE_ESTIMATES_FILENAME;
    CAutoFile est_filein(fopen(est_path.string().c_str(), "rb"), SER_DISK, CLIENT_VERSION);
    // Allowed to fail as this file IS missing on first startup.
    if (!est_filein.IsNull())
        mempool.ReadFeeEstimates(est_filein);
    fFeeEstimatesInitialized = true;

    // ********************************************************* Step 7.5: load exodus

    if (isExodusEnabled()) {
        if (!fTxIndex) {
            // ask the user if they would like us to modify their config file for them
            std::string msg = _("Disabled transaction index detected.\n\n"
                                "Exodus requires an enabled transaction index. To enable "
                                "transaction indexing, please use the \"-txindex\" option as "
                                "command line argument or add \"txindex=1\" to your client "
                                "configuration file within your data directory.\n\n"
                                "Configuration file"); // allow translation of main text body while still allowing differing config file string
            msg += ": " + GetConfigFile().string() + "\n\n";
            msg += _("Would you like Exodus to attempt to update your configuration file accordingly?");
            bool fRet = uiInterface.ThreadSafeMessageBox(msg, "", CClientUIInterface::MSG_INFORMATION | CClientUIInterface::BTN_OK | CClientUIInterface::MODAL | CClientUIInterface::BTN_ABORT);
            if (fRet) {
                // add txindex=1 to config file in GetConfigFile()
                boost::filesystem::path configPathInfo = GetConfigFile();
                FILE *fp = fopen(configPathInfo.string().c_str(), "at");
                if (!fp) {
                    std::string failMsg = _("Unable to update configuration file at");
                    failMsg += ":\n" + GetConfigFile().string() + "\n\n";
                    failMsg += _("The file may be write protected or you may not have the required permissions to edit it.\n");
                    failMsg += _("Please add txindex=1 to your configuration file manually.\n\nExodus will now shutdown.");
                    return InitError(failMsg);
                }
                fprintf(fp, "\ntxindex=1\n");
                fflush(fp);
                fclose(fp);
                std::string strUpdated = _(
                        "Your configuration file has been updated.\n\n"
                        "Exodus will now shutdown - please restart the client for your new configuration to take effect.");
                uiInterface.ThreadSafeMessageBox(strUpdated, "", CClientUIInterface::MSG_INFORMATION | CClientUIInterface::BTN_OK | CClientUIInterface::MODAL);
                return false;
            } else {
                return InitError(_("Please add txindex=1 to your configuration file manually.\n\nOmni Core will now shutdown."));
            }
        }

        uiInterface.InitMessage(_("Parsing Exodus transactions..."));
        exodus_init();
    }

    // ********************************************************* Step 8: load wallet

#ifdef ENABLE_WALLET
<<<<<<< HEAD
    LogPrintf("Step 8: load wallet ************************************\n");
    if (fDisableWallet) {
        pwalletMain = NULL;
        zwalletMain = NULL;
        LogPrintf("Wallet disabled!\n");
    } else {
        CWallet::InitLoadWallet();
        if (!pwalletMain)
            return false;
    }
#else // ENABLE_WALLET
=======
    if (!CWallet::InitLoadWallet())
        return false;
#else
>>>>>>> a7b486d6
    LogPrintf("No wallet support compiled in!\n");
#endif

    // Exodus code should be initialized and wallet should now be loaded, perform an initial populate
    if (isExodusEnabled()) {
        CheckWalletUpdate();
    }

    // ********************************************************* Step 9: data directory maintenance
    LogPrintf("Step 9: data directory maintenance **********************\n");
    // if pruning, unset the service bit and perform the initial blockstore prune
    // after any wallet rescanning has taken place.
    if (fPruneMode) {
        LogPrintf("Unsetting NODE_NETWORK on prune mode\n");
        nLocalServices = ServiceFlags(nLocalServices & ~NODE_NETWORK);
        if (!fReindex) {
            uiInterface.InitMessage(_("Pruning blockstore..."));
            PruneAndFlush();
        }
    }

    if (chainparams.GetConsensus().vDeployments[Consensus::DEPLOYMENT_SEGWIT].nTimeout != 0) {
        // Only advertise witness capabilities if they have a reasonable start time.
        // This allows us to have the code merged without a defined softfork, by setting its
        // end time to 0.
        // Note that setting NODE_WITNESS is never required: the only downside from not
        // doing so is that after activation, no upgraded nodes will fetch from you.
        nLocalServices = ServiceFlags(nLocalServices | NODE_WITNESS);
        // Only care about others providing witness capabilities if there is a softfork
        // defined.
        nRelevantServices = ServiceFlags(nRelevantServices | NODE_WITNESS);
    }

    // ********************************************************* Step 10: import blocks

    if (!CheckDiskSpace())
        return false;

    // Either install a handler to notify us when genesis activates, or set fHaveGenesis directly.
    // No locking, as this happens before any background thread is started.
    if (chainActive.Tip() == NULL) {
        uiInterface.NotifyBlockTip.connect(BlockNotifyGenesisWait);
    } else {
        fHaveGenesis = true;
    }

<<<<<<< HEAD
    if (mapArgs.count("-blocknotify"))
=======
    if (IsArgSet("-blocknotify"))
>>>>>>> a7b486d6
        uiInterface.NotifyBlockTip.connect(BlockNotifyCallback);

    std::vector<boost::filesystem::path> vImportFiles;
    if (mapMultiArgs.count("-loadblock"))
    {
        BOOST_FOREACH(const std::string& strFile, mapMultiArgs.at("-loadblock"))
            vImportFiles.push_back(strFile);
    }
<<<<<<< HEAD

    // Temporary measure: refactor and changing data structures needed to fix high stack usage
    boost::thread_attributes threadAttr;
    threadAttr.set_stack_size(4*1024*1024);

    threadGroup.add_thread(new boost::thread(threadAttr, boost::bind(&ThreadImport, vImportFiles)));

=======

    threadGroup.create_thread(boost::bind(&ThreadImport, vImportFiles));

>>>>>>> a7b486d6
    // Wait for genesis block to be processed
    {
        boost::unique_lock<boost::mutex> lock(cs_GenesisWait);
        while (!fHaveGenesis) {
            condvar_GenesisWait.wait(lock);
        }
        uiInterface.NotifyBlockTip.disconnect(BlockNotifyGenesisWait);
    }

    // ********************************************************* Step 11: start node

<<<<<<< HEAD
    if (!strErrors.str().empty())
        return InitError(strErrors.str());

=======
>>>>>>> a7b486d6
    //// debug print
    LogPrintf("mapBlockIndex.size() = %u\n",   mapBlockIndex.size());
    LogPrintf("nBestHeight = %d\n",                   chainActive.Height());
    if (GetBoolArg("-listenonion", DEFAULT_LISTEN_ONION))
        StartTorControl(threadGroup, scheduler);

<<<<<<< HEAD
    StartNode(threadGroup, scheduler);
    // Generate coins in the background
    GenerateBitcoins(GetBoolArg("-gen", DEFAULT_GENERATE), GetArg("-genproclimit", DEFAULT_GENERATE_THREADS),
                     chainparams);

    // ********************************************************* Step 11a: setup PrivateSend
    fZNode = GetBoolArg("-znode", false);

    LogPrintf("fZNode = %s\n", fZNode);
    LogPrintf("znodeConfig.getCount(): %s\n", znodeConfig.getCount());

    if ((fZNode || znodeConfig.getCount() > 0) && !fTxIndex) {
        return InitError("Enabling Znode support requires turning on transaction indexing."
                                 "Please add txindex=1 to your configuration and start with -reindex");
    }

    if (fZNode) {
        LogPrintf("ZNODE:\n");

        if (!GetArg("-znodeaddr", "").empty()) {
            // Hot Znode (either local or remote) should get its address in
            // CActiveZnode::ManageState() automatically and no longer relies on Znodeaddr.
            return InitError(_("znodeaddr option is deprecated. Please use znode.conf to manage your remote znodes."));
        }

        std::string strZnodePrivKey = GetArg("-znodeprivkey", "");
        if (!strZnodePrivKey.empty()) {
            if (!darkSendSigner.GetKeysFromSecret(strZnodePrivKey, activeZnode.keyZnode,
                                                  activeZnode.pubKeyZnode))
                return InitError(_("Invalid znodeprivkey. Please see documentation."));

            LogPrintf("  pubKeyZnode: %s\n", CBitcoinAddress(activeZnode.pubKeyZnode.GetID()).ToString());
        } else {
            return InitError(
                    _("You must specify a znodeprivkey in the configuration. Please see documentation for help."));
        }
    }

    LogPrintf("Using Znode config file %s\n", GetZnodeConfigFile().string());

    if (GetBoolArg("-znconflock", true) && pwalletMain && (znodeConfig.getCount() > 0)) {
        LOCK(pwalletMain->cs_wallet);
        LogPrintf("Locking Znodes:\n");
        uint256 mnTxHash;
        int outputIndex;
        BOOST_FOREACH(CZnodeConfig::CZnodeEntry mne, znodeConfig.getEntries()) {
            mnTxHash.SetHex(mne.getTxHash());
            outputIndex = boost::lexical_cast<unsigned int>(mne.getOutputIndex());
            COutPoint outpoint = COutPoint(mnTxHash, outputIndex);
            // don't lock non-spendable outpoint (i.e. it's already spent or it's not from this wallet at all)
            if (pwalletMain->IsMine(CTxIn(outpoint)) != ISMINE_SPENDABLE) {
                LogPrintf("  %s %s - IS NOT SPENDABLE, was not locked\n", mne.getTxHash(), mne.getOutputIndex());
                continue;
            }
            pwalletMain->LockCoin(outpoint);
            LogPrintf("  %s %s - locked successfully\n", mne.getTxHash(), mne.getOutputIndex());
        }
    }

    nLiquidityProvider = GetArg("-liquidityprovider", nLiquidityProvider);
    nLiquidityProvider = std::min(std::max(nLiquidityProvider, 0), 100);
    darkSendPool.SetMinBlockSpacing(nLiquidityProvider * 15);

    fEnablePrivateSend = false;
//    fEnablePrivateSend = GetBoolArg("-enableprivatesend", 0);
//    fPrivateSendMultiSession = GetBoolArg("-privatesendmultisession", DEFAULT_PRIVATESEND_MULTISESSION);
//    nPrivateSendRounds = GetArg("-privatesendrounds", DEFAULT_PRIVATESEND_ROUNDS);
//    nPrivateSendRounds = std::min(std::max(nPrivateSendRounds, 2), nLiquidityProvider ? 99999 : 16);
//    nPrivateSendAmount = GetArg("-privatesendamount", DEFAULT_PRIVATESEND_AMOUNT);
//    nPrivateSendAmount = std::min(std::max(nPrivateSendAmount, 2), 999999);

    fEnableInstantSend = false;
//    fEnableInstantSend = GetBoolArg("-enableinstantsend", 1);
//    nInstantSendDepth = GetArg("-instantsenddepth", DEFAULT_INSTANTSEND_DEPTH);
//    nInstantSendDepth = std::min(std::max(nInstantSendDepth, 0), 60);

    // lite mode disables all Znode and Darksend related functionality
    fLiteMode = GetBoolArg("-litemode", false);
    if (fZNode && fLiteMode) {
        return InitError("You can not start a znode in litemode");
    }

    LogPrintf("fLiteMode %d\n", fLiteMode);
//    LogPrintf("nInstantSendDepth %d\n", nInstantSendDepth);
//    LogPrintf("PrivateSend rounds %d\n", nPrivateSendRounds);
//    LogPrintf("PrivateSend amount %d\n", nPrivateSendAmount);

    darkSendPool.InitDenominations();

    // ********************************************************* Step 11b: Load cache data

    // LOAD SERIALIZED DAT FILES INTO DATA CACHES FOR INTERNAL USE
    if (GetBoolArg("-persistentznodestate", true)) {
        uiInterface.InitMessage(_("Loading znode cache..."));
        CFlatDB<CZnodeMan> flatdb1("zncache.dat", "magicZnodeCache");
        if (!flatdb1.Load(mnodeman)) {
            return InitError("Failed to load znode cache from zncache.dat");
        }

        if (mnodeman.size()) {
            uiInterface.InitMessage(_("Loading Znode payment cache..."));
            CFlatDB<CZnodePayments> flatdb2("znpayments.dat", "magicZnodePaymentsCache");
            if (!flatdb2.Load(mnpayments)) {
                return InitError("Failed to load znode payments cache from znpayments.dat");
            }
        } else {
            uiInterface.InitMessage(_("Znode cache is empty, skipping payments cache..."));
        }

        uiInterface.InitMessage(_("Loading fulfilled requests cache..."));
        CFlatDB<CNetFulfilledRequestManager> flatdb4("netfulfilled.dat", "magicFulfilledCache");
        flatdb4.Load(netfulfilledman);
    }

    // if (!flatdb4.Load(netfulfilledman)) {
    //     LogPrint"Failed to load fulfilled requests cache from netfulfilled.dat");
    // }

    // ********************************************************* Step 11c: update block tip in Zcoin modules

    // force UpdatedBlockTip to initialize pCurrentBlockIndex for DS, MN payments and budgets
    // but don't call it directly to prevent triggering of other listeners like zmq etc.
    // GetMainSignals().UpdatedBlockTip(chainActive.Tip());
    mnodeman.UpdatedBlockTip(chainActive.Tip());
    darkSendPool.UpdatedBlockTip(chainActive.Tip());
    mnpayments.UpdatedBlockTip(chainActive.Tip());
    znodeSync.UpdatedBlockTip(chainActive.Tip());
    // governance.UpdatedBlockTip(chainActive.Tip());

    // ********************************************************* Step 11d: start dash-privatesend thread

    threadGroup.create_thread(boost::bind(&ThreadCheckDarkSendPool));


=======
    Discover(threadGroup);

    // Map ports with UPnP
    MapPort(GetBoolArg("-upnp", DEFAULT_UPNP));

    std::string strNodeError;
    CConnman::Options connOptions;
    connOptions.nLocalServices = nLocalServices;
    connOptions.nRelevantServices = nRelevantServices;
    connOptions.nMaxConnections = nMaxConnections;
    connOptions.nMaxOutbound = std::min(MAX_OUTBOUND_CONNECTIONS, connOptions.nMaxConnections);
    connOptions.nMaxAddnode = MAX_ADDNODE_CONNECTIONS;
    connOptions.nMaxFeeler = 1;
    connOptions.nBestHeight = chainActive.Height();
    connOptions.uiInterface = &uiInterface;
    connOptions.nSendBufferMaxSize = 1000*GetArg("-maxsendbuffer", DEFAULT_MAXSENDBUFFER);
    connOptions.nReceiveFloodSize = 1000*GetArg("-maxreceivebuffer", DEFAULT_MAXRECEIVEBUFFER);

    connOptions.nMaxOutboundTimeframe = nMaxOutboundTimeframe;
    connOptions.nMaxOutboundLimit = nMaxOutboundLimit;

    if (!connman.Start(scheduler, strNodeError, connOptions))
        return InitError(strNodeError);
>>>>>>> a7b486d6

    // ********************************************************* Step 12: finished

    SetRPCWarmupFinished();
    uiInterface.InitMessage(_("Done loading"));

#ifdef ENABLE_WALLET
    if (pwalletMain)
        pwalletMain->postInitProcess(threadGroup);
#endif

    return !fRequestShutdown;
}<|MERGE_RESOLUTION|>--- conflicted
+++ resolved
@@ -20,12 +20,8 @@
 #include "httpserver.h"
 #include "httprpc.h"
 #include "key.h"
-<<<<<<< HEAD
-#include "main.h"
 #include "zerocoin.h"
-=======
 #include "validation.h"
->>>>>>> a7b486d6
 #include "miner.h"
 #include "netbase.h"
 #include "net.h"
@@ -50,11 +46,7 @@
 #ifdef ENABLE_WALLET
 #include "wallet/wallet.h"
 #endif
-<<<<<<< HEAD
-
-=======
 #include "warnings.h"
->>>>>>> a7b486d6
 #include <stdint.h>
 #include <stdio.h>
 #include <memory>
@@ -84,7 +76,6 @@
 #include <event2/event.h>
 #include <event2/thread.h>
 #include "activeznode.h"
-#include "darksend.h"
 #include "znode-payments.h"
 #include "znode-sync.h"
 #include "znodeman.h"
@@ -93,6 +84,7 @@
 #include "flat-database.h"
 #include "instantx.h"
 #include "spork.h"
+#include "darksend.h"
 
 #if ENABLE_ZMQ
 #include "zmq/zmqnotificationinterface.h"
@@ -256,9 +248,7 @@
     delete zwalletMain;
     zwalletMain = NULL;
 #endif
-<<<<<<< HEAD
     GenerateBitcoins(false, 0, Params());
-    StopNode();
 
     CFlatDB<CZnodeMan> flatdb1("zncache.dat", "magicZnodeCache");
     flatdb1.Dump(mnodeman);
@@ -266,12 +256,11 @@
     flatdb2.Dump(mnpayments);
     CFlatDB<CNetFulfilledRequestManager> flatdb4("netfulfilled.dat", "magicFulfilledCache");
     flatdb4.Dump(netfulfilledman);
-=======
+    
     MapPort(false);
     UnregisterValidationInterface(peerLogic.get());
     peerLogic.reset();
     g_connman.reset();
->>>>>>> a7b486d6
 
     StopTorControl();
     UnregisterNodeSignals(GetNodeSignals());
@@ -506,15 +495,9 @@
         strUsage += HelpMessageOpt("-limitancestorsize=<n>", strprintf("Do not accept transactions whose size with all in-mempool ancestors exceeds <n> kilobytes (default: %u)", DEFAULT_ANCESTOR_SIZE_LIMIT));
         strUsage += HelpMessageOpt("-limitdescendantcount=<n>", strprintf("Do not accept transactions if any ancestor would have <n> or more in-mempool descendants (default: %u)", DEFAULT_DESCENDANT_LIMIT));
         strUsage += HelpMessageOpt("-limitdescendantsize=<n>", strprintf("Do not accept transactions if any ancestor would have more than <n> kilobytes of in-mempool descendants (default: %u).", DEFAULT_DESCENDANT_SIZE_LIMIT));
-<<<<<<< HEAD
-        strUsage += HelpMessageOpt("-bip9params=deployment:start:end", "Use given start/end times for specified bip9 deployment (regtest-only)");
-    }
-    string debugCategories = "addrman, alert, bench, cmpctblock, coindb, db, http, libevent, lock, mempool, mempoolrej, net, proxy, prune, rand, reindex, rpc, selectcoins, tor, zmq"; // Don't translate these and qt below
-=======
         strUsage += HelpMessageOpt("-bip9params=deployment:start:end", "Use given start/end times for specified BIP9 deployment (regtest-only)");
     }
     std::string debugCategories = "addrman, alert, bench, cmpctblock, coindb, db, http, libevent, lock, mempool, mempoolrej, net, proxy, prune, rand, reindex, rpc, selectcoins, tor, zmq"; // Don't translate these and qt below
->>>>>>> a7b486d6
     if (mode == HMM_BITCOIN_QT)
         debugCategories += ", qt";
     strUsage += HelpMessageOpt("-debug=<category>", strprintf(_("Output debugging information (default: %u, supplying <category> is optional)"), 0) + ". " +
@@ -549,12 +532,9 @@
     strUsage += HelpMessageGroup(_("Node relay options:"));
     if (showDebug) {
         strUsage += HelpMessageOpt("-acceptnonstdtxn", strprintf("Relay and mine \"non-standard\" transactions (%sdefault: %u)", "testnet/regtest only; ", !Params(CBaseChainParams::TESTNET).RequireStandard()));
-<<<<<<< HEAD
-=======
         strUsage += HelpMessageOpt("-incrementalrelayfee=<amt>", strprintf("Fee rate (in %s/kB) used to define cost of relay, used for mempool limiting and BIP 125 replacement. (default: %s)", CURRENCY_UNIT, FormatMoney(DEFAULT_INCREMENTAL_RELAY_FEE)));
         strUsage += HelpMessageOpt("-dustrelayfee=<amt>", strprintf("Fee rate (in %s/kB) used to defined dust, the value of an output such that it will cost about 1/3 of its value in fees at this fee rate to spend it. (default: %s)", CURRENCY_UNIT, FormatMoney(DUST_RELAY_TX_FEE)));
     }
->>>>>>> a7b486d6
     strUsage += HelpMessageOpt("-bytespersigop", strprintf(_("Equivalent bytes per sigop in transactions for relay and mining (default: %u)"), DEFAULT_BYTES_PER_SIGOP));
     strUsage += HelpMessageOpt("-datacarrier", strprintf(_("Relay and mine data carrier transactions (default: %u)"), DEFAULT_ACCEPT_DATACARRIER));
     strUsage += HelpMessageOpt("-datacarriersize", strprintf(_("Maximum size of data in data carrier transactions we relay and mine (default: %u)"), MAX_OP_RETURN_RELAY));
@@ -605,15 +585,9 @@
 
 std::string LicenseInfo()
 {
-<<<<<<< HEAD
     const std::string URL_SOURCE_CODE = "<https://github.com/zcoinofficial/zcoin>";
     const std::string URL_WEBSITE = "<https://zcoin.io/>";
     // todo: remove urls from translations on next change
-=======
-    const std::string URL_SOURCE_CODE = "<https://github.com/bitcoin/bitcoin>";
-    const std::string URL_WEBSITE = "<https://bitcoincore.org>";
-
->>>>>>> a7b486d6
     return CopyrightHolders(strprintf(_("Copyright (C) %i-%i"), 2009, COPYRIGHT_YEAR) + " ") + "\n" +
            "\n" +
            strprintf(_("Please contribute if you find %s useful. "
@@ -787,7 +761,6 @@
         LogPrintf("Stopping after block import\n");
         StartShutdown();
     }
-<<<<<<< HEAD
 
 #ifdef ENABLE_WALLET
     if (!GetBoolArg("-disablewallet", false) && zwalletMain) {
@@ -797,11 +770,9 @@
         zwalletMain->GetTracker().ListMints();
     }
 #endif
-=======
     } // End scope of CImportingNow
     LoadMempool();
     fDumpMempoolLater = !fRequestShutdown;
->>>>>>> a7b486d6
 }
 
 /** Sanity checks
@@ -859,13 +830,8 @@
         if (SoftSetBoolArg("-listen", false))
             LogPrintf("%s: parameter interaction: -connect set -> setting -listen=0\n", __func__);
     }
-<<<<<<< HEAD
-    
-    if (mapArgs.count("-proxy")) {
-=======
 
     if (IsArgSet("-proxy")) {
->>>>>>> a7b486d6
         // to protect privacy, do not listen by default if a default proxy server is specified
         if (SoftSetBoolArg("-listen", false))
             LogPrintf("%s: parameter interaction: -proxy set -> setting -listen=0\n", __func__);
@@ -894,7 +860,6 @@
             LogPrintf("%s: parameter interaction: -externalip set -> setting -discover=0\n", __func__);
     }
 
-<<<<<<< HEAD
     if (GetBoolArg("-salvagewallet", false)) {
         // Rewrite just private keys: rescan to find transactions
         if (SoftSetBoolArg("-rescan", true))
@@ -916,9 +881,6 @@
     }
 
     // disable walletbroadcast and whitelistrelay in blocksonly mode
-=======
-    // disable whitelistrelay in blocksonly mode
->>>>>>> a7b486d6
     if (GetBoolArg("-blocksonly", DEFAULT_BLOCKSONLY)) {
         if (SoftSetBoolArg("-whitelistrelay", false))
             LogPrintf("%s: parameter interaction: -blocksonly=1 -> setting -whitelistrelay=0\n", __func__);
@@ -1134,11 +1096,7 @@
     int nBind = std::max(
                 (mapMultiArgs.count("-bind") ? mapMultiArgs.at("-bind").size() : 0) +
                 (mapMultiArgs.count("-whitebind") ? mapMultiArgs.at("-whitebind").size() : 0), size_t(1));
-<<<<<<< HEAD
-    int nUserMaxConnections = GetArg("-maxconnections", DEFAULT_MAX_PEER_CONNECTIONS);
-=======
     nUserMaxConnections = GetArg("-maxconnections", DEFAULT_MAX_PEER_CONNECTIONS);
->>>>>>> a7b486d6
     nMaxConnections = std::max(nUserMaxConnections, 0);
 
     // Trim requested connection counts, to fit into system limitations
@@ -1320,21 +1278,12 @@
         fEnableReplacement = (std::find(vstrReplacementModes.begin(), vstrReplacementModes.end(), "fee") != vstrReplacementModes.end());
     }
 
-<<<<<<< HEAD
-    if (!mapMultiArgs["-bip9params"].empty()) {
-        // Allow overriding bip9 parameters for testing
-        if (!Params().MineBlocksOnDemand()) {
-            return InitError("BIP9 parameters may only be overridden on regtest.");
-        }
-        const vector<string>& deployments = mapMultiArgs["-bip9params"];
-=======
     if (mapMultiArgs.count("-bip9params")) {
         // Allow overriding BIP9 parameters for testing
         if (!chainparams.MineBlocksOnDemand()) {
             return InitError("BIP9 parameters may only be overridden on regtest.");
         }
         const std::vector<std::string>& deployments = mapMultiArgs.at("-bip9params");
->>>>>>> a7b486d6
         for (auto i : deployments) {
             std::vector<std::string> vDeploymentParams;
             boost::split(vDeploymentParams, i, boost::is_any_of(":"));
@@ -1349,17 +1298,10 @@
                 return InitError(strprintf("Invalid nTimeout (%s)", vDeploymentParams[2]));
             }
             bool found = false;
-<<<<<<< HEAD
-            for (int i=0; i<(int)Consensus::MAX_VERSION_BITS_DEPLOYMENTS; ++i)
-            {
-                if (vDeploymentParams[0].compare(VersionBitsDeploymentInfo[i].name) == 0) {
-                    UpdateRegtestBIP9Parameters(Consensus::DeploymentPos(i), nStartTime, nTimeout);
-=======
             for (int j=0; j<(int)Consensus::MAX_VERSION_BITS_DEPLOYMENTS; ++j)
             {
                 if (vDeploymentParams[0].compare(VersionBitsDeploymentInfo[j].name) == 0) {
                     UpdateRegtestBIP9Parameters(Consensus::DeploymentPos(j), nStartTime, nTimeout);
->>>>>>> a7b486d6
                     found = true;
                     LogPrintf("Setting BIP9 activation parameters for %s to start=%ld, timeout=%ld\n", vDeploymentParams[0], nStartTime, nTimeout);
                     break;
@@ -1370,21 +1312,8 @@
             }
         }
     }
-<<<<<<< HEAD
-
-    // ********************************************************* Step 4: application initialization: dir lock, daemonize, pidfile, debug log
-
-    // Initialize elliptic curve code
-    ECC_Start();
-    globalVerifyHandle.reset(new ECCVerifyHandle());
-
-    // Sanity check
-    if (!InitSanityCheck())
-        return InitError(strprintf(_("Initialization sanity check failed. %s is shutting down."), _(PACKAGE_NAME)));
-=======
     return true;
 }
->>>>>>> a7b486d6
 
 static bool LockDataDirectory(bool probeOnly)
 {
@@ -1549,7 +1478,7 @@
         SetLimited(NET_TOR);
         SetLimited(NET_IPV4);
         SetLimited(NET_IPV6);
-        proxyType addrProxy = proxyType(CService("127.0.0.1", 9050),
+        proxyType addrProxy = proxyType(LookupNumeric("127.0.0.1", 9050),
                         true);
         SetProxy(NET_IPV4, addrProxy);
         SetProxy(NET_IPV6, addrProxy);
@@ -1693,15 +1622,10 @@
 
     // cache size calculations
     int64_t nTotalCache = (GetArg("-dbcache", nDefaultDbCache) << 20);
-<<<<<<< HEAD
 //    nTotalCache = std::max(nTotalCache, nMinDbCache << 20); // total cache cannot be less than nMinDbCache
 //    nTotalCache = std::min(nTotalCache, nMaxDbCache << 20); // total cache cannot be greater than nMaxDbcache
     if (nTotalCache < (1 << 22))
         nTotalCache = (1 << 22);
-=======
-    nTotalCache = std::max(nTotalCache, nMinDbCache << 20); // total cache cannot be less than nMinDbCache
-    nTotalCache = std::min(nTotalCache, nMaxDbCache << 20); // total cache cannot be greater than nMaxDbcache
->>>>>>> a7b486d6
     int64_t nBlockTreeDBCache = nTotalCache / 8;
 //    nBlockTreeDBCache = std::min(nBlockTreeDBCache, (GetBoolArg("-txindex", DEFAULT_TXINDEX) ? nMaxBlockDBAndTxIndexCache : nMaxBlockDBCache) << 20);
     if (nBlockTreeDBCache > (1 << 21) && !GetBoolArg("-txindex", false))
@@ -1711,13 +1635,9 @@
                                     (nTotalCache / 4) + (1 << 23)); // use 25%-50% of the remainder for disk cache
     nCoinDBCache = std::min(nCoinDBCache, nMaxCoinsDBCache << 20); // cap total coins db cache
     nTotalCache -= nCoinDBCache;
-<<<<<<< HEAD
 //    nCoinCacheUsage = nTotalCache; // the rest goes to in-memory cache
     nCoinCacheUsage = nTotalCache / 300;
-=======
-    nCoinCacheUsage = nTotalCache; // the rest goes to in-memory cache
     int64_t nMempoolSizeMax = GetArg("-maxmempool", DEFAULT_MAX_MEMPOOL_SIZE) * 1000000;
->>>>>>> a7b486d6
     LogPrintf("Cache configuration:\n");
     LogPrintf("* Using %.1fMiB for block index database\n", nBlockTreeDBCache * (1.0 / 1024 / 1024));
     LogPrintf("* Using %.1fMiB for chain state database\n", nCoinDBCache * (1.0 / 1024 / 1024));
@@ -1759,12 +1679,8 @@
                     if (fPruneMode)
                         CleanupBlockRevFiles();
                 }
-<<<<<<< HEAD
-                if (!LoadBlockIndex()) {
-=======
 
                 if (!LoadBlockIndex(chainparams)) {
->>>>>>> a7b486d6
                     strLoadError = _("Error loading block database");
                     break;
                 }
@@ -1897,16 +1813,16 @@
                                 "command line argument or add \"txindex=1\" to your client "
                                 "configuration file within your data directory.\n\n"
                                 "Configuration file"); // allow translation of main text body while still allowing differing config file string
-            msg += ": " + GetConfigFile().string() + "\n\n";
+            msg += ": " + GetConfigFile("").string() + "\n\n";
             msg += _("Would you like Exodus to attempt to update your configuration file accordingly?");
             bool fRet = uiInterface.ThreadSafeMessageBox(msg, "", CClientUIInterface::MSG_INFORMATION | CClientUIInterface::BTN_OK | CClientUIInterface::MODAL | CClientUIInterface::BTN_ABORT);
             if (fRet) {
                 // add txindex=1 to config file in GetConfigFile()
-                boost::filesystem::path configPathInfo = GetConfigFile();
+                boost::filesystem::path configPathInfo = GetConfigFile("");
                 FILE *fp = fopen(configPathInfo.string().c_str(), "at");
                 if (!fp) {
                     std::string failMsg = _("Unable to update configuration file at");
-                    failMsg += ":\n" + GetConfigFile().string() + "\n\n";
+                    failMsg += ":\n" + GetConfigFile("").string() + "\n\n";
                     failMsg += _("The file may be write protected or you may not have the required permissions to edit it.\n");
                     failMsg += _("Please add txindex=1 to your configuration file manually.\n\nExodus will now shutdown.");
                     return InitError(failMsg);
@@ -1931,23 +1847,11 @@
     // ********************************************************* Step 8: load wallet
 
 #ifdef ENABLE_WALLET
-<<<<<<< HEAD
     LogPrintf("Step 8: load wallet ************************************\n");
-    if (fDisableWallet) {
-        pwalletMain = NULL;
-        zwalletMain = NULL;
-        LogPrintf("Wallet disabled!\n");
-    } else {
-        CWallet::InitLoadWallet();
-        if (!pwalletMain)
-            return false;
-    }
+    CWallet::InitLoadWallet();
+    if (!pwalletMain)
+        return false;
 #else // ENABLE_WALLET
-=======
-    if (!CWallet::InitLoadWallet())
-        return false;
-#else
->>>>>>> a7b486d6
     LogPrintf("No wallet support compiled in!\n");
 #endif
 
@@ -1994,11 +1898,7 @@
         fHaveGenesis = true;
     }
 
-<<<<<<< HEAD
-    if (mapArgs.count("-blocknotify"))
-=======
     if (IsArgSet("-blocknotify"))
->>>>>>> a7b486d6
         uiInterface.NotifyBlockTip.connect(BlockNotifyCallback);
 
     std::vector<boost::filesystem::path> vImportFiles;
@@ -2007,19 +1907,9 @@
         BOOST_FOREACH(const std::string& strFile, mapMultiArgs.at("-loadblock"))
             vImportFiles.push_back(strFile);
     }
-<<<<<<< HEAD
-
-    // Temporary measure: refactor and changing data structures needed to fix high stack usage
-    boost::thread_attributes threadAttr;
-    threadAttr.set_stack_size(4*1024*1024);
-
-    threadGroup.add_thread(new boost::thread(threadAttr, boost::bind(&ThreadImport, vImportFiles)));
-
-=======
 
     threadGroup.create_thread(boost::bind(&ThreadImport, vImportFiles));
 
->>>>>>> a7b486d6
     // Wait for genesis block to be processed
     {
         boost::unique_lock<boost::mutex> lock(cs_GenesisWait);
@@ -2031,20 +1921,36 @@
 
     // ********************************************************* Step 11: start node
 
-<<<<<<< HEAD
-    if (!strErrors.str().empty())
-        return InitError(strErrors.str());
-
-=======
->>>>>>> a7b486d6
     //// debug print
     LogPrintf("mapBlockIndex.size() = %u\n",   mapBlockIndex.size());
     LogPrintf("nBestHeight = %d\n",                   chainActive.Height());
     if (GetBoolArg("-listenonion", DEFAULT_LISTEN_ONION))
         StartTorControl(threadGroup, scheduler);
 
-<<<<<<< HEAD
-    StartNode(threadGroup, scheduler);
+    Discover(threadGroup);
+
+    // Map ports with UPnP
+    MapPort(GetBoolArg("-upnp", DEFAULT_UPNP));
+
+    std::string strNodeError;
+    CConnman::Options connOptions;
+    connOptions.nLocalServices = nLocalServices;
+    connOptions.nRelevantServices = nRelevantServices;
+    connOptions.nMaxConnections = nMaxConnections;
+    connOptions.nMaxOutbound = std::min(MAX_OUTBOUND_CONNECTIONS, connOptions.nMaxConnections);
+    connOptions.nMaxAddnode = MAX_ADDNODE_CONNECTIONS;
+    connOptions.nMaxFeeler = 1;
+    connOptions.nBestHeight = chainActive.Height();
+    connOptions.uiInterface = &uiInterface;
+    connOptions.nSendBufferMaxSize = 1000*GetArg("-maxsendbuffer", DEFAULT_MAXSENDBUFFER);
+    connOptions.nReceiveFloodSize = 1000*GetArg("-maxreceivebuffer", DEFAULT_MAXRECEIVEBUFFER);
+
+    connOptions.nMaxOutboundTimeframe = nMaxOutboundTimeframe;
+    connOptions.nMaxOutboundLimit = nMaxOutboundLimit;
+
+    if (!connman.Start(scheduler, strNodeError, connOptions))
+        return InitError(strNodeError);
+
     // Generate coins in the background
     GenerateBitcoins(GetBoolArg("-gen", DEFAULT_GENERATE), GetArg("-genproclimit", DEFAULT_GENERATE_THREADS),
                      chainparams);
@@ -2168,41 +2074,16 @@
     // but don't call it directly to prevent triggering of other listeners like zmq etc.
     // GetMainSignals().UpdatedBlockTip(chainActive.Tip());
     mnodeman.UpdatedBlockTip(chainActive.Tip());
-    darkSendPool.UpdatedBlockTip(chainActive.Tip());
+    //darkSendPool.UpdatedBlockTip(chainActive.Tip());
     mnpayments.UpdatedBlockTip(chainActive.Tip());
     znodeSync.UpdatedBlockTip(chainActive.Tip());
     // governance.UpdatedBlockTip(chainActive.Tip());
 
     // ********************************************************* Step 11d: start dash-privatesend thread
 
-    threadGroup.create_thread(boost::bind(&ThreadCheckDarkSendPool));
-
-
-=======
-    Discover(threadGroup);
-
-    // Map ports with UPnP
-    MapPort(GetBoolArg("-upnp", DEFAULT_UPNP));
-
-    std::string strNodeError;
-    CConnman::Options connOptions;
-    connOptions.nLocalServices = nLocalServices;
-    connOptions.nRelevantServices = nRelevantServices;
-    connOptions.nMaxConnections = nMaxConnections;
-    connOptions.nMaxOutbound = std::min(MAX_OUTBOUND_CONNECTIONS, connOptions.nMaxConnections);
-    connOptions.nMaxAddnode = MAX_ADDNODE_CONNECTIONS;
-    connOptions.nMaxFeeler = 1;
-    connOptions.nBestHeight = chainActive.Height();
-    connOptions.uiInterface = &uiInterface;
-    connOptions.nSendBufferMaxSize = 1000*GetArg("-maxsendbuffer", DEFAULT_MAXSENDBUFFER);
-    connOptions.nReceiveFloodSize = 1000*GetArg("-maxreceivebuffer", DEFAULT_MAXRECEIVEBUFFER);
-
-    connOptions.nMaxOutboundTimeframe = nMaxOutboundTimeframe;
-    connOptions.nMaxOutboundLimit = nMaxOutboundLimit;
-
-    if (!connman.Start(scheduler, strNodeError, connOptions))
-        return InitError(strNodeError);
->>>>>>> a7b486d6
+    //threadGroup.create_thread(boost::bind(&ThreadCheckDarkSendPool));
+
+
 
     // ********************************************************* Step 12: finished
 
