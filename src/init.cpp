--- conflicted
+++ resolved
@@ -1030,13 +1030,6 @@
         bool fFirstRun = true;
         pwalletMain = new CWallet("wallet.dat");
 
-<<<<<<< HEAD
-        /*
-        // Reset Zerocoin Mint
-        list<CZerocoinEntry> listPubCoin = list<CZerocoinEntry>();
-        CWalletDB walletdb(pwalletMain->strWalletFile,"cr+");
-        walletdb.ListPubCoin(listPubCoin);
-=======
         if (filesystem::exists(GetDataDir() / "wallet.dat"))
         {
             // Zerocoin reorg, calculate new height and id
@@ -1059,8 +1052,6 @@
                 walletdb.WriteZerocoinEntry(pubCoinTx);
 
             }
->>>>>>> 5f0c456a
-
 
             CBlockIndex* pindexRecur = pindexGenesisBlock;
             {
